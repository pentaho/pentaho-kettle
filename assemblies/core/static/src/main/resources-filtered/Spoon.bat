--- conflicted
+++ resolved
@@ -1,200 +1,164 @@
-@echo off
-REM ******************************************************************************
-REM
-REM Pentaho
-REM
-REM Copyright (C) 2024 by Hitachi Vantara, LLC : http://www.pentaho.com
-REM
-REM Use of this software is governed by the Business Source License included
-REM in the LICENSE.TXT file.
-REM
-REM Change Date: 2029-07-20
-REM ******************************************************************************
-
-setlocal
-
-cd /D %~dp0
-
-REM **************************************************
-REM ** Set console window properties                **
-REM **************************************************
-REM TITLE Spoon console
-REM COLOR F0
-
-:: **************************************************
-:: ** Kettle home                                  **
-:: **************************************************
-
-if "%KETTLE_DIR%"=="" set KETTLE_DIR=%~dp0
-if %KETTLE_DIR:~-1%==\ set KETTLE_DIR=%KETTLE_DIR:~0,-1%
-
-cd %KETTLE_DIR%
-
-REM Special console/debug options when called from SpoonConsole.bat or SpoonDebug.bat
-if "%SPOON_CONSOLE%"=="1" set PENTAHO_JAVA=java.exe
-if not "%SPOON_CONSOLE%"=="1" set PENTAHO_JAVA=javaw.exe
-set IS64BITJAVA=0
-
-call "%~dp0set-pentaho-env.bat"
-
-REM **************************************************
-REM   Platform Specific SWT       **
-REM **************************************************
-
-REM The following line is predicated on the 64-bit Sun
-REM java output from -version which
-REM looks like this (at the time of this writing):
-REM
-REM java version "1.6.0_17"
-REM Java(TM) SE Runtime Environment (build 1.6.0_17-b04)
-REM Java HotSpot(TM) 64-Bit Server VM (build 14.3-b01, mixed mode)
-REM
-REM Below is a logic to find the directory where java can found. We will
-REM temporarily change the directory to that folder where we can run java there
-pushd "%_PENTAHO_JAVA_HOME%"
-if exist java.exe goto USEJAVAFROMPENTAHOJAVAHOME
-cd bin
-if exist java.exe goto USEJAVAFROMPENTAHOJAVAHOME
-popd
-pushd "%_PENTAHO_JAVA_HOME%\jre\bin"
-if exist java.exe goto USEJAVAFROMPATH
-goto USEJAVAFROMPATH
-:USEJAVAFROMPENTAHOJAVAHOME
-FOR /F %%a IN ('.\java.exe -version 2^>^&1^|%windir%\system32\find /C "64-Bit"') DO (SET /a IS64BITJAVA=%%a)
-FOR /F %%a IN ('.\java.exe -version 2^>^&1^|%windir%\system32\find /C "version ""1.8."') DO (SET /a ISJAVA8=%%a)
-GOTO CHECK32VS64BITJAVA
-:USEJAVAFROMPATH
-FOR /F %%a IN ('java -version 2^>^&1^|%windir%\system32\find /C "64-Bit"') DO (SET /a IS64BITJAVA=%%a)
-FOR /F %%a IN ('java -version 2^>^&1^|%windir%\system32\find /C "version ""1.8."') DO (SET /a ISJAVA8=%%a)
-GOTO CHECK32VS64BITJAVA
-:CHECK32VS64BITJAVA
-
-
-IF %IS64BITJAVA% == 1 GOTO :USE64
-
-:USE32
-REM ===========================================
-REM Using 32bit Java, so include 32bit SWT Jar
-REM ===========================================
-set LIBSPATH=libswt\win32
-GOTO :CONTINUE
-:USE64
-REM ===========================================
-REM Using 64bit java, so include 64bit SWT Jar
-REM ===========================================
-
-<<<<<<< HEAD
-REM ===========================================
-REM Check if running Windows 11
-REM ===========================================
-
-REM Check if the major version of Windows is 10.0 (Windows 10 or Windows 11). If it is save the build number
-for /f "tokens=4-7 delims=[.] " %%i in ('ver') do @(if %%i=="10.0" (set WINDOWS_BUILD_VERSION= ) else (set WINDOWS_BUILD_VERSION=%%k))
-
-REM Convert WINDOWS_BUILD_VERSION to a number
-set /A WINDOWS_BUILD_NUMBER=%WINDOWS_BUILD_VERSION%
-
-set ISWINDOWS11ANDJAVA8=""
-REM First build number of Windows 11 is 20000, if the number is less than that it's not Windows 11
-if %WINDOWS_BUILD_NUMBER% LSS 20000 GOTO :ISNOTWINDOWS11ANDJAVA8
-if %ISJAVA8% NEQ 1 GOTO :ISNOTWINDOWS11ANDJAVA8
-SET ISWINDOWS11ANDJAVA8=true
-
-:ISNOTWINDOWS11ANDJAVA8
-if %ISJAVA8% NEQ 1 GOTO :SETJAVASWT
-set LIBSPATH=libswt\win64_java8
-set SWTJAR=..\libswt\win64_java8
-GOTO :CONTINUE
-:SETJAVASWT
-=======
->>>>>>> 83d65a4d
-set LIBSPATH=libswt\win64
-set SWTJAR=..\libswt\win64
-:CONTINUE
-popd
-
-REM **************************************************
-REM ** Setup Karaf endorsed libraries directory     **
-REM **************************************************
-set JAVA_ENDORSED_DIRS=
-set JAVA_LOCALE_COMPAT=
-set JAVA_ADD_OPENS=
-
-IF NOT %ISJAVA8% == 1 GOTO :SKIPENDORSEDJARS
-
-if not "%_PENTAHO_JAVA_HOME%" == "" set JAVA_ENDORSED_DIRS=%_PENTAHO_JAVA_HOME%\jre\lib\endorsed;%_PENTAHO_JAVA_HOME%\lib\endorsed;
-set JAVA_ENDORSED_DIRS="-Djava.endorsed.dirs=%JAVA_ENDORSED_DIRS%%KETTLE_DIR%\system\karaf\lib\endorsed"
-GOTO :COLLECTARGUMENTS
-
-:SKIPENDORSEDJARS
-REM required for Java 11 date/time formatting backwards compatibility
-set JAVA_LOCALE_COMPAT=-Djava.locale.providers=COMPAT,SPI
-set "JAVA_ADD_OPENS=%JAVA_ADD_OPENS% --add-opens=java.base/sun.net.www.protocol.jar=ALL-UNNAMED"
-set "JAVA_ADD_OPENS=%JAVA_ADD_OPENS% --add-opens=java.base/java.lang=ALL-UNNAMED"
-set "JAVA_ADD_OPENS=%JAVA_ADD_OPENS% --add-opens=java.base/java.io=ALL-UNNAMED"
-set "JAVA_ADD_OPENS=%JAVA_ADD_OPENS% --add-opens=java.base/java.lang.reflect=ALL-UNNAMED"
-set "JAVA_ADD_OPENS=%JAVA_ADD_OPENS% --add-opens=java.base/java.net=ALL-UNNAMED"
-set "JAVA_ADD_OPENS=%JAVA_ADD_OPENS% --add-opens=java.base/java.security=ALL-UNNAMED"
-set "JAVA_ADD_OPENS=%JAVA_ADD_OPENS% --add-opens=java.base/java.util=ALL-UNNAMED"
-set "JAVA_ADD_OPENS=%JAVA_ADD_OPENS% --add-opens=java.base/sun.net.www.protocol.file=ALL-UNNAMED"
-set "JAVA_ADD_OPENS=%JAVA_ADD_OPENS% --add-opens=java.base/sun.net.www.protocol.ftp=ALL-UNNAMED"
-set "JAVA_ADD_OPENS=%JAVA_ADD_OPENS% --add-opens=java.base/sun.net.www.protocol.http=ALL-UNNAMED"
-set "JAVA_ADD_OPENS=%JAVA_ADD_OPENS% --add-opens=java.base/sun.net.www.protocol.https=ALL-UNNAMED"
-set "JAVA_ADD_OPENS=%JAVA_ADD_OPENS% --add-opens=java.base/sun.reflect.misc=ALL-UNNAMED"
-set "JAVA_ADD_OPENS=%JAVA_ADD_OPENS% --add-opens=java.management/javax.management=ALL-UNNAMED"
-set "JAVA_ADD_OPENS=%JAVA_ADD_OPENS% --add-opens=java.management/javax.management.openmbean=ALL-UNNAMED"
-set "JAVA_ADD_OPENS=%JAVA_ADD_OPENS% --add-opens=java.naming/com.sun.jndi.ldap=ALL-UNNAMED"
-set "JAVA_ADD_OPENS=%JAVA_ADD_OPENS% --add-opens=java.base/java.math=ALL-UNNAMED"
-set "JAVA_ADD_OPENS=%JAVA_ADD_OPENS% --add-opens=java.base/sun.nio.ch=ALL-UNNAMED"
-set "JAVA_ADD_OPENS=%JAVA_ADD_OPENS% --add-opens=java.base/java.nio=ALL-UNNAMED"
-set "JAVA_ADD_OPENS=%JAVA_ADD_OPENS% --add-opens=java.security.jgss/sun.security.krb5=ALL-UNNAMED"
-
-:COLLECTARGUMENTS
-REM **********************
-REM   Collect arguments
-REM **********************
-
-set _cmdline=
-:TopArg
-if %1!==! goto EndArg
-set _cmdline=%_cmdline% %1
-shift
-goto TopArg
-:EndArg
-
-REM ******************************************************************
-REM ** Set java runtime options                                     **
-REM ** Change 2048m to higher values in case you run out of memory  **
-REM ** or set the PENTAHO_DI_JAVA_OPTIONS environment variable      **
-REM ******************************************************************
-
-if "%PENTAHO_DI_JAVA_OPTIONS%"=="" set PENTAHO_DI_JAVA_OPTIONS="-Xms1024m" "-Xmx2048m"
-
-set OPT=%OPT% %PENTAHO_DI_JAVA_OPTIONS% "-Djava.library.path=%LIBSPATH%;%HADOOP_HOME%/bin" %JAVA_ENDORSED_DIRS% %JAVA_LOCALE_COMPAT% "-DKETTLE_HOME=%KETTLE_HOME%" "-DKETTLE_REPOSITORY=%KETTLE_REPOSITORY%" "-DKETTLE_USER=%KETTLE_USER%" "-DKETTLE_PASSWORD=%KETTLE_PASSWORD%" "-DKETTLE_PLUGIN_PACKAGES=%KETTLE_PLUGIN_PACKAGES%" "-DKETTLE_LOG_SIZE_LIMIT=%KETTLE_LOG_SIZE_LIMIT%" "-DKETTLE_JNDI_ROOT=%KETTLE_JNDI_ROOT%"
-
-REM Force SWT to use Edge instead of Internet Explorer (not supported by Pentaho anymore)
-set OPT=%OPT% "-Dorg.eclipse.swt.browser.DefaultType=edge"
-
-REM ***************
-REM ** Run...    **
-REM ***************
-
-<<<<<<< HEAD
-REM If %STARTTITLE% is set, start Spoon even if it is Windows 8 on Windows 11
-if NOT "%STARTTITLE%"=="" GOTO :NORMALSTART
-REM IF %ISWINDOWS11ANDJAVA8% is not set, start normally
-if %ISWINDOWS11ANDJAVA8%=="" GOTO :NORMALSTART
-echo ERROR: Spoon UI requires Java 11 to function on Windows 11
-pause
-GOTO :EOF
-:NORMALSTART
-=======
->>>>>>> 83d65a4d
-if %STARTTITLE%!==! SET STARTTITLE="Spoon"
-REM Eventually call java instead of javaw and do not run in a separate window
-if not "%SPOON_CONSOLE%"=="1" set SPOON_START_OPTION=start %STARTTITLE%
-
-@echo on
-%SPOON_START_OPTION% "%_PENTAHO_JAVA%" %JAVA_ADD_OPENS% %OPT% -jar launcher\launcher.jar -lib ..\%LIBSPATH% %_cmdline%
-@echo off
-if "%SPOON_PAUSE%"=="1" pause+@echo off
+REM ******************************************************************************
+REM
+REM Pentaho
+REM
+REM Copyright (C) 2024 by Hitachi Vantara, LLC : http://www.pentaho.com
+REM
+REM Use of this software is governed by the Business Source License included
+REM in the LICENSE.TXT file.
+REM
+REM Change Date: 2029-07-20
+REM ******************************************************************************
+
+setlocal
+
+cd /D %~dp0
+
+REM **************************************************
+REM ** Set console window properties                **
+REM **************************************************
+REM TITLE Spoon console
+REM COLOR F0
+
+:: **************************************************
+:: ** Kettle home                                  **
+:: **************************************************
+
+if "%KETTLE_DIR%"=="" set KETTLE_DIR=%~dp0
+if %KETTLE_DIR:~-1%==\ set KETTLE_DIR=%KETTLE_DIR:~0,-1%
+
+cd %KETTLE_DIR%
+
+REM Special console/debug options when called from SpoonConsole.bat or SpoonDebug.bat
+if "%SPOON_CONSOLE%"=="1" set PENTAHO_JAVA=java.exe
+if not "%SPOON_CONSOLE%"=="1" set PENTAHO_JAVA=javaw.exe
+set IS64BITJAVA=0
+
+call "%~dp0set-pentaho-env.bat"
+
+REM **************************************************
+REM   Platform Specific SWT       **
+REM **************************************************
+
+REM The following line is predicated on the 64-bit Sun
+REM java output from -version which
+REM looks like this (at the time of this writing):
+REM
+REM java version "1.6.0_17"
+REM Java(TM) SE Runtime Environment (build 1.6.0_17-b04)
+REM Java HotSpot(TM) 64-Bit Server VM (build 14.3-b01, mixed mode)
+REM
+REM Below is a logic to find the directory where java can found. We will
+REM temporarily change the directory to that folder where we can run java there
+pushd "%_PENTAHO_JAVA_HOME%"
+if exist java.exe goto USEJAVAFROMPENTAHOJAVAHOME
+cd bin
+if exist java.exe goto USEJAVAFROMPENTAHOJAVAHOME
+popd
+pushd "%_PENTAHO_JAVA_HOME%\jre\bin"
+if exist java.exe goto USEJAVAFROMPATH
+goto USEJAVAFROMPATH
+:USEJAVAFROMPENTAHOJAVAHOME
+FOR /F %%a IN ('.\java.exe -version 2^>^&1^|%windir%\system32\find /C "64-Bit"') DO (SET /a IS64BITJAVA=%%a)
+FOR /F %%a IN ('.\java.exe -version 2^>^&1^|%windir%\system32\find /C "version ""1.8."') DO (SET /a ISJAVA8=%%a)
+GOTO CHECK32VS64BITJAVA
+:USEJAVAFROMPATH
+FOR /F %%a IN ('java -version 2^>^&1^|%windir%\system32\find /C "64-Bit"') DO (SET /a IS64BITJAVA=%%a)
+FOR /F %%a IN ('java -version 2^>^&1^|%windir%\system32\find /C "version ""1.8."') DO (SET /a ISJAVA8=%%a)
+GOTO CHECK32VS64BITJAVA
+:CHECK32VS64BITJAVA
+
+
+IF %IS64BITJAVA% == 1 GOTO :USE64
+
+:USE32
+REM ===========================================
+REM Using 32bit Java, so include 32bit SWT Jar
+REM ===========================================
+set LIBSPATH=libswt\win32
+GOTO :CONTINUE
+:USE64
+REM ===========================================
+REM Using 64bit java, so include 64bit SWT Jar
+REM ===========================================
+
+set LIBSPATH=libswt\win64
+set SWTJAR=..\libswt\win64
+:CONTINUE
+popd
+
+REM **************************************************
+REM ** Setup Karaf endorsed libraries directory     **
+REM **************************************************
+set JAVA_ENDORSED_DIRS=
+set JAVA_LOCALE_COMPAT=
+set JAVA_ADD_OPENS=
+
+IF NOT %ISJAVA8% == 1 GOTO :SKIPENDORSEDJARS
+
+if not "%_PENTAHO_JAVA_HOME%" == "" set JAVA_ENDORSED_DIRS=%_PENTAHO_JAVA_HOME%\jre\lib\endorsed;%_PENTAHO_JAVA_HOME%\lib\endorsed;
+set JAVA_ENDORSED_DIRS="-Djava.endorsed.dirs=%JAVA_ENDORSED_DIRS%%KETTLE_DIR%\system\karaf\lib\endorsed"
+GOTO :COLLECTARGUMENTS
+
+:SKIPENDORSEDJARS
+REM required for Java 11 date/time formatting backwards compatibility
+set JAVA_LOCALE_COMPAT=-Djava.locale.providers=COMPAT,SPI
+set "JAVA_ADD_OPENS=%JAVA_ADD_OPENS% --add-opens=java.base/sun.net.www.protocol.jar=ALL-UNNAMED"
+set "JAVA_ADD_OPENS=%JAVA_ADD_OPENS% --add-opens=java.base/java.lang=ALL-UNNAMED"
+set "JAVA_ADD_OPENS=%JAVA_ADD_OPENS% --add-opens=java.base/java.io=ALL-UNNAMED"
+set "JAVA_ADD_OPENS=%JAVA_ADD_OPENS% --add-opens=java.base/java.lang.reflect=ALL-UNNAMED"
+set "JAVA_ADD_OPENS=%JAVA_ADD_OPENS% --add-opens=java.base/java.net=ALL-UNNAMED"
+set "JAVA_ADD_OPENS=%JAVA_ADD_OPENS% --add-opens=java.base/java.security=ALL-UNNAMED"
+set "JAVA_ADD_OPENS=%JAVA_ADD_OPENS% --add-opens=java.base/java.util=ALL-UNNAMED"
+set "JAVA_ADD_OPENS=%JAVA_ADD_OPENS% --add-opens=java.base/sun.net.www.protocol.file=ALL-UNNAMED"
+set "JAVA_ADD_OPENS=%JAVA_ADD_OPENS% --add-opens=java.base/sun.net.www.protocol.ftp=ALL-UNNAMED"
+set "JAVA_ADD_OPENS=%JAVA_ADD_OPENS% --add-opens=java.base/sun.net.www.protocol.http=ALL-UNNAMED"
+set "JAVA_ADD_OPENS=%JAVA_ADD_OPENS% --add-opens=java.base/sun.net.www.protocol.https=ALL-UNNAMED"
+set "JAVA_ADD_OPENS=%JAVA_ADD_OPENS% --add-opens=java.base/sun.reflect.misc=ALL-UNNAMED"
+set "JAVA_ADD_OPENS=%JAVA_ADD_OPENS% --add-opens=java.management/javax.management=ALL-UNNAMED"
+set "JAVA_ADD_OPENS=%JAVA_ADD_OPENS% --add-opens=java.management/javax.management.openmbean=ALL-UNNAMED"
+set "JAVA_ADD_OPENS=%JAVA_ADD_OPENS% --add-opens=java.naming/com.sun.jndi.ldap=ALL-UNNAMED"
+set "JAVA_ADD_OPENS=%JAVA_ADD_OPENS% --add-opens=java.base/java.math=ALL-UNNAMED"
+set "JAVA_ADD_OPENS=%JAVA_ADD_OPENS% --add-opens=java.base/sun.nio.ch=ALL-UNNAMED"
+set "JAVA_ADD_OPENS=%JAVA_ADD_OPENS% --add-opens=java.base/java.nio=ALL-UNNAMED"
+set "JAVA_ADD_OPENS=%JAVA_ADD_OPENS% --add-opens=java.security.jgss/sun.security.krb5=ALL-UNNAMED"
+
+:COLLECTARGUMENTS
+REM **********************
+REM   Collect arguments
+REM **********************
+
+set _cmdline=
+:TopArg
+if %1!==! goto EndArg
+set _cmdline=%_cmdline% %1
+shift
+goto TopArg
+:EndArg
+
+REM ******************************************************************
+REM ** Set java runtime options                                     **
+REM ** Change 2048m to higher values in case you run out of memory  **
+REM ** or set the PENTAHO_DI_JAVA_OPTIONS environment variable      **
+REM ******************************************************************
+
+if "%PENTAHO_DI_JAVA_OPTIONS%"=="" set PENTAHO_DI_JAVA_OPTIONS="-Xms1024m" "-Xmx2048m"
+
+set OPT=%OPT% %PENTAHO_DI_JAVA_OPTIONS% "-Djava.library.path=%LIBSPATH%;%HADOOP_HOME%/bin" %JAVA_ENDORSED_DIRS% %JAVA_LOCALE_COMPAT% "-DKETTLE_HOME=%KETTLE_HOME%" "-DKETTLE_REPOSITORY=%KETTLE_REPOSITORY%" "-DKETTLE_USER=%KETTLE_USER%" "-DKETTLE_PASSWORD=%KETTLE_PASSWORD%" "-DKETTLE_PLUGIN_PACKAGES=%KETTLE_PLUGIN_PACKAGES%" "-DKETTLE_LOG_SIZE_LIMIT=%KETTLE_LOG_SIZE_LIMIT%" "-DKETTLE_JNDI_ROOT=%KETTLE_JNDI_ROOT%"
+
+REM Force SWT to use Edge instead of Internet Explorer (not supported by Pentaho anymore)
+set OPT=%OPT% "-Dorg.eclipse.swt.browser.DefaultType=edge"
+
+REM ***************
+REM ** Run...    **
+REM ***************
+
+if %STARTTITLE%!==! SET STARTTITLE="Spoon"
+REM Eventually call java instead of javaw and do not run in a separate window
+if not "%SPOON_CONSOLE%"=="1" set SPOON_START_OPTION=start %STARTTITLE%
+
+@echo on
+%SPOON_START_OPTION% "%_PENTAHO_JAVA%" %JAVA_ADD_OPENS% %OPT% -jar launcher\launcher.jar -lib ..\%LIBSPATH% %_cmdline%
+@echo off
+if "%SPOON_PAUSE%"=="1" pause