<html lang="en">

<head>
    <meta charset="UTF-8">
    <meta name="viewport" content="width=device-width, initial-scale=1.0">
    <meta http-equiv="X-UA-Compatible" content="ie=edge">
    <title>Welcome!</title>
    <link rel="stylesheet" href="css/bootstrap.css">
    <link rel="stylesheet" href="fonts/opensans/style.css">
    <link rel="shortcut icon" href="favicon.ico">

    <style>
        /* FONTS */

        @font-face {
            font-family: icomoon;
            font-style: normal;
            font-weight: 400;
            src: url('fonts/icomoon.eot');
            src: url('fonts/icomoon.eot?#iefix') format('embedded-opentype'), url('fonts/icomoon.woff') format('woff'), url('fonts/icomoon.ttf') format('truetype'), url('fonts/icomoon.svg#icomoon') format('svg');
        }

        [class^="icon-"],
        [class*=" icon-"] {
            /* use !important to prevent issues with browser extensions that change fonts */
            font-family: 'icomoon' !important;
            speak: none;
            font-style: normal;
            font-weight: normal;
            font-variant: normal;
            text-transform: none;
            line-height: 1;
            /* Better Font Rendering =========== */
            -webkit-font-smoothing: antialiased;
            -moz-osx-font-smoothing: grayscale;
        }

        .icon-arrow-right:before {
            content: "\e8e7";
        }
        /* MEDIA QUERIES */

        @media screen and (max-width: 992px) {
            body {
                min-width: 920px;
            }
        }

        @media (min-width: 768px) {
            .container {
                width: 920px;
            }
        }

        body {
            font-family: 'OpenSansRegular', sans-serif;
            margin: 0;
            padding: 34px 0;
            background-color: #f5f5f5;
            -webkit-touch-callout: none;
            -webkit-user-select: none;
            -khtml-user-select: none;
            -moz-user-select: none;
            -ms-user-select: none;
            user-select: none;
        }

        body a.external.arrow:hover::after,
        body a.external.arrow:hover,
        body a:hover,
        body a:hover:after {
            color: #555555;
            text-transform: none;
        }

		p.row-content {
         	font-size: 13px;
        }

        h2 {
            font-family: 'OpenSansRegular', sans-serif;
            text-align: center;
            font-size: 35px;
            color: #414141;
            margin: 2rem 0 .5rem;
            -webkit-margin-before: 0;
            -webkit-margin-after: 0;
            -webkit-margin-start: 0;
            -webkit-margin-end: 0;
        }

        .ui-button-icon,
        .ui-button-icon:visited,
        a,
        a:visited,
        a:focus,
        a:active {
            color: #555555;
            text-decoration: none;
        }
        /* CARDS  */

        a.card-link {
            font-family: 'OpenSansSemiBold', sans-serif;
            color: #414141;
            text-decoration: none;
            display: block;
            line-height: 30px;
            font-weight: 600;
        }

        .cards-container {
            padding: 40px 20px 0;
        }

        .card-content {
            border-radius: .125em;
            box-sizing: border-box;
            text-align: center;
            min-width: 0;
        }

        .card-title {
            display: block;
            font-family: 'OpenSansRegular', sans-serif;
            color: #414141;
            font-size: 1.75em;
            font-weight: 400;
            text-transform: uppercase;
            margin: 0 0 15px;
            line-height: 40px;
        }

        .card-description {
            border-top: 2px solid #cc0000;
            background-color: #ffffff;
            -webkit-transition: background-color .1s ease-out;
            -moz-transition: background-color .1s ease-out;
            -o-transition: background-color .1s ease-out;
            transition: background-color .1s ease-out;
            padding: 2em;
            min-height: 330px;
        }

        .card-description hr {
            border-color: #ccc;
        }

        .card-description img {
            margin: 1em 0 1em;
            height: 80px;
        }
        /* EXTRAS BAR */

        .h-extras-bar {
            /* display: flex; */
            border-bottom: 1px solid #ccc;
            border-top: 1px solid #ccc;
            padding: 30px 0 25px;
            margin-top: 3em;
        }

        .h-extras-bar .extras-container span {
            font-family: 'OpenSansSemiBold', sans-serif;
            display: block;
            font-size: 1em;
            font-weight: 600;
            letter-spacing: 0.02em;
        }

        .h-extras-bar,
        .p-extras-bar {
            margin: 3em 0 0;
        }

        .h-extras-bar .extras-container a {
            font-size: 0.9em;
            font-family: 'OpenSansRegular', sans-serif;
            font-weight: 600;
            color: #146BD2;
            letter-spacing: 0.02em;
        }

        .h-extras-bar .extras-container a:hover {
            text-decoration: none;
        }

        .h-extras-bar .extras-container img {
            float: left;
            width: auto;
            height: 40px;
            margin: 0 10px 10px 0 !important;
        }

        .h-extras-bar .extras-container {
            display: inline-block;
        }

        .h-extras-bar .extras-container .extras {
            margin: 0 auto;
            text-align: left;
            white-space: nowrap;
            max-width: 215px;
        }

        hr {
            border-top: 1px solid #dedede;
        }
    </style>
</head>

<body>

<div class="container">
    <div class="row">
        <h2>Welcome to Pentaho Data Integration</h2>
        <p class="row-content">Thank you for downloading the <b>Pentaho Community Edition</b>.
            For the full <b>Pentaho Enterprise Edition</b> including Hitachi Vantara’s world-class support and get all the product updates, please go to: <u><a href="#" onclick="javascript:openURL('https://www.hitachivantara.com/en-us/products/lumada-dataops/data-integration-analytics/download-pentaho.html'); return false;">Lumada Data Integration and Analytics - Powered by Pentaho | Hitachi Vantara</a></u> or reach out to us at
            <u><a href="#" onclick="javascript:openURL('https://www.hitachivantara.com/en-us/products/lumada-dataops/data-integration-analytics/request-demo.html'); return false;">Experience the Power of Lumada DataOps - Customized Demo | Hitachi Vantara</a></u> for us to help you get started today!</p>
    </div>
</div>
<div class="container cards-container">
    <div class="row">


            <div class="col-xs-3 card-content">
                <div class="card-description">
                    <img alt="Work" class="internal" src="assets/Archive.L_D.svg">
                    <div class="card-title">Work</div>
                    <hr/>
                    <a href="#" onclick="javascript:openFileFunction(); return false;" class="card-link">Open files</a>
                    <a href="#" onclick="javascript:newTransFunction(); return false;" class="card-link">New transformation</a>
                    <a href="#" onclick="javascript:newJobFunction(); return false;" class="card-link">New job</a>
                </div>
            </div>
            <div class="col-xs-3 card-content">
                <div class="card-description">
                    <img alt="Learn" class="internal" src="assets/LightOn.L_D.svg">
                    <div class="card-title">Learn</div>
                    <hr/>
                    <a href="#" onclick="javascript:openURL('https://docs.hitachivantara.com/r/en-us/pentaho-data-integration-and-analytics/10.1.x/mk-95pdia003?ecid=ms_glo_bd_en_sscepen01'); return false;" class="card-link">Documentation</a>
                    <a href="#" onclick="javascript:openURL('https://www.hitachivantara.com/en-us/products/data-management-analytics/pentaho-platform/pentaho-data-integration/evaluation-support.html?ecid=ms_glo_bd_en_sscepen02'); return false;" class="card-link">Watch tutorials</a>
<<<<<<< HEAD
                    <a href="#" onclick="javascript:openURL('https://docs.hitachivantara.com/v/u/en-us/pentaho-data-integration-and-analytics/10.1.x/rn-95pdia000?ecid=ms_glo_bd_en_sscepen03'); return false;" class="card-link">Release notes</a>
=======
                    <a href="#" onclick="javascript:openURL('https://docs.hitachivantara.com/v/u/en-us/pentaho-data-integration-and-analytics/10.1.0/rn-95pdia000?ecid=ms_glo_bd_en_sscepen03'); return false;" class="card-link">Release notes</a>
>>>>>>> 5eaac8f7
                </div>
            </div>
            <div class="col-xs-3 card-content">
                <div class="card-description">
                    <img alt="Extend" class="internal" src="assets/Components.L_D.svg">
                    <div class="card-title">Extend</div>
                    <hr/>
                    <a href="#" onclick="javascript:genericFunction('openMarketplace'); return false;" class="card-link">Marketplace</a>
                    <a href="#" onclick="javascript:openURL('https://docs.hitachivantara.com/r/en-us/pentaho-data-integration-and-analytics/10.1.x/mk-95pdia002/embed-and-extend-pentaho-functionality/embed-and-extend-pdi-functionality/extend-pentaho-data-integration'); return false;" class="card-link">Build plugins</a>
                </div>
            </div>
            <div class="col-xs-3 card-content">
                <div class="card-description">
                    <img alt="Upgrade" class="internal" src="assets/Binoculars.L_D.svg">
                    <div class="card-title">Discover</div>
                    <hr/>
                    <a href="#" onclick="javascript:openURL('http://events.pentaho.com/cp-lp-community-edition-whats-new.html?ecid=ms_glo_bd_en_sscepen04'); return false;" class="card-link">Pentaho News</a>
                    <a href="#" onclick="javascript:openURL('https://community.hitachivantara.com/communities/community-home/recent-community-events?communitykey=e0eaa1d8-5ecc-4721-a6a7-75d4e890ee0d'); return false;" class="card-link">Events & Webcasts</a>
                </div>
            </div>
        </div>
    </div>

    <footer class="container">
        <div class="row h-extras-bar">
            <div class="col-xs-4 extras-container">
                <div class="extras">
                    <img class="internal" alt="Community" src="assets/People.M_D-1.3.0.svg">
                    <span>Community</span>
                    <a href="#" onclick="javascript:openURL('https://community.hitachivantara.com/communities/community-pentaho-home?CommunityKey=e0eaa1d8-5ecc-4721-a6a7-75d4e890ee0d'); return false;" class="arrow">Join the community<i class="icon-arrow-right"></i></a>
                </div>
            </div>
            <div class="col-xs-4 extras-container">
                <div class="extras">
                    <img class="internal" alt="Pentaho Forums" src="assets/Chat.M_D-1.3.0.svg">
                    <span>Pentaho Forums</span>
                    <a href="#" onclick="javascript:openURL('https://community.hitachivantara.com/start-a-discussion'); return false;" class="arrow">Join the discussion<i class="icon-arrow-right"></i></a>
                </div>
            </div>
            <div class="col-xs-4 extras-container">
                <div class="extras">
                    <img class="internal" alt="hitachivantara.com" src="assets/WorldGlobe.M_D-1.3.0.svg">
                    <span>hitachivantara.com</span>
                    <a href="#" onclick="javascript:openURL('https://www.hitachivantara.com/en-us/products/lumada-dataops/data-integration-analytics.html'); return false;" class="arrow">Visit us<i class="icon-arrow-right"></i></a>
                </div>
            </div>
        </div>
    </footer>
</body>

</html><|MERGE_RESOLUTION|>--- conflicted
+++ resolved
@@ -240,11 +240,7 @@
                     <hr/>
                     <a href="#" onclick="javascript:openURL('https://docs.hitachivantara.com/r/en-us/pentaho-data-integration-and-analytics/10.1.x/mk-95pdia003?ecid=ms_glo_bd_en_sscepen01'); return false;" class="card-link">Documentation</a>
                     <a href="#" onclick="javascript:openURL('https://www.hitachivantara.com/en-us/products/data-management-analytics/pentaho-platform/pentaho-data-integration/evaluation-support.html?ecid=ms_glo_bd_en_sscepen02'); return false;" class="card-link">Watch tutorials</a>
-<<<<<<< HEAD
-                    <a href="#" onclick="javascript:openURL('https://docs.hitachivantara.com/v/u/en-us/pentaho-data-integration-and-analytics/10.1.x/rn-95pdia000?ecid=ms_glo_bd_en_sscepen03'); return false;" class="card-link">Release notes</a>
-=======
                     <a href="#" onclick="javascript:openURL('https://docs.hitachivantara.com/v/u/en-us/pentaho-data-integration-and-analytics/10.1.0/rn-95pdia000?ecid=ms_glo_bd_en_sscepen03'); return false;" class="card-link">Release notes</a>
->>>>>>> 5eaac8f7
                 </div>
             </div>
             <div class="col-xs-3 card-content">
