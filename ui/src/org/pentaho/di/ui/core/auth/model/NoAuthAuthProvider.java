--- conflicted
+++ resolved
@@ -27,11 +27,6 @@
 import org.pentaho.ui.xul.binding.Binding;
 import org.pentaho.ui.xul.binding.BindingFactory;
 
-<<<<<<< HEAD
-=======
-import java.util.List;
-
->>>>>>> 9f61d710
 public class NoAuthAuthProvider extends AbstractAuthProvider {
   public NoAuthAuthProvider( BindingFactory bf ) {
     super( bf );
