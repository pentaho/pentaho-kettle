/*! ******************************************************************************
 *
 * Pentaho Data Integration
 *
 * Copyright (C) 2002-2022 by Hitachi Vantara : http://www.pentaho.com
 *
 *******************************************************************************
 *
 * Licensed under the Apache License, Version 2.0 (the "License");
 * you may not use this file except in compliance with
 * the License. You may obtain a copy of the License at
 *
 *    http://www.apache.org/licenses/LICENSE-2.0
 *
 * Unless required by applicable law or agreed to in writing, software
 * distributed under the License is distributed on an "AS IS" BASIS,
 * WITHOUT WARRANTIES OR CONDITIONS OF ANY KIND, either express or implied.
 * See the License for the specific language governing permissions and
 * limitations under the License.
 *
 ******************************************************************************/

package org.pentaho.di.ui.trans.steps.simplemapping;

import org.eclipse.swt.SWT;
import org.eclipse.swt.custom.CTabFolder;
import org.eclipse.swt.custom.CTabItem;
import org.eclipse.swt.events.ModifyEvent;
import org.eclipse.swt.events.ModifyListener;
import org.eclipse.swt.events.SelectionAdapter;
import org.eclipse.swt.events.SelectionEvent;
import org.eclipse.swt.events.ShellAdapter;
import org.eclipse.swt.events.ShellEvent;
import org.eclipse.swt.graphics.Image;
import org.eclipse.swt.layout.FormAttachment;
import org.eclipse.swt.layout.FormData;
import org.eclipse.swt.layout.FormLayout;
import org.eclipse.swt.widgets.Button;
import org.eclipse.swt.widgets.Composite;
import org.eclipse.swt.widgets.Display;
import org.eclipse.swt.widgets.Event;
import org.eclipse.swt.widgets.Label;
import org.eclipse.swt.widgets.Listener;
import org.eclipse.swt.widgets.Shell;
import org.eclipse.swt.widgets.TableItem;
import org.eclipse.swt.widgets.Text;
import org.pentaho.di.core.Const;
import org.pentaho.di.core.ObjectLocationSpecificationMethod;
import org.pentaho.di.core.Props;
import org.pentaho.di.core.SourceToTargetMapping;
import org.pentaho.di.core.exception.KettleException;
import org.pentaho.di.core.row.RowMetaInterface;
import org.pentaho.di.core.util.Utils;
import org.pentaho.di.i18n.BaseMessages;
import org.pentaho.di.repository.ObjectId;
import org.pentaho.di.repository.RepositoryDirectoryInterface;
import org.pentaho.di.repository.RepositoryObject;
import org.pentaho.di.repository.RepositoryObjectType;
import org.pentaho.di.trans.TransMeta;
import org.pentaho.di.trans.step.BaseStepMeta;
import org.pentaho.di.trans.step.StepDialogInterface;
import org.pentaho.di.trans.step.StepMeta;
import org.pentaho.di.trans.steps.mapping.MappingIODefinition;
import org.pentaho.di.trans.steps.mapping.MappingParameters;
import org.pentaho.di.trans.steps.mapping.MappingValueRename;
import org.pentaho.di.trans.steps.simplemapping.SimpleMappingMeta;
import org.pentaho.di.ui.core.ConstUI;
import org.pentaho.di.ui.core.dialog.EnterMappingDialog;
import org.pentaho.di.ui.core.dialog.ErrorDialog;
import org.pentaho.di.ui.core.events.dialog.FilterType;
<<<<<<< HEAD
=======
import org.pentaho.di.ui.core.events.dialog.SelectionAdapterFileDialogTextVar;
import org.pentaho.di.ui.core.events.dialog.SelectionAdapterOptions;
>>>>>>> d0f5adf7
import org.pentaho.di.ui.core.events.dialog.SelectionOperation;
import org.pentaho.di.ui.core.widget.ColumnInfo;
import org.pentaho.di.ui.core.widget.ColumnsResizer;
import org.pentaho.di.ui.core.widget.TableView;
import org.pentaho.di.ui.core.widget.TextVar;
import org.pentaho.di.ui.trans.step.BaseStepDialog;
import org.pentaho.di.ui.util.DialogHelper;
import org.pentaho.di.ui.util.DialogUtils;
import org.pentaho.di.ui.util.MappingUtil;
import org.pentaho.di.ui.util.SwtSvgImageUtil;

import java.util.ArrayList;
import java.util.Arrays;
import java.util.List;

public class SimpleMappingDialog extends BaseStepDialog implements StepDialogInterface {
  private static Class<?> PKG = SimpleMappingMeta.class; // for i18n purposes, needed by Translator2!!

  private SimpleMappingMeta mappingMeta;

  private Label wlPath;
  private TextVar wPath;

  private Button wbBrowse;

  private CTabFolder wTabFolder;

  private TransMeta mappingTransMeta = null;

  protected boolean transModified;

  private ModifyListener lsMod;

  private int middle;

  private int margin;

  private MappingParameters mappingParameters;

  private MappingIODefinition inputMapping;

  private MappingIODefinition outputMapping;

  private ObjectId referenceObjectId;
  private ObjectLocationSpecificationMethod specificationMethod;

  private interface ApplyChanges {
    public void applyChanges();
  }

  private class MappingParametersTab implements ApplyChanges {
    private TableView wMappingParameters;

    private MappingParameters parameters;

    private Button wInheritAll;

    public MappingParametersTab( TableView wMappingParameters, Button wInheritAll, MappingParameters parameters ) {
      this.wMappingParameters = wMappingParameters;
      this.wInheritAll = wInheritAll;
      this.parameters = parameters;
    }

    public void applyChanges() {

      int nrLines = wMappingParameters.nrNonEmpty();
      String[] variables = new String[ nrLines ];
      String[] inputFields = new String[ nrLines ];
      parameters.setVariable( variables );
      parameters.setInputField( inputFields );
      //CHECKSTYLE:Indentation:OFF
      for ( int i = 0; i < nrLines; i++ ) {
        TableItem item = wMappingParameters.getNonEmpty( i );
        parameters.getVariable()[ i ] = item.getText( 1 );
        parameters.getInputField()[ i ] = item.getText( 2 );
      }
      parameters.setInheritingAllVariables( wInheritAll.getSelection() );
    }
  }

  private class MappingDefinitionTab implements ApplyChanges {
    private MappingIODefinition definition;

    private TableView wFieldMappings;

    public MappingDefinitionTab( MappingIODefinition definition, TableView fieldMappings ) {
      super();
      this.definition = definition;
      wFieldMappings = fieldMappings;
    }

    public void applyChanges() {
      // The grid
      //
      int nrLines = wFieldMappings.nrNonEmpty();
      definition.getValueRenames().clear();
      for ( int i = 0; i < nrLines; i++ ) {
        TableItem item = wFieldMappings.getNonEmpty( i );
        definition.getValueRenames().add( new MappingValueRename( item.getText( 1 ), item.getText( 2 ) ) );
      }
    }
  }

  private List<ApplyChanges> changeList;

  public SimpleMappingDialog( Shell parent, Object in, TransMeta tr, String sname ) {
    super( parent, (BaseStepMeta) in, tr, sname );
    mappingMeta = (SimpleMappingMeta) in;
    transModified = false;

    // Make a copy for our own purposes...
    // This allows us to change everything directly in the classes with
    // listeners.
    // Later we need to copy it to the input class on ok()
    //
    mappingParameters = (MappingParameters) mappingMeta.getMappingParameters().clone();
    inputMapping = (MappingIODefinition) mappingMeta.getInputMapping().clone();
    outputMapping = (MappingIODefinition) mappingMeta.getOutputMapping().clone();

    changeList = new ArrayList<ApplyChanges>();
  }

  public String open() {
    Shell parent = getParent();
    Display display = parent.getDisplay();

    shell = new Shell( parent, SWT.DIALOG_TRIM | SWT.RESIZE | SWT.MIN | SWT.MAX );
    props.setLook( shell );
    setShellImage( shell, mappingMeta );

    lsMod = new ModifyListener() {
      public void modifyText( ModifyEvent e ) {
        mappingMeta.setChanged();
      }
    };
    changed = mappingMeta.hasChanged();

    FormLayout formLayout = new FormLayout();
    formLayout.marginWidth = 15;
    formLayout.marginHeight = 15;

    shell.setLayout( formLayout );
    shell.setText( BaseMessages.getString( PKG, "SimpleMappingDialog.Shell.Title" ) );

    Label wicon = new Label( shell, SWT.RIGHT );
    wicon.setImage( getImage() );
    FormData fdlicon = new FormData();
    fdlicon.top = new FormAttachment( 0, 0 );
    fdlicon.right = new FormAttachment( 100, 0 );
    wicon.setLayoutData( fdlicon );
    props.setLook( wicon );

    // Stepname line
    wlStepname = new Label( shell, SWT.RIGHT );
    wlStepname.setText( BaseMessages.getString( PKG, "SimpleMappingDialog.Stepname.Label" ) );
    props.setLook( wlStepname );
    fdlStepname = new FormData();
    fdlStepname.left = new FormAttachment( 0, 0 );
    fdlStepname.top = new FormAttachment( 0, 0 );
    wlStepname.setLayoutData( fdlStepname );

    wStepname = new Text( shell, SWT.SINGLE | SWT.LEFT | SWT.BORDER );
    wStepname.setText( stepname );
    props.setLook( wStepname );
    wStepname.addModifyListener( lsMod );
    fdStepname = new FormData();
    fdStepname.width = 250;
    fdStepname.left = new FormAttachment( 0, 0 );
    fdStepname.top = new FormAttachment( wlStepname, 5 );
    wStepname.setLayoutData( fdStepname );

    Label spacer = new Label( shell, SWT.HORIZONTAL | SWT.SEPARATOR );
    FormData fdSpacer = new FormData();
    fdSpacer.left = new FormAttachment( 0, 0 );
    fdSpacer.top = new FormAttachment( wStepname, 15 );
    fdSpacer.right = new FormAttachment( 100, 0 );
    spacer.setLayoutData( fdSpacer );

    wlPath = new Label( shell, SWT.LEFT );
    props.setLook( wlPath );
    wlPath.setText( BaseMessages.getString( PKG, "SimpleMappingDialog.Transformation.Label" ) );
    FormData fdlTransformation = new FormData();
    fdlTransformation.left = new FormAttachment( 0, 0 );
    fdlTransformation.top = new FormAttachment( spacer, 20 );
    fdlTransformation.right = new FormAttachment( 50, 0 );
    wlPath.setLayoutData( fdlTransformation );

    wPath = new TextVar( transMeta, shell, SWT.SINGLE | SWT.LEFT | SWT.BORDER );
    props.setLook( wPath );
    FormData fdTransformation = new FormData();
    fdTransformation.left = new FormAttachment( 0, 0 );
    fdTransformation.top = new FormAttachment( wlPath, 5 );
    fdTransformation.width = 350;
    wPath.setLayoutData( fdTransformation );

    wbBrowse = new Button( shell, SWT.PUSH );
    props.setLook( wbBrowse );
    wbBrowse.setText( BaseMessages.getString( PKG, "SimpleMappingDialog.Browse.Label" ) );
    FormData fdBrowse = new FormData();
    fdBrowse.left = new FormAttachment( wPath, 5 );
    fdBrowse.top = new FormAttachment( wlPath, Const.isOSX() ? 0 : 5 );
    wbBrowse.setLayoutData( fdBrowse );

<<<<<<< HEAD
    wbBrowse.addSelectionListener(DialogHelper.constructSelectionAdapterFileDialogTextVarForKettleFile(log, wPath, transMeta,
        SelectionOperation.FILE_OR_FOLDER,FilterType.KETTLE_TRANS, repository ) );
=======
    wbBrowse.addSelectionListener( new SelectionAdapterFileDialogTextVar( log, wPath, transMeta,
      new SelectionAdapterOptions( SelectionOperation.FILE,
        new FilterType[] { FilterType.KETTLE_TRANS, FilterType.XML, FilterType.ALL }, FilterType.KETTLE_TRANS  ) ) );
>>>>>>> d0f5adf7
    //
    // Add a tab folder for the parameters and various input and output
    // streams
    //
    wTabFolder = new CTabFolder( shell, SWT.BORDER );
    props.setLook( wTabFolder, Props.WIDGET_STYLE_TAB );
    wTabFolder.setSimple( false );
    wTabFolder.setUnselectedCloseVisible( true );

    wCancel = new Button( shell, SWT.PUSH );
    wCancel.setText( BaseMessages.getString( PKG, "System.Button.Cancel" ) );
    FormData fdCancel = new FormData();
    fdCancel.right = new FormAttachment( 100, 0 );
    fdCancel.bottom = new FormAttachment( 100, 0 );
    wCancel.setLayoutData( fdCancel );

    wOK = new Button( shell, SWT.PUSH );
    wOK.setText( BaseMessages.getString( PKG, "System.Button.OK" ) );
    FormData fdOk = new FormData();
    fdOk.right = new FormAttachment( wCancel, -5 );
    fdOk.bottom = new FormAttachment( 100, 0 );
    wOK.setLayoutData( fdOk );

    Label hSpacer = new Label( shell, SWT.HORIZONTAL | SWT.SEPARATOR );
    FormData fdhSpacer = new FormData();
    fdhSpacer.left = new FormAttachment( 0, 0 );
    fdhSpacer.bottom = new FormAttachment( wCancel, -15 );
    fdhSpacer.right = new FormAttachment( 100, 0 );
    hSpacer.setLayoutData( fdhSpacer );

    FormData fdTabFolder = new FormData();
    fdTabFolder.left = new FormAttachment( 0, 0 );
    fdTabFolder.top = new FormAttachment( wPath, 20 );
    fdTabFolder.right = new FormAttachment( 100, 0 );
    fdTabFolder.bottom = new FormAttachment( hSpacer, -15 );
    wTabFolder.setLayoutData( fdTabFolder );

    // Add listeners
    lsCancel = new Listener() {
      public void handleEvent( Event e ) {
        cancel();
      }
    };
    lsOK = new Listener() {
      public void handleEvent( Event e ) {
        ok();
      }
    };

    wCancel.addListener( SWT.Selection, lsCancel );
    wOK.addListener( SWT.Selection, lsOK );

    lsDef = new SelectionAdapter() {
      public void widgetDefaultSelected( SelectionEvent e ) {
        ok();
      }
    };

    wStepname.addSelectionListener( lsDef );
    wPath.addSelectionListener( lsDef );

    // Detect X or ALT-F4 or something that kills this window...
    shell.addShellListener( new ShellAdapter() {
      public void shellClosed( ShellEvent e ) {
        cancel();
      }
    } );

    // Set the shell size, based upon previous time...
    setSize( shell, 670, 690 );

    getData();
    mappingMeta.setChanged( changed );
    wTabFolder.setSelection( 0 );

    shell.open();
    while ( !shell.isDisposed() ) {
      if ( !display.readAndDispatch() ) {
        display.sleep();
      }
    }
    return stepname;
  }

  protected Image getImage() {
    return SwtSvgImageUtil
      .getImage( shell.getDisplay(), getClass().getClassLoader(), "MAP.svg", ConstUI.ICON_SIZE,
        ConstUI.ICON_SIZE );
  }

  private void loadRepositoryTrans( String transName, RepositoryDirectoryInterface repdir ) throws KettleException {
    // Read the transformation...
    //
    mappingTransMeta =
      repository.loadTransformation( transMeta.environmentSubstitute( transName ), repdir, null, true, null );
    mappingTransMeta.clearChanged();
  }


  private void loadFileTrans( String fname ) throws KettleException {
    mappingTransMeta = new TransMeta( transMeta.environmentSubstitute( fname ) );
    mappingTransMeta.clearChanged();
  }

  void loadTransformation() throws KettleException {
    String filename = wPath.getText();
    if ( repository != null ) {
      specificationMethod = ObjectLocationSpecificationMethod.REPOSITORY_BY_NAME;
    } else {
      specificationMethod = ObjectLocationSpecificationMethod.FILENAME;
    }
    switch ( getSpecificationMethod() ) {
      case FILENAME:
        if ( Utils.isEmpty( filename ) ) {
          return;
        }
        if ( !filename.endsWith( ".ktr" ) ) {
          filename = filename + ".ktr";
          wPath.setText( filename );
        }
        loadFileTrans( filename );
        break;
      case REPOSITORY_BY_NAME:
        if ( Utils.isEmpty( filename ) ) {
          return;
        }
        if ( filename.endsWith( ".ktr" ) ) {
          filename = filename.replace( ".ktr", "" );
          wPath.setText( filename );
        }
        String transPath = transMeta.environmentSubstitute( filename );
        String realTransname = transPath;
        String realDirectory = "";
        int index = transPath.lastIndexOf( "/" );
        if ( index != -1 ) {
          realTransname = transPath.substring( index + 1 );
          realDirectory = transPath.substring( 0, index );
        }

        if ( Utils.isEmpty( realDirectory ) || Utils.isEmpty( realTransname ) ) {
          throw new KettleException(
            BaseMessages.getString( PKG, "SimpleMappingDialog.Exception.NoValidMappingDetailsFound" ) );
        }
        RepositoryDirectoryInterface repdir = repository.findDirectory( realDirectory );
        if ( repdir == null ) {
          throw new KettleException( BaseMessages.getString(
            PKG, "SimpleMappingDialog.Exception.UnableToFindRepositoryDirectory" ) );
        }
        loadRepositoryTrans( realTransname, repdir );
        break;
      default:
        break;
    }
  }

  private void getByReferenceData( ObjectId transObjectId ) {
    try {
      if ( repository == null ) {
        throw new KettleException( BaseMessages.getString(
          PKG, "SimpleMappingDialog.Exception.NotConnectedToRepository.Message" ) );
      }
      RepositoryObject transInf = repository.getObjectInformation( transObjectId, RepositoryObjectType.TRANSFORMATION );
      String path = DialogUtils
        .getPath( transMeta.getRepositoryDirectory().getPath(), transInf.getRepositoryDirectory().getPath() );
      String fullPath =
        Const.NVL( path, "" ) + "/" + Const.NVL( transInf.getName(), "" );
      wPath.setText( fullPath );
    } catch ( KettleException e ) {
      new ErrorDialog( shell, BaseMessages.getString(
        PKG, "SimpleMappingDialog.Exception.UnableToReferenceObjectId.Title" ), BaseMessages.getString(
        PKG, "SimpleMappingDialog.Exception.UnableToReferenceObjectId.Message" ), e );
    }
  }

  /**
   * Copy information from the meta-data input to the dialog fields.
   */
  public void getData() {
    setSpecificationMethod( mappingMeta.getSpecificationMethod() );
    switch ( getSpecificationMethod() ) {
      case FILENAME:
        wPath.setText( Const.NVL( mappingMeta.getFileName(), "" ) );
        break;
      case REPOSITORY_BY_NAME:
        String fullPath = Const.NVL( mappingMeta.getDirectoryPath(), "" ) + "/" + Const
          .NVL( mappingMeta.getTransName(), "" );
        wPath.setText( fullPath );
        break;
      case REPOSITORY_BY_REFERENCE:
        referenceObjectId = mappingMeta.getTransObjectId();
        getByReferenceData( referenceObjectId );
        break;
      default:
        break;
    }

    addParametersTab( mappingParameters );
    wTabFolder.setSelection( 0 );

    addInputMappingDefinitionTab( inputMapping, 0 );
    addOutputMappingDefinitionTab( outputMapping, 1 );

    try {
      loadTransformation();
    } catch ( Throwable t ) {
      // Ignore errors
    }

    wStepname.selectAll();
    wStepname.setFocus();
  }

  private void addOutputMappingDefinitionTab( MappingIODefinition definition, int index ) {
    addMappingDefinitionTab( definition, index + 1, BaseMessages.getString(
      PKG, "SimpleMappingDialog.OutputTab.Title" ), BaseMessages.getString(
      PKG, "SimpleMappingDialog.OutputTab.Tooltip" ), BaseMessages.getString(
      PKG, "SimpleMappingDialog.OutputTab.column.SourceField" ), BaseMessages.getString(
      PKG, "SimpleMappingDialog.OutputTab.column.TargetField" ), false );
  }

  private void addInputMappingDefinitionTab( MappingIODefinition definition, int index ) {
    addMappingDefinitionTab( definition, index + 1, BaseMessages.getString(
      PKG, "SimpleMappingDialog.InputTab.Title" ), BaseMessages.getString(
      PKG, "SimpleMappingDialog.InputTab.Tooltip" ), BaseMessages.getString(
      PKG, "SimpleMappingDialog.InputTab.column.SourceField" ), BaseMessages.getString(
      PKG, "SimpleMappingDialog.InputTab.column.TargetField" ), true );
  }

  private void addParametersTab( final MappingParameters parameters ) {

    CTabItem wParametersTab = new CTabItem( wTabFolder, SWT.NONE );
    wParametersTab.setText( BaseMessages.getString( PKG, "SimpleMappingDialog.Parameters.Title" ) );
    wParametersTab.setToolTipText( BaseMessages.getString( PKG, "SimpleMappingDialog.Parameters.Tooltip" ) );

    Composite wParametersComposite = new Composite( wTabFolder, SWT.NONE );
    props.setLook( wParametersComposite );

    FormLayout parameterTabLayout = new FormLayout();
    parameterTabLayout.marginWidth = 15;
    parameterTabLayout.marginHeight = 15;
    wParametersComposite.setLayout( parameterTabLayout );

    // Add a checkbox: inherit all variables...
    //
    Button wInheritAll = new Button( wParametersComposite, SWT.CHECK );
    wInheritAll.setText( BaseMessages.getString( PKG, "SimpleMappingDialog.Parameters.InheritAll" ) );
    props.setLook( wInheritAll );
    FormData fdInheritAll = new FormData();
    fdInheritAll.bottom = new FormAttachment( 100, 0 );
    fdInheritAll.left = new FormAttachment( 0, 0 );
    fdInheritAll.right = new FormAttachment( 100, -30 );
    wInheritAll.setLayoutData( fdInheritAll );
    wInheritAll.setSelection( parameters.isInheritingAllVariables() );

    // Now add a tableview with the 2 columns to specify: input and output
    // fields for the source and target steps.
    //
    ColumnInfo[] colinfo =
      new ColumnInfo[] {
        new ColumnInfo(
          BaseMessages.getString( PKG, "SimpleMappingDialog.Parameters.column.Variable" ),
          ColumnInfo.COLUMN_TYPE_TEXT, false, false ),
        new ColumnInfo(
          BaseMessages.getString( PKG, "SimpleMappingDialog.Parameters.column.ValueOrField" ),
          ColumnInfo.COLUMN_TYPE_TEXT, false, false ), };
    colinfo[ 1 ].setUsingVariables( true );

    final TableView wMappingParameters =
      new TableView(
        transMeta, wParametersComposite, SWT.FULL_SELECTION | SWT.SINGLE | SWT.BORDER, colinfo, parameters
        .getVariable().length, false, lsMod, props, false
      );
    props.setLook( wMappingParameters );
    FormData fdMappings = new FormData();
    fdMappings.left = new FormAttachment( 0, 0 );
    fdMappings.right = new FormAttachment( 100, 0 );
    fdMappings.top = new FormAttachment( 0, 0 );
    fdMappings.bottom = new FormAttachment( wInheritAll, -10 );
    wMappingParameters.setLayoutData( fdMappings );
    wMappingParameters.getTable().addListener( SWT.Resize, new ColumnsResizer( 0, 50, 50 ) );

    for ( int i = 0; i < parameters.getVariable().length; i++ ) {
      TableItem tableItem = wMappingParameters.table.getItem( i );
      tableItem.setText( 1, parameters.getVariable()[ i ] );
      tableItem.setText( 2, parameters.getInputField()[ i ] );
    }
    wMappingParameters.setRowNums();
    wMappingParameters.optWidth( true );

    FormData fdParametersComposite = new FormData();
    fdParametersComposite.left = new FormAttachment( 0, 0 );
    fdParametersComposite.top = new FormAttachment( 0, 0 );
    fdParametersComposite.right = new FormAttachment( 100, 0 );
    fdParametersComposite.bottom = new FormAttachment( 100, 0 );
    wParametersComposite.setLayoutData( fdParametersComposite );

    wParametersComposite.layout();
    wParametersTab.setControl( wParametersComposite );

    changeList.add( new MappingParametersTab( wMappingParameters, wInheritAll, parameters ) );
  }


  public static String[] getMappingSteps( TransMeta mappingTransMeta, boolean mappingInput ) {
    List<StepMeta> steps = new ArrayList<StepMeta>();
    for ( StepMeta stepMeta : mappingTransMeta.getSteps() ) {
      if ( mappingInput && stepMeta.getStepID().equals( "MappingInput" ) ) {
        steps.add( stepMeta );
      }
      if ( !mappingInput && stepMeta.getStepID().equals( "MappingOutput" ) ) {
        steps.add( stepMeta );
      }
    }
    String[] stepnames = new String[ steps.size() ];
    for ( int i = 0; i < stepnames.length; i++ ) {
      stepnames[ i ] = steps.get( i ).getName();
    }

    return stepnames;

  }

  public RowMetaInterface getFieldsFromStep( boolean parent, boolean input ) throws KettleException {
    if ( input ) {
      // INPUT
      //
      if ( parent ) {
        return transMeta.getPrevStepFields( stepMeta );
      } else {
        if ( mappingTransMeta == null ) {
          throw new KettleException( BaseMessages.getString(
            PKG, "SimpleMappingDialog.Exception.NoMappingSpecified" ) );
        }
        StepMeta mappingInputStepMeta = mappingTransMeta.findMappingInputStep( null );
        return mappingTransMeta.getStepFields( mappingInputStepMeta );
      }
    } else {
      // OUTPUT
      //
      StepMeta mappingOutputStepMeta = mappingTransMeta.findMappingOutputStep( null );
      return mappingTransMeta.getStepFields( mappingOutputStepMeta );
    }
  }

  private void addMappingDefinitionTab( final MappingIODefinition definition, int index, final String tabTitle,
                                        final String tabTooltip, String sourceColumnLabel, String targetColumnLabel,
                                        final boolean input ) {

    final CTabItem wTab;
    if ( index >= wTabFolder.getItemCount() ) {
      wTab = new CTabItem( wTabFolder, SWT.CLOSE );
    } else {
      wTab = new CTabItem( wTabFolder, SWT.CLOSE, index );
    }
    setMappingDefinitionTabNameAndToolTip( wTab, tabTitle, tabTooltip, definition, input );

    Composite wInputComposite = new Composite( wTabFolder, SWT.NONE );
    props.setLook( wInputComposite );

    FormLayout tabLayout = new FormLayout();
    tabLayout.marginWidth = 15;
    tabLayout.marginHeight = 15;
    wInputComposite.setLayout( tabLayout );

    // Now add a table view with the 2 columns to specify: input and output
    // fields for the source and target steps.
    //
    final Button wbEnterMapping = new Button( wInputComposite, SWT.PUSH );
    props.setLook( wbEnterMapping );
    if ( input ) {
      wbEnterMapping.setText( BaseMessages.getString( PKG, "SimpleMappingDialog.button.EnterMapping" ) );
    } else {
      wbEnterMapping.setText( BaseMessages.getString( PKG, "SimpleMappingDialog.button.GetFields" ) );
    }
    FormData fdbEnterMapping = new FormData();
    fdbEnterMapping.bottom = new FormAttachment( 100 );
    fdbEnterMapping.right = new FormAttachment( 100 );
    wbEnterMapping.setLayoutData( fdbEnterMapping );

    ColumnInfo[] colinfo =
      new ColumnInfo[] {
        new ColumnInfo( sourceColumnLabel, ColumnInfo.COLUMN_TYPE_TEXT, false, false ),
        new ColumnInfo( targetColumnLabel, ColumnInfo.COLUMN_TYPE_TEXT, false, false ), };
    final TableView wFieldMappings =
      new TableView(
        transMeta, wInputComposite, SWT.FULL_SELECTION | SWT.SINGLE | SWT.BORDER, colinfo, 1, false, lsMod, props,
        false );
    props.setLook( wFieldMappings );
    FormData fdMappings = new FormData();
    fdMappings.left = new FormAttachment( 0 );
    fdMappings.right = new FormAttachment( 100 );
    fdMappings.top = new FormAttachment( 0 );
    fdMappings.bottom = new FormAttachment( wbEnterMapping, -10 );
    wFieldMappings.setLayoutData( fdMappings );
    wFieldMappings.getTable().addListener( SWT.Resize, new ColumnsResizer( 0, 50, 50 ) );

    for ( MappingValueRename valueRename : definition.getValueRenames() ) {
      TableItem tableItem = new TableItem( wFieldMappings.table, SWT.NONE );
      tableItem.setText( 1, Const.NVL( valueRename.getSourceValueName(), "" ) );
      tableItem.setText( 2, Const.NVL( valueRename.getTargetValueName(), "" ) );
    }
    wFieldMappings.removeEmptyRows();
    wFieldMappings.setRowNums();
    wFieldMappings.optWidth( true );

    wbEnterMapping.addSelectionListener( new SelectionAdapter() {

      @Override
      public void widgetSelected( SelectionEvent arg0 ) {
        try {
          if ( input ) {
            // INPUT
            //
            RowMetaInterface sourceRowMeta = getFieldsFromStep( true, input );
            RowMetaInterface targetRowMeta = getFieldsFromStep( false, input );
            String[] sourceFields = sourceRowMeta.getFieldNames();
            String[] targetFields = targetRowMeta.getFieldNames();

            //refresh mappings
            int nrLines = wFieldMappings.nrNonEmpty();
            definition.getValueRenames().clear();
            for ( int i = 0; i < nrLines; i++ ) {
              TableItem item = wFieldMappings.getNonEmpty( i );
              definition.getValueRenames().add( new MappingValueRename( item.getText( 1 ), item.getText( 2 ) ) );
            }

            List<MappingValueRename> mappingValue = definition.getValueRenames();
            List<SourceToTargetMapping> currentMappings = MappingUtil.getCurrentMappings( Arrays.asList( sourceFields ), Arrays.asList( targetFields ), mappingValue );
            EnterMappingDialog dialog = new EnterMappingDialog( shell, sourceFields, targetFields, currentMappings );
            List<SourceToTargetMapping> mappings = dialog.open();
            if ( mappings != null ) {
              // first clear the dialog...
              wFieldMappings.clearAll( false );

              //
              definition.getValueRenames().clear();

              // Now add the new values...
              for ( int i = 0; i < mappings.size(); i++ ) {
                SourceToTargetMapping mapping = mappings.get( i );
                TableItem item = new TableItem( wFieldMappings.table, SWT.NONE );
                item.setText( 1, mapping.getSourceString( sourceFields ) );
                item.setText( 2, mapping.getTargetString( targetFields ) );

                String source = input ? item.getText( 1 ) : item.getText( 2 );
                String target = input ? item.getText( 2 ) : item.getText( 1 );
                definition.getValueRenames().add( new MappingValueRename( source, target ) );
              }
              wFieldMappings.removeEmptyRows();
              wFieldMappings.setRowNums();
              wFieldMappings.optWidth( true );
            }
          } else {
            // OUTPUT
            //
            RowMetaInterface sourceRowMeta = getFieldsFromStep( true, input );
            BaseStepDialog.getFieldsFromPrevious(
              sourceRowMeta, wFieldMappings, 1, new int[] { 1, }, new int[] { }, -1, -1, null );
          }
        } catch ( KettleException e ) {
          new ErrorDialog( shell, BaseMessages.getString( PKG, "System.Dialog.Error.Title" ), BaseMessages
            .getString( PKG, "SimpleMappingDialog.Exception.ErrorGettingMappingSourceAndTargetFields", e
              .toString() ), e );
        }
      }

    } );

    if ( input ) {
      Button wRenameOutput = new Button( wInputComposite, SWT.CHECK );
      props.setLook( wRenameOutput );
      wRenameOutput.setText( BaseMessages.getString( PKG, "SimpleMappingDialog.input.RenamingOnOutput" ) );
      FormData fdRenameOutput = new FormData();
      fdRenameOutput.top = new FormAttachment( wFieldMappings, 10 );
      fdRenameOutput.left = new FormAttachment( 0, 0 );
      wRenameOutput.setLayoutData( fdRenameOutput );

      wRenameOutput.setSelection( definition.isRenamingOnOutput() );
      wRenameOutput.addSelectionListener( new SelectionAdapter() {
        @Override
        public void widgetSelected( SelectionEvent event ) {
          // flip the switch
          definition.setRenamingOnOutput( !definition.isRenamingOnOutput() );
        }
      } );
    }

    FormData fdParametersComposite = new FormData();
    fdParametersComposite.left = new FormAttachment( 0, 0 );
    fdParametersComposite.top = new FormAttachment( 0, 0 );
    fdParametersComposite.right = new FormAttachment( 100, 0 );
    fdParametersComposite.bottom = new FormAttachment( 100, 0 );
    wInputComposite.setLayoutData( fdParametersComposite );

    wInputComposite.layout();
    wTab.setControl( wInputComposite );

    final ApplyChanges applyChanges = new MappingDefinitionTab( definition, wFieldMappings );
    changeList.add( applyChanges );

    wTabFolder.setSelection( wTab );

  }

  private void setMappingDefinitionTabNameAndToolTip( CTabItem wTab, String tabTitle, String tabTooltip,
                                                      MappingIODefinition definition, boolean input ) {

    String stepname;
    if ( input ) {
      stepname = definition.getInputStepname();
    } else {
      stepname = definition.getOutputStepname();
    }
    String description = definition.getDescription();

    if ( Utils.isEmpty( stepname ) ) {
      wTab.setText( tabTitle );
    } else {
      wTab.setText( tabTitle + " : " + stepname );
    }
    String tooltip = tabTooltip;
    if ( !Utils.isEmpty( stepname ) ) {
      tooltip += Const.CR + Const.CR + stepname;
    }
    if ( !Utils.isEmpty( description ) ) {
      tooltip += Const.CR + Const.CR + description;
    }
    wTab.setToolTipText( tooltip );
  }

  private void cancel() {
    stepname = null;
    mappingMeta.setChanged( changed );
    dispose();
  }

  private void ok() {
    if ( Utils.isEmpty( wStepname.getText() ) ) {
      return;
    }

    stepname = wStepname.getText(); // return value

    try {
      loadTransformation();
    } catch ( KettleException e ) {
      new ErrorDialog( shell, BaseMessages.getString(
        PKG, "SimpleMappingDialog.ErrorLoadingSpecifiedTransformation.Title" ), BaseMessages.getString(
        PKG, "SimpleMappingDialog.ErrorLoadingSpecifiedTransformation.Message" ), e );
      return;
    }

    mappingMeta.setSpecificationMethod( getSpecificationMethod() );
    switch ( getSpecificationMethod() ) {
      case FILENAME:
        mappingMeta.setFileName( wPath.getText() );
        mappingMeta.setDirectoryPath( null );
        mappingMeta.setTransName( null );
        mappingMeta.setTransObjectId( null );
        break;
      case REPOSITORY_BY_NAME:
        String transPath = wPath.getText();
        String transName = transPath;
        String directory = "";
        int index = transPath.lastIndexOf( "/" );
        if ( index != -1 ) {
          transName = transPath.substring( index + 1 );
          directory = transPath.substring( 0, index );
        }
        mappingMeta.setDirectoryPath( directory );
        mappingMeta.setTransName( transName );
        mappingMeta.setFileName( null );
        mappingMeta.setTransObjectId( null );
      default:
        break;
    }

    // Load the information on the tabs, optionally do some
    // verifications...
    //
    collectInformation();

    mappingMeta.setMappingParameters( mappingParameters );
    mappingMeta.setInputMapping( inputMapping );
    mappingMeta.setOutputMapping( outputMapping );
    mappingMeta.setChanged( true );

    dispose();
  }

  private void collectInformation() {
    for ( ApplyChanges applyChanges : changeList ) {
      applyChanges.applyChanges(); // collect information from all
      // tabs...
    }
  }

  // Method is defined as package-protected in order to be accessible by unit tests
  ObjectId getReferenceObjectId() {
    return referenceObjectId;
  }

  private void setReferenceObjectId( ObjectId referenceObjectId ) {
    this.referenceObjectId = referenceObjectId;
  }

  // Method is defined as package-protected in order to be accessible by unit tests
  ObjectLocationSpecificationMethod getSpecificationMethod() {
    return specificationMethod;
  }

  private void setSpecificationMethod( ObjectLocationSpecificationMethod specificationMethod ) {
    this.specificationMethod = specificationMethod;
  }

}<|MERGE_RESOLUTION|>--- conflicted
+++ resolved
@@ -68,11 +68,6 @@
 import org.pentaho.di.ui.core.dialog.EnterMappingDialog;
 import org.pentaho.di.ui.core.dialog.ErrorDialog;
 import org.pentaho.di.ui.core.events.dialog.FilterType;
-<<<<<<< HEAD
-=======
-import org.pentaho.di.ui.core.events.dialog.SelectionAdapterFileDialogTextVar;
-import org.pentaho.di.ui.core.events.dialog.SelectionAdapterOptions;
->>>>>>> d0f5adf7
 import org.pentaho.di.ui.core.events.dialog.SelectionOperation;
 import org.pentaho.di.ui.core.widget.ColumnInfo;
 import org.pentaho.di.ui.core.widget.ColumnsResizer;
@@ -276,14 +271,9 @@
     fdBrowse.top = new FormAttachment( wlPath, Const.isOSX() ? 0 : 5 );
     wbBrowse.setLayoutData( fdBrowse );
 
-<<<<<<< HEAD
     wbBrowse.addSelectionListener(DialogHelper.constructSelectionAdapterFileDialogTextVarForKettleFile(log, wPath, transMeta,
         SelectionOperation.FILE_OR_FOLDER,FilterType.KETTLE_TRANS, repository ) );
-=======
-    wbBrowse.addSelectionListener( new SelectionAdapterFileDialogTextVar( log, wPath, transMeta,
-      new SelectionAdapterOptions( SelectionOperation.FILE,
-        new FilterType[] { FilterType.KETTLE_TRANS, FilterType.XML, FilterType.ALL }, FilterType.KETTLE_TRANS  ) ) );
->>>>>>> d0f5adf7
+        
     //
     // Add a tab folder for the parameters and various input and output
     // streams
