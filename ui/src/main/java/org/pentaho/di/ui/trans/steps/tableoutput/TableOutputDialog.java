--- conflicted
+++ resolved
@@ -1031,16 +1031,6 @@
       wFields.optWidth( true );
     }
   }
-<<<<<<< HEAD
-  private void isMappingModified( List<SourceToTargetMapping> preMappings, List<SourceToTargetMapping> postMapping ) {
-    boolean modified = false;
-    if ( preMappings.size() != postMapping.size() ) {
-      modified = true;
-    } else {
-      for ( int i = 0; i < preMappings.size(); i++ ) {
-        if ( preMappings.get( i ).getSourcePosition() != postMapping.get( i ).getSourcePosition() || preMappings.get( i ).getTargetPosition() != postMapping.get( i ).getTargetPosition() ) {
-          modified = true;
-=======
   private void isMappingModified( List<SourceToTargetMapping> preMappings, List<SourceToTargetMapping> postMappings ) {
     boolean modified = false;
     if ( preMappings.size() != postMappings.size() ) {
@@ -1050,7 +1040,6 @@
         if ( preMappings.get( i ).getSourcePosition() != postMappings.get( i ).getSourcePosition() || preMappings.get( i ).getTargetPosition() != postMappings.get( i ).getTargetPosition() ) {
           modified = true;
           break;
->>>>>>> 50425d91
         }
       }
     }
