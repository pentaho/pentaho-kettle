/*! ******************************************************************************
 *
 * Pentaho Data Integration
 *
 * Copyright (C) 2002-2022 by Hitachi Vantara : http://www.pentaho.com
 *
 *******************************************************************************
 *
 * Licensed under the Apache License, Version 2.0 (the "License");
 * you may not use this file except in compliance with
 * the License. You may obtain a copy of the License at
 *
 *    http://www.apache.org/licenses/LICENSE-2.0
 *
 * Unless required by applicable law or agreed to in writing, software
 * distributed under the License is distributed on an "AS IS" BASIS,
 * WITHOUT WARRANTIES OR CONDITIONS OF ANY KIND, either express or implied.
 * See the License for the specific language governing permissions and
 * limitations under the License.
 *
 ******************************************************************************/

package org.pentaho.di.ui.trans.steps.jobexecutor;

import org.eclipse.swt.SWT;
import org.eclipse.swt.custom.CCombo;
import org.eclipse.swt.custom.CTabFolder;
import org.eclipse.swt.custom.CTabItem;
import org.eclipse.swt.custom.ScrolledComposite;
import org.eclipse.swt.events.ModifyListener;
import org.eclipse.swt.events.SelectionAdapter;
import org.eclipse.swt.events.SelectionEvent;
import org.eclipse.swt.events.ShellAdapter;
import org.eclipse.swt.events.ShellEvent;
import org.eclipse.swt.graphics.Image;
import org.eclipse.swt.graphics.Rectangle;
import org.eclipse.swt.layout.FillLayout;
import org.eclipse.swt.layout.FormAttachment;
import org.eclipse.swt.layout.FormData;
import org.eclipse.swt.layout.FormLayout;
import org.eclipse.swt.widgets.Button;
import org.eclipse.swt.widgets.Composite;
import org.eclipse.swt.widgets.Display;
import org.eclipse.swt.widgets.Event;
import org.eclipse.swt.widgets.Label;
import org.eclipse.swt.widgets.Listener;
import org.eclipse.swt.widgets.Shell;
import org.eclipse.swt.widgets.TableItem;
import org.eclipse.swt.widgets.Text;
import org.pentaho.di.core.Const;
import org.pentaho.di.core.ObjectLocationSpecificationMethod;
import org.pentaho.di.core.Props;
import org.pentaho.di.core.exception.KettleException;
import org.pentaho.di.core.row.value.ValueMetaFactory;
import org.pentaho.di.core.util.Utils;
import org.pentaho.di.i18n.BaseMessages;
import org.pentaho.di.job.JobMeta;
import org.pentaho.di.repository.ObjectId;
import org.pentaho.di.repository.RepositoryDirectoryInterface;
import org.pentaho.di.repository.RepositoryObject;
import org.pentaho.di.repository.RepositoryObjectType;
import org.pentaho.di.trans.TransMeta;
import org.pentaho.di.trans.step.BaseStepMeta;
import org.pentaho.di.trans.step.StepDialogInterface;
import org.pentaho.di.trans.steps.jobexecutor.JobExecutorMeta;
import org.pentaho.di.trans.steps.jobexecutor.JobExecutorParameters;
import org.pentaho.di.ui.core.ConstUI;
import org.pentaho.di.ui.core.dialog.ErrorDialog;
<<<<<<< HEAD
import org.pentaho.di.ui.core.events.dialog.*;
=======
import org.pentaho.di.ui.core.events.dialog.FilterType;
import org.pentaho.di.ui.core.events.dialog.SelectionAdapterFileDialogTextVar;
import org.pentaho.di.ui.core.events.dialog.SelectionAdapterOptions;
import org.pentaho.di.ui.core.events.dialog.SelectionOperation;
>>>>>>> d0f5adf7
import org.pentaho.di.ui.core.widget.ColumnInfo;
import org.pentaho.di.ui.core.widget.ColumnsResizer;
import org.pentaho.di.ui.core.widget.TableView;
import org.pentaho.di.ui.core.widget.TextVar;
import org.pentaho.di.ui.trans.step.BaseStepDialog;
import org.pentaho.di.ui.util.DialogUtils;
import org.pentaho.di.ui.util.ParameterTableHelper;
import org.pentaho.di.ui.util.SwtSvgImageUtil;

import java.util.Arrays;

public class JobExecutorDialog extends BaseStepDialog implements StepDialogInterface {
  private static Class<?> PKG = JobExecutorMeta.class; // for i18n purposes, needed by Translator2!!

  private static int FIELD_DESCRIPTION = 1;
  private static int FIELD_NAME = 2;

  private ParameterTableHelper parameterTableHelper = new ParameterTableHelper();

  private JobExecutorMeta jobExecutorMeta;

  private Label wlPath;
  private TextVar wPath;

  private Button wbBrowse;

  private CTabFolder wTabFolder;

  private JobMeta executorJobMeta = null;

  protected boolean jobModified;

  private ModifyListener lsMod;
  private ModifyListener lsModParams;

  private Button wInheritAll;

  private TableView wJobExecutorParameters;

  private Label wlGroupSize;
  private TextVar wGroupSize;
  private Label wlGroupField;
  private CCombo wGroupField;
  private Label wlGroupTime;
  private TextVar wGroupTime;

  private Label wlExecutionResultTarget;
  private CCombo wExecutionResultTarget;
  private TableItem tiExecutionTimeField;
  private TableItem tiExecutionResultField;
  private TableItem tiExecutionNrErrorsField;
  private TableItem tiExecutionLinesReadField;
  private TableItem tiExecutionLinesWrittenField;
  private TableItem tiExecutionLinesInputField;
  private TableItem tiExecutionLinesOutputField;
  private TableItem tiExecutionLinesRejectedField;
  private TableItem tiExecutionLinesUpdatedField;
  private TableItem tiExecutionLinesDeletedField;
  private TableItem tiExecutionFilesRetrievedField;
  private TableItem tiExecutionExitStatusField;
  private TableItem tiExecutionLogTextField;
  private TableItem tiExecutionLogChannelIdField;

  private ObjectId referenceObjectId;
  private ObjectLocationSpecificationMethod specificationMethod;

  private ColumnInfo[] parameterColumns;

  private Label wlResultFilesTarget;

  private CCombo wResultFilesTarget;

  private Label wlResultFileNameField;

  private TextVar wResultFileNameField;

  private Label wlResultRowsTarget;

  private CCombo wResultRowsTarget;

  private Label wlResultFields;

  private TableView wResultRowsFields;

  private Button wGetParameters;

  public JobExecutorDialog( Shell parent, Object in, TransMeta tr, String sname ) {
    super( parent, (BaseStepMeta) in, tr, sname );
    jobExecutorMeta = (JobExecutorMeta) in;
    jobModified = false;
  }

  public String open() {
    Shell parent = getParent();
    Display display = parent.getDisplay();

    shell = new Shell( parent, SWT.DIALOG_TRIM | SWT.RESIZE | SWT.MIN | SWT.MAX );
    props.setLook( shell );
    setShellImage( shell, jobExecutorMeta );

    lsMod = modifyEvent -> doMod();

    // Extended Modify Listener for Params Table to enable/disable fields according to disable listeners
    lsModParams = modifyEvent -> {
      parameterTableHelper.checkTableOnMod( modifyEvent );
      doMod();
    };

    changed = jobExecutorMeta.hasChanged();

    FormLayout formLayout = new FormLayout();
    formLayout.marginWidth = 15;
    formLayout.marginHeight = 15;

    shell.setLayout( formLayout );
    shell.setText( BaseMessages.getString( PKG, "JobExecutorDialog.Shell.Title" ) );

    Label wicon = new Label( shell, SWT.RIGHT );
    wicon.setImage( getImage() );
    FormData fdlicon = new FormData();
    fdlicon.top = new FormAttachment( 0, 0 );
    fdlicon.right = new FormAttachment( 100, 0 );
    wicon.setLayoutData( fdlicon );
    props.setLook( wicon );

    // Stepname line
    wlStepname = new Label( shell, SWT.RIGHT );
    wlStepname.setText( BaseMessages.getString( PKG, "JobExecutorDialog.Stepname.Label" ) );
    props.setLook( wlStepname );
    fdlStepname = new FormData();
    fdlStepname.left = new FormAttachment( 0, 0 );
    fdlStepname.top = new FormAttachment( 0, 0 );
    wlStepname.setLayoutData( fdlStepname );

    wStepname = new Text( shell, SWT.SINGLE | SWT.LEFT | SWT.BORDER );
    wStepname.setText( stepname );
    props.setLook( wStepname );
    wStepname.addModifyListener( lsMod );
    fdStepname = new FormData();
    fdStepname.width = 250;
    fdStepname.left = new FormAttachment( 0, 0 );
    fdStepname.top = new FormAttachment( wlStepname, 5 );
    wStepname.setLayoutData( fdStepname );

    Label spacer = new Label( shell, SWT.HORIZONTAL | SWT.SEPARATOR );
    FormData fdSpacer = new FormData();
    fdSpacer.left = new FormAttachment( 0, 0 );
    fdSpacer.top = new FormAttachment( wStepname, 15 );
    fdSpacer.right = new FormAttachment( 100, 0 );
    spacer.setLayoutData( fdSpacer );

    wlPath = new Label( shell, SWT.LEFT );
    props.setLook( wlPath );
    wlPath.setText( BaseMessages.getString( PKG, "JobExecutorDialog.Job.Label" ) );
    FormData fdlJobformation = new FormData();
    fdlJobformation.left = new FormAttachment( 0, 0 );
    fdlJobformation.top = new FormAttachment( spacer, 20 );
    fdlJobformation.right = new FormAttachment( 50, 0 );
    wlPath.setLayoutData( fdlJobformation );

    wPath = new TextVar( transMeta, shell, SWT.SINGLE | SWT.LEFT | SWT.BORDER );
    props.setLook( wPath );
    FormData fdJobformation = new FormData();
    fdJobformation.left = new FormAttachment( 0, 0 );
    fdJobformation.top = new FormAttachment( wlPath, 5 );
    fdJobformation.width = 350;
    wPath.setLayoutData( fdJobformation );

    wbBrowse = new Button( shell, SWT.PUSH );
    props.setLook( wbBrowse );
    wbBrowse.setText( BaseMessages.getString( PKG, "JobExecutorDialog.Browse.Label" ) );
    FormData fdBrowse = new FormData();
    fdBrowse.left = new FormAttachment( wPath, 5 );
    fdBrowse.top = new FormAttachment( wlPath, Const.isOSX() ? 0 : 5 );
    wbBrowse.setLayoutData( fdBrowse );
<<<<<<< HEAD
    wbBrowse.addSelectionListener(DialogHelper.constructSelectionAdapterFileDialogTextVarForKettleFile(log, wPath, transMeta,
        SelectionOperation.FILE_OR_FOLDER, FilterType.KETTLE_JOB, repository ) );
=======

    wbBrowse.addSelectionListener( new SelectionAdapterFileDialogTextVar( log, wPath, transMeta,
      new SelectionAdapterOptions( SelectionOperation.FILE,
        new FilterType[] { FilterType.KETTLE_JOB, FilterType.XML, FilterType.ALL }, FilterType.KETTLE_JOB  ) ) );
>>>>>>> d0f5adf7

    //
    // Add a tab folder for the parameters and various input and output
    // streams
    //
    wTabFolder = new CTabFolder( shell, SWT.BORDER );
    props.setLook( wTabFolder, Props.WIDGET_STYLE_TAB );
    wTabFolder.setSimple( false );
    wTabFolder.setUnselectedCloseVisible( true );

    wCancel = new Button( shell, SWT.PUSH );
    wCancel.setText( BaseMessages.getString( PKG, "System.Button.Cancel" ) );
    FormData fdCancel = new FormData();
    fdCancel.right = new FormAttachment( 100, 0 );
    fdCancel.bottom = new FormAttachment( 100, 0 );
    wCancel.setLayoutData( fdCancel );

    // Some buttons
    wOK = new Button( shell, SWT.PUSH );
    wOK.setText( BaseMessages.getString( PKG, "System.Button.OK" ) );
    FormData fdOk = new FormData();
    fdOk.right = new FormAttachment( wCancel, -5 );
    fdOk.bottom = new FormAttachment( 100, 0 );
    wOK.setLayoutData( fdOk );

    Label hSpacer = new Label( shell, SWT.HORIZONTAL | SWT.SEPARATOR );
    FormData fdhSpacer = new FormData();
    fdhSpacer.left = new FormAttachment( 0, 0 );
    fdhSpacer.bottom = new FormAttachment( wCancel, -15 );
    fdhSpacer.right = new FormAttachment( 100, 0 );
    hSpacer.setLayoutData( fdhSpacer );

    FormData fdTabFolder = new FormData();
    fdTabFolder.left = new FormAttachment( 0, 0 );
    fdTabFolder.top = new FormAttachment( wPath, 20 );
    fdTabFolder.right = new FormAttachment( 100, 0 );
    fdTabFolder.bottom = new FormAttachment( hSpacer, -15 );
    wTabFolder.setLayoutData( fdTabFolder );

    // Add the tabs...
    //
    addParametersTab();
    addExecutionResultTab();
    addRowGroupTab();
    addResultRowsTab();
    addResultFilesTab();

    // Add listeners
    lsCancel = new Listener() {
      public void handleEvent( Event e ) {
        cancel();
      }
    };
    lsOK = new Listener() {
      public void handleEvent( Event e ) {
        ok();
      }
    };

    wCancel.addListener( SWT.Selection, lsCancel );
    wOK.addListener( SWT.Selection, lsOK );

    lsDef = new SelectionAdapter() {
      public void widgetDefaultSelected( SelectionEvent e ) {
        ok();
      }
    };

    wStepname.addSelectionListener( lsDef );
    wPath.addSelectionListener( lsDef );
    wResultFileNameField.addSelectionListener( lsDef );

    // Detect X or ALT-F4 or something that kills this window...
    shell.addShellListener( new ShellAdapter() {
      public void shellClosed( ShellEvent e ) {
        cancel();
      }
    } );

    // Set the shell size, based upon previous time...
    setSize( shell, 620, 675 );

    getData();
    jobExecutorMeta.setChanged( changed );
    wTabFolder.setSelection( 0 );

    shell.open();
    while ( !shell.isDisposed() ) {
      if ( !display.readAndDispatch() ) {
        display.sleep();
      }
    }
    return stepname;
  }

  protected Image getImage() {
    return SwtSvgImageUtil
      .getImage( shell.getDisplay(), getClass().getClassLoader(), "JOBEx.svg", ConstUI.LARGE_ICON_SIZE,
        ConstUI.LARGE_ICON_SIZE );
  }

<<<<<<< HEAD

=======
>>>>>>> d0f5adf7

  private void loadRepositoryJob( String transName, RepositoryDirectoryInterface repdir ) throws KettleException {
    // Read the transformation...
    //
    executorJobMeta = repository.loadJob( transMeta.environmentSubstitute( transName ), repdir, null, null ); // reads
    // last
    // version
    executorJobMeta.clearChanged();
  }
<<<<<<< HEAD
=======

>>>>>>> d0f5adf7
  private void loadFileJob( String fname ) throws KettleException {
    executorJobMeta = new JobMeta( transMeta.environmentSubstitute( fname ), repository );
    executorJobMeta.clearChanged();
  }

  private void loadJob() throws KettleException {
    String filename = wPath.getText();
    if ( repository != null ) {
      specificationMethod = ObjectLocationSpecificationMethod.REPOSITORY_BY_NAME;
    } else {
      specificationMethod = ObjectLocationSpecificationMethod.FILENAME;
    }
    switch ( specificationMethod ) {
      case FILENAME:
        if ( Utils.isEmpty( filename ) ) {
          return;
        }
        if ( !filename.endsWith( ".kjb" ) ) {
          filename = filename + ".kjb";
          wPath.setText( filename );
        }
        loadFileJob( filename );
        break;
      case REPOSITORY_BY_NAME:
        if ( Utils.isEmpty( filename ) ) {
          return;
        }
        String transPath = transMeta.environmentSubstitute( filename );
        String realJobname = transPath;
        String realDirectory = "";
        int index = transPath.lastIndexOf( "/" );
        if ( index != -1 ) {
          realJobname = transPath.substring( index + 1 );
          realDirectory = transPath.substring( 0, index );
        }

        if ( Utils.isEmpty( realDirectory ) || Utils.isEmpty( realJobname ) ) {
          throw new KettleException(
            BaseMessages.getString( PKG, "JobExecutorDialog.Exception.NoValidMappingDetailsFound" ) );
        }
        RepositoryDirectoryInterface repdir = repository.findDirectory( realDirectory );
        if ( repdir == null ) {
          throw new KettleException( BaseMessages.getString(
            PKG, "JobExecutorDialog.Exception.UnableToFindRepositoryDirectory" ) );
        }
        loadRepositoryJob( realJobname, repdir );
        break;
      default:
        break;
    }
  }


  /**
   * Copy information from the meta-data input to the dialog fields.
   */
  public void getData() {
    specificationMethod = jobExecutorMeta.getSpecificationMethod();
    switch ( specificationMethod ) {
      case FILENAME:
        wPath.setText( Const.NVL( jobExecutorMeta.getFileName(), "" ) );
        break;
      case REPOSITORY_BY_NAME:
        String fullPath = Const.NVL( jobExecutorMeta.getDirectoryPath(), "" ) + "/" + Const
          .NVL( jobExecutorMeta.getJobName(), "" );
        wPath.setText( fullPath );
        break;
      case REPOSITORY_BY_REFERENCE:
        referenceObjectId = jobExecutorMeta.getJobObjectId();
        getByReferenceData( referenceObjectId );
        break;
      default:
        break;
    }

    // TODO: throw in a separate thread.
    //
    try {
      String[] prevSteps = transMeta.getStepNames();
      Arrays.sort( prevSteps );
      wExecutionResultTarget.setItems( prevSteps );
      wResultFilesTarget.setItems( prevSteps );
      wResultRowsTarget.setItems( prevSteps );

      String[] inputFields = transMeta.getPrevStepFields( stepMeta ).getFieldNames();
      parameterColumns[ 1 ].setComboValues( inputFields );
      wGroupField.setItems( inputFields );
    } catch ( Exception e ) {
      log.logError( "couldn't get previous step list", e );
    }

    wGroupSize.setText( Const.NVL( jobExecutorMeta.getGroupSize(), "" ) );
    wGroupTime.setText( Const.NVL( jobExecutorMeta.getGroupTime(), "" ) );
    wGroupField.setText( Const.NVL( jobExecutorMeta.getGroupField(), "" ) );

    wExecutionResultTarget.setText( jobExecutorMeta.getExecutionResultTargetStepMeta() == null
      ? "" : jobExecutorMeta.getExecutionResultTargetStepMeta().getName() );
    tiExecutionTimeField.setText( FIELD_NAME, Const.NVL( jobExecutorMeta.getExecutionTimeField(), "" ) );
    tiExecutionResultField.setText( FIELD_NAME, Const.NVL( jobExecutorMeta.getExecutionResultField(), "" ) );
    tiExecutionNrErrorsField.setText( FIELD_NAME, Const.NVL( jobExecutorMeta.getExecutionNrErrorsField(), "" ) );
    tiExecutionLinesReadField.setText( FIELD_NAME, Const.NVL( jobExecutorMeta.getExecutionLinesReadField(), "" ) );
    tiExecutionLinesWrittenField
      .setText( FIELD_NAME, Const.NVL( jobExecutorMeta.getExecutionLinesWrittenField(), "" ) );
    tiExecutionLinesInputField.setText( FIELD_NAME, Const.NVL( jobExecutorMeta.getExecutionLinesInputField(), "" ) );
    tiExecutionLinesOutputField
      .setText( FIELD_NAME, Const.NVL( jobExecutorMeta.getExecutionLinesOutputField(), "" ) );
    tiExecutionLinesRejectedField
      .setText( FIELD_NAME, Const.NVL( jobExecutorMeta.getExecutionLinesRejectedField(), "" ) );
    tiExecutionLinesUpdatedField
      .setText( FIELD_NAME, Const.NVL( jobExecutorMeta.getExecutionLinesUpdatedField(), "" ) );
    tiExecutionLinesDeletedField
      .setText( FIELD_NAME, Const.NVL( jobExecutorMeta.getExecutionLinesDeletedField(), "" ) );
    tiExecutionFilesRetrievedField
      .setText( FIELD_NAME, Const.NVL( jobExecutorMeta.getExecutionFilesRetrievedField(), "" ) );
    tiExecutionExitStatusField.setText( FIELD_NAME, Const.NVL( jobExecutorMeta.getExecutionExitStatusField(), "" ) );
    tiExecutionLogTextField.setText( FIELD_NAME, Const.NVL( jobExecutorMeta.getExecutionLogTextField(), "" ) );
    tiExecutionLogChannelIdField
      .setText( FIELD_NAME, Const.NVL( jobExecutorMeta.getExecutionLogChannelIdField(), "" ) );

    // result files
    //
    wResultFilesTarget.setText( jobExecutorMeta.getResultFilesTargetStepMeta() == null ? "" : jobExecutorMeta
      .getResultFilesTargetStepMeta().getName() );
    wResultFileNameField.setText( Const.NVL( jobExecutorMeta.getResultFilesFileNameField(), "" ) );

    // Result rows
    //
    wResultRowsTarget.setText( jobExecutorMeta.getResultRowsTargetStepMeta() == null ? "" : jobExecutorMeta
      .getResultRowsTargetStepMeta().getName() );
    for ( int i = 0; i < jobExecutorMeta.getResultRowsField().length; i++ ) {
      TableItem item = new TableItem( wResultRowsFields.table, SWT.NONE );
      item.setText( 1, Const.NVL( jobExecutorMeta.getResultRowsField()[ i ], "" ) );
      item.setText( 2, ValueMetaFactory.getValueMetaName( jobExecutorMeta.getResultRowsType()[ i ] ) );
      int length = jobExecutorMeta.getResultRowsLength()[ i ];
      item.setText( 3, length < 0 ? "" : Integer.toString( length ) );
      int precision = jobExecutorMeta.getResultRowsPrecision()[ i ];
      item.setText( 4, precision < 0 ? "" : Integer.toString( precision ) );
    }
    wResultRowsFields.removeEmptyRows();
    wResultRowsFields.setRowNums();
    wResultRowsFields.optWidth( true );

    wTabFolder.setSelection( 0 );

    try {
      loadJob();
    } catch ( Throwable t ) {
      // Ignore errors
    }

    setFlags();

    wStepname.selectAll();
    wStepname.setFocus();
  }

  private void getByReferenceData( ObjectId jobObjectId ) {
    try {
      RepositoryObject jobInf = repository.getObjectInformation( jobObjectId, RepositoryObjectType.JOB );
      String path =
        DialogUtils.getPath( transMeta.getRepositoryDirectory().getPath(), jobInf.getRepositoryDirectory().getPath() );
      String fullPath =
        Const.NVL( path, "" ) + "/" + Const.NVL( jobInf.getName(), "" );
      wPath.setText( fullPath );
    } catch ( KettleException e ) {
      new ErrorDialog( shell,
        BaseMessages.getString( PKG, "JobEntryJobDialog.Exception.UnableToReferenceObjectId.Title" ),
        BaseMessages.getString( PKG, "JobEntryJobDialog.Exception.UnableToReferenceObjectId.Message" ), e );
    }
  }

  private void addParametersTab() {
    CTabItem wParametersTab = new CTabItem( wTabFolder, SWT.NONE );
    wParametersTab.setText( BaseMessages.getString( PKG, "JobExecutorDialog.Parameters.Title" ) );
    wParametersTab.setToolTipText( BaseMessages.getString( PKG, "JobExecutorDialog.Parameters.Tooltip" ) );

    Composite wParametersComposite = new Composite( wTabFolder, SWT.NONE );
    props.setLook( wParametersComposite );

    FormLayout parameterTabLayout = new FormLayout();
    parameterTabLayout.marginWidth = 15;
    parameterTabLayout.marginHeight = 15;
    wParametersComposite.setLayout( parameterTabLayout );

    // Add a button: get parameters
    //
    wGetParameters = new Button( wParametersComposite, SWT.PUSH );
    wGetParameters.setText( BaseMessages.getString( PKG, "JobExecutorDialog.Parameters.GetParameters" ) );
    props.setLook( wGetParameters );
    FormData fdGetParameters = new FormData();
    fdGetParameters.bottom = new FormAttachment( 100, 0 );
    fdGetParameters.right = new FormAttachment( 100, 0 );
    wGetParameters.setLayoutData( fdGetParameters );
    wGetParameters.setSelection( jobExecutorMeta.getParameters().isInheritingAllVariables() );
    wGetParameters.addSelectionListener( new SelectionAdapter() {
      public void widgetSelected( SelectionEvent e ) {
        getParametersFromJob( null ); // null : reload file
      }
    } );

    // Now add a table view with the 3 columns to specify: variable name, input field & optional static input
    //
    parameterColumns =
      new ColumnInfo[] {
        new ColumnInfo(
          BaseMessages.getString( PKG, "JobExecutorDialog.Parameters.column.Variable" ),
          ColumnInfo.COLUMN_TYPE_TEXT, false, false ),
        new ColumnInfo(
          BaseMessages.getString( PKG, "JobExecutorDialog.Parameters.column.Field" ),
          ColumnInfo.COLUMN_TYPE_CCOMBO, new String[] {}, false ),
        new ColumnInfo(
          BaseMessages.getString( PKG, "JobExecutorDialog.Parameters.column.Input" ),
          ColumnInfo.COLUMN_TYPE_TEXT, false, false ), };
    parameterColumns[ 1 ].setUsingVariables( true );

    JobExecutorParameters parameters = jobExecutorMeta.getParameters();
    wJobExecutorParameters =
      new TableView(
        transMeta, wParametersComposite, SWT.FULL_SELECTION | SWT.SINGLE | SWT.BORDER, parameterColumns,
        parameters.getVariable().length, lsModParams, props );
    props.setLook( wJobExecutorParameters );
    FormData fdJobExecutors = new FormData();
    fdJobExecutors.left = new FormAttachment( 0, 0 );
    fdJobExecutors.right = new FormAttachment( 100, 0 );
    fdJobExecutors.top = new FormAttachment( 0, 0 );
    fdJobExecutors.bottom = new FormAttachment( wGetParameters, -10 );
    wJobExecutorParameters.setLayoutData( fdJobExecutors );
    wJobExecutorParameters.getTable().addListener( SWT.Resize, new ColumnsResizer( 0, 33, 33, 33 ) );

    parameterTableHelper.setParameterTableView( wJobExecutorParameters );
    parameterTableHelper.setUpDisabledListeners();
    // Add disabled listeners to columns
    parameterColumns[0].setDisabledListener( parameterTableHelper.getVarDisabledListener() );
    parameterColumns[1].setDisabledListener( parameterTableHelper.getFieldDisabledListener() );
    parameterColumns[2].setDisabledListener( parameterTableHelper.getInputDisabledListener() );

    for ( int i = 0; i < parameters.getVariable().length; i++ ) {
      TableItem tableItem = wJobExecutorParameters.table.getItem( i );
      tableItem.setText( 1, Const.NVL( parameters.getVariable()[ i ], "" ) );
      tableItem.setText( 2, Const.NVL( parameters.getField()[ i ], "" ) );
      tableItem.setText( 3, Const.NVL( parameters.getInput()[ i ], "" ) );
      // Check disable listeners to shade fields gray
      parameterTableHelper.checkTableOnOpen( tableItem, i );
    }
    wJobExecutorParameters.setRowNums();
    wJobExecutorParameters.optWidth( true );

    // Add a checkbox: inherit all variables...
    //
    wInheritAll = new Button( wParametersComposite, SWT.CHECK );
    wInheritAll.setText( BaseMessages.getString( PKG, "JobExecutorDialog.Parameters.InheritAll" ) );
    props.setLook( wInheritAll );
    FormData fdInheritAll = new FormData();
    fdInheritAll.left = new FormAttachment( 0, 0 );
    fdInheritAll.top = new FormAttachment( wJobExecutorParameters, 15 );
    wInheritAll.setLayoutData( fdInheritAll );
    wInheritAll.setSelection( jobExecutorMeta.getParameters().isInheritingAllVariables() );

    FormData fdParametersComposite = new FormData();
    fdParametersComposite.left = new FormAttachment( 0, 0 );
    fdParametersComposite.top = new FormAttachment( 0, 0 );
    fdParametersComposite.right = new FormAttachment( 100, 0 );
    fdParametersComposite.bottom = new FormAttachment( 100, 0 );
    wParametersComposite.setLayoutData( fdParametersComposite );

    wParametersComposite.layout();
    wParametersTab.setControl( wParametersComposite );
  }

  private void doMod() {
    jobExecutorMeta.setChanged();
    setFlags();
  }

  protected void getParametersFromJob( JobMeta inputJobMeta ) {
    try {
      // Load the job in executorJobMeta
      //
      if ( inputJobMeta == null ) {
        loadJob();
        inputJobMeta = executorJobMeta;
      }

      String[] parameters = inputJobMeta.listParameters();
      for ( int i = 0; i < parameters.length; i++ ) {
        String name = parameters[ i ];
        String desc = inputJobMeta.getParameterDescription( name );

        TableItem item = new TableItem( wJobExecutorParameters.table, SWT.NONE );
        item.setText( 1, Const.NVL( name, "" ) );
        item.setText( 3, Const.NVL( desc, "" ) );
      }
      wJobExecutorParameters.removeEmptyRows();
      wJobExecutorParameters.setRowNums();
      wJobExecutorParameters.optWidth( true );

    } catch ( Exception e ) {
      new ErrorDialog(
        shell, BaseMessages.getString( PKG, "JobExecutorDialog.ErrorLoadingSpecifiedJob.Title" ), BaseMessages
        .getString( PKG, "JobExecutorDialog.ErrorLoadingSpecifiedJob.Message" ), e );
    }

  }

  private void addRowGroupTab() {

    final CTabItem wTab = new CTabItem( wTabFolder, SWT.NONE );
    wTab.setText( BaseMessages.getString( PKG, "JobExecutorDialog.RowGroup.Title" ) );
    wTab.setToolTipText( BaseMessages.getString( PKG, "JobExecutorDialog.RowGroup.Tooltip" ) );

    Composite wInputComposite = new Composite( wTabFolder, SWT.NONE );
    props.setLook( wInputComposite );

    FormLayout tabLayout = new FormLayout();
    tabLayout.marginWidth = 15;
    tabLayout.marginHeight = 15;
    wInputComposite.setLayout( tabLayout );

    // Group size
    //
    wlGroupSize = new Label( wInputComposite, SWT.RIGHT );
    props.setLook( wlGroupSize );
    wlGroupSize.setText( BaseMessages.getString( PKG, "JobExecutorDialog.GroupSize.Label" ) );
    FormData fdlGroupSize = new FormData();
    fdlGroupSize.top = new FormAttachment( 0, 0 );
    fdlGroupSize.left = new FormAttachment( 0, 0 );
    wlGroupSize.setLayoutData( fdlGroupSize );

    wGroupSize = new TextVar( transMeta, wInputComposite, SWT.SINGLE | SWT.LEFT | SWT.BORDER );
    props.setLook( wGroupSize );
    wGroupSize.addModifyListener( lsMod );
    FormData fdGroupSize = new FormData();
    fdGroupSize.width = 250;
    fdGroupSize.top = new FormAttachment( wlGroupSize, 5 );
    fdGroupSize.left = new FormAttachment( 0, 0 );
    wGroupSize.setLayoutData( fdGroupSize );

    // Group field
    //
    wlGroupField = new Label( wInputComposite, SWT.RIGHT );
    props.setLook( wlGroupField );
    wlGroupField.setText( BaseMessages.getString( PKG, "JobExecutorDialog.GroupField.Label" ) );
    FormData fdlGroupField = new FormData();
    fdlGroupField.top = new FormAttachment( wGroupSize, 10 );
    fdlGroupField.left = new FormAttachment( 0, 0 );
    wlGroupField.setLayoutData( fdlGroupField );

    wGroupField = new CCombo( wInputComposite, SWT.SINGLE | SWT.LEFT | SWT.BORDER );
    props.setLook( wGroupField );
    wGroupField.addModifyListener( lsMod );
    FormData fdGroupField = new FormData();
    fdGroupField.width = 250;
    fdGroupField.top = new FormAttachment( wlGroupField, 5 );
    fdGroupField.left = new FormAttachment( 0, 0 );
    wGroupField.setLayoutData( fdGroupField );

    // Group time
    //
    wlGroupTime = new Label( wInputComposite, SWT.RIGHT );
    props.setLook( wlGroupTime );
    wlGroupTime.setText( BaseMessages.getString( PKG, "JobExecutorDialog.GroupTime.Label" ) );
    FormData fdlGroupTime = new FormData();
    fdlGroupTime.top = new FormAttachment( wGroupField, 10 );
    fdlGroupTime.left = new FormAttachment( 0, 0 ); // First one in the left
    wlGroupTime.setLayoutData( fdlGroupTime );

    wGroupTime = new TextVar( transMeta, wInputComposite, SWT.SINGLE | SWT.LEFT | SWT.BORDER );
    props.setLook( wGroupTime );
    wGroupTime.addModifyListener( lsMod );
    FormData fdGroupTime = new FormData();
    fdGroupTime.width = 250;
    fdGroupTime.top = new FormAttachment( wlGroupTime, 5 );
    fdGroupTime.left = new FormAttachment( 0, 0 );
    wGroupTime.setLayoutData( fdGroupTime );

    wTab.setControl( wInputComposite );
    wTabFolder.setSelection( wTab );
  }

  private void addExecutionResultTab() {

    final CTabItem wTab = new CTabItem( wTabFolder, SWT.NONE );
    wTab.setText( BaseMessages.getString( PKG, "JobExecutorDialog.ExecutionResults.Title" ) );
    wTab.setToolTipText( BaseMessages.getString( PKG, "JobExecutorDialog.ExecutionResults.Tooltip" ) );

    ScrolledComposite scrolledComposite = new ScrolledComposite( wTabFolder, SWT.V_SCROLL | SWT.H_SCROLL );
    scrolledComposite.setLayout( new FillLayout() );

    Composite wInputComposite = new Composite( scrolledComposite, SWT.NONE );
    props.setLook( wInputComposite );

    FormLayout tabLayout = new FormLayout();
    tabLayout.marginWidth = 15;
    tabLayout.marginHeight = 15;
    wInputComposite.setLayout( tabLayout );

    wlExecutionResultTarget = new Label( wInputComposite, SWT.RIGHT );
    props.setLook( wlExecutionResultTarget );
    wlExecutionResultTarget
      .setText( BaseMessages.getString( PKG, "JobExecutorDialog.ExecutionResultTarget.Label" ) );
    FormData fdlExecutionResultTarget = new FormData();
    fdlExecutionResultTarget.top = new FormAttachment( 0, 0 );
    fdlExecutionResultTarget.left = new FormAttachment( 0, 0 ); // First one in the left
    wlExecutionResultTarget.setLayoutData( fdlExecutionResultTarget );

    wExecutionResultTarget = new CCombo( wInputComposite, SWT.SINGLE | SWT.LEFT | SWT.BORDER );
    props.setLook( wExecutionResultTarget );
    wExecutionResultTarget.addModifyListener( lsMod );
    FormData fdExecutionResultTarget = new FormData();
    fdExecutionResultTarget.width = 250;
    fdExecutionResultTarget.top = new FormAttachment( wlExecutionResultTarget, 5 );
    fdExecutionResultTarget.left = new FormAttachment( 0, 0 ); // To the right
    wExecutionResultTarget.setLayoutData( fdExecutionResultTarget );

    ColumnInfo[] executionResultColumns =
      new ColumnInfo[] {
        new ColumnInfo( BaseMessages.getString( PKG, "JobExecutorMeta.ExecutionResults.FieldDescription.Label" ),
          ColumnInfo.COLUMN_TYPE_TEXT, false, true ),
        new ColumnInfo( BaseMessages.getString( PKG, "JobExecutorMeta.ExecutionResults.FieldName.Label" ),
          ColumnInfo.COLUMN_TYPE_TEXT, false, false )
      };
    executionResultColumns[ 1 ].setUsingVariables( true );

    TableView wExectionResults =
      new TableView( transMeta, wInputComposite, SWT.FULL_SELECTION | SWT.SINGLE | SWT.BORDER, executionResultColumns,
        14, false, lsMod, props, false );
    props.setLook( wExectionResults );
    FormData fdExecutionResults = new FormData();
    fdExecutionResults.left = new FormAttachment( 0 );
    fdExecutionResults.right = new FormAttachment( 100 );
    fdExecutionResults.top = new FormAttachment( wExecutionResultTarget, 10 );
    fdExecutionResults.bottom = new FormAttachment( 100 );
    wExectionResults.setLayoutData( fdExecutionResults );
    wExectionResults.getTable().addListener( SWT.Resize, new ColumnsResizer( 0, 50, 50 ) );

    int index = 0;
    tiExecutionTimeField = wExectionResults.table.getItem( index++ );
    tiExecutionResultField = wExectionResults.table.getItem( index++ );
    tiExecutionNrErrorsField = wExectionResults.table.getItem( index++ );
    tiExecutionLinesReadField = wExectionResults.table.getItem( index++ );
    tiExecutionLinesWrittenField = wExectionResults.table.getItem( index++ );
    tiExecutionLinesInputField = wExectionResults.table.getItem( index++ );
    tiExecutionLinesOutputField = wExectionResults.table.getItem( index++ );
    tiExecutionLinesRejectedField = wExectionResults.table.getItem( index++ );
    tiExecutionLinesUpdatedField = wExectionResults.table.getItem( index++ );
    tiExecutionLinesDeletedField = wExectionResults.table.getItem( index++ );
    tiExecutionFilesRetrievedField = wExectionResults.table.getItem( index++ );
    tiExecutionExitStatusField = wExectionResults.table.getItem( index++ );
    tiExecutionLogTextField = wExectionResults.table.getItem( index++ );
    tiExecutionLogChannelIdField = wExectionResults.table.getItem( index++ );

    tiExecutionTimeField
      .setText( FIELD_DESCRIPTION, BaseMessages.getString( PKG, "JobExecutorDialog.ExecutionTimeField.Label" ) );
    tiExecutionResultField
      .setText( FIELD_DESCRIPTION, BaseMessages.getString( PKG, "JobExecutorDialog.ExecutionResultField.Label" ) );
    tiExecutionNrErrorsField
      .setText( FIELD_DESCRIPTION, BaseMessages.getString( PKG, "JobExecutorDialog.ExecutionNrErrorsField.Label" ) );
    tiExecutionLinesReadField
      .setText( FIELD_DESCRIPTION, BaseMessages.getString( PKG, "JobExecutorDialog.ExecutionLinesReadField.Label" ) );
    tiExecutionLinesWrittenField.setText( FIELD_DESCRIPTION,
      BaseMessages.getString( PKG, "JobExecutorDialog.ExecutionLinesWrittenField.Label" ) );
    tiExecutionLinesInputField.setText( FIELD_DESCRIPTION,
      BaseMessages.getString( PKG, "JobExecutorDialog.ExecutionLinesInputField.Label" ) );
    tiExecutionLinesOutputField.setText( FIELD_DESCRIPTION,
      BaseMessages.getString( PKG, "JobExecutorDialog.ExecutionLinesOutputField.Label" ) );
    tiExecutionLinesRejectedField.setText( FIELD_DESCRIPTION,
      BaseMessages.getString( PKG, "JobExecutorDialog.ExecutionLinesRejectedField.Label" ) );
    tiExecutionLinesUpdatedField.setText( FIELD_DESCRIPTION,
      BaseMessages.getString( PKG, "JobExecutorDialog.ExecutionLinesUpdatedField.Label" ) );
    tiExecutionLinesDeletedField.setText( FIELD_DESCRIPTION,
      BaseMessages.getString( PKG, "JobExecutorDialog.ExecutionLinesDeletedField.Label" ) );
    tiExecutionFilesRetrievedField.setText( FIELD_DESCRIPTION,
      BaseMessages.getString( PKG, "JobExecutorDialog.ExecutionFilesRetrievedField.Label" ) );
    tiExecutionExitStatusField.setText( FIELD_DESCRIPTION,
      BaseMessages.getString( PKG, "JobExecutorDialog.ExecutionExitStatusField.Label" ) );
    tiExecutionLogTextField
      .setText( FIELD_DESCRIPTION, BaseMessages.getString( PKG, "JobExecutorDialog.ExecutionLogTextField.Label" ) );
    tiExecutionLogChannelIdField.setText( FIELD_DESCRIPTION,
      BaseMessages.getString( PKG, "JobExecutorDialog.ExecutionLogChannelIdField.Label" ) );

    wJobExecutorParameters.setRowNums();
    wJobExecutorParameters.optWidth( true );

    wInputComposite.pack();
    Rectangle bounds = wInputComposite.getBounds();

    scrolledComposite.setContent( wInputComposite );
    scrolledComposite.setExpandHorizontal( true );
    scrolledComposite.setExpandVertical( true );
    scrolledComposite.setMinWidth( bounds.width );
    scrolledComposite.setMinHeight( bounds.height );

    wTab.setControl( scrolledComposite );
    wTabFolder.setSelection( wTab );
  }

  private void addResultFilesTab() {
    final CTabItem wTab = new CTabItem( wTabFolder, SWT.NONE );
    wTab.setText( BaseMessages.getString( PKG, "JobExecutorDialog.ResultFiles.Title" ) );
    wTab.setToolTipText( BaseMessages.getString( PKG, "JobExecutorDialog.ResultFiles.Tooltip" ) );

    ScrolledComposite scrolledComposite = new ScrolledComposite( wTabFolder, SWT.V_SCROLL | SWT.H_SCROLL );
    scrolledComposite.setLayout( new FillLayout() );

    Composite wInputComposite = new Composite( scrolledComposite, SWT.NONE );
    props.setLook( wInputComposite );

    FormLayout tabLayout = new FormLayout();
    tabLayout.marginWidth = 15;
    tabLayout.marginHeight = 15;
    wInputComposite.setLayout( tabLayout );

    wlResultFilesTarget = new Label( wInputComposite, SWT.RIGHT );
    props.setLook( wlResultFilesTarget );
    wlResultFilesTarget.setText( BaseMessages.getString( PKG, "JobExecutorDialog.ResultFilesTarget.Label" ) );
    FormData fdlResultFilesTarget = new FormData();
    fdlResultFilesTarget.top = new FormAttachment( 0, 0 );
    fdlResultFilesTarget.left = new FormAttachment( 0, 0 ); // First one in the left
    wlResultFilesTarget.setLayoutData( fdlResultFilesTarget );

    wResultFilesTarget = new CCombo( wInputComposite, SWT.SINGLE | SWT.LEFT | SWT.BORDER );
    props.setLook( wResultFilesTarget );
    wResultFilesTarget.addModifyListener( lsMod );
    FormData fdResultFilesTarget = new FormData();
    fdResultFilesTarget.width = 250;
    fdResultFilesTarget.top = new FormAttachment( wlResultFilesTarget, 5 );
    fdResultFilesTarget.left = new FormAttachment( 0, 0 ); // To the right
    wResultFilesTarget.setLayoutData( fdResultFilesTarget );

    // ResultFileNameField
    //
    wlResultFileNameField = new Label( wInputComposite, SWT.RIGHT );
    props.setLook( wlResultFileNameField );
    wlResultFileNameField.setText( BaseMessages.getString( PKG, "JobExecutorDialog.ResultFileNameField.Label" ) );
    FormData fdlResultFileNameField = new FormData();
    fdlResultFileNameField.top = new FormAttachment( wResultFilesTarget, 10 );
    fdlResultFileNameField.left = new FormAttachment( 0, 0 ); // First one in the left
    wlResultFileNameField.setLayoutData( fdlResultFileNameField );

    wResultFileNameField = new TextVar( transMeta, wInputComposite, SWT.SINGLE | SWT.LEFT | SWT.BORDER );
    props.setLook( wResultFileNameField );
    wResultFileNameField.addModifyListener( lsMod );
    FormData fdResultFileNameField = new FormData();
    fdResultFileNameField.width = 250;
    fdResultFileNameField.top = new FormAttachment( wlResultFileNameField, 5 );
    fdResultFileNameField.left = new FormAttachment( 0, 0 ); // To the right
    wResultFileNameField.setLayoutData( fdResultFileNameField );

    wInputComposite.pack();
    Rectangle bounds = wInputComposite.getBounds();

    scrolledComposite.setContent( wInputComposite );
    scrolledComposite.setExpandHorizontal( true );
    scrolledComposite.setExpandVertical( true );
    scrolledComposite.setMinWidth( bounds.width );
    scrolledComposite.setMinHeight( bounds.height );

    wTab.setControl( scrolledComposite );
    wTabFolder.setSelection( wTab );
  }

  private void addResultRowsTab() {

    final CTabItem wTab = new CTabItem( wTabFolder, SWT.NONE );
    wTab.setText( BaseMessages.getString( PKG, "JobExecutorDialog.ResultRows.Title" ) );
    wTab.setToolTipText( BaseMessages.getString( PKG, "JobExecutorDialog.ResultRows.Tooltip" ) );

    ScrolledComposite scrolledComposite = new ScrolledComposite( wTabFolder, SWT.V_SCROLL | SWT.H_SCROLL );
    scrolledComposite.setLayout( new FillLayout() );

    Composite wInputComposite = new Composite( scrolledComposite, SWT.NONE );
    props.setLook( wInputComposite );

    FormLayout tabLayout = new FormLayout();
    tabLayout.marginWidth = 15;
    tabLayout.marginHeight = 15;
    wInputComposite.setLayout( tabLayout );

    wlResultRowsTarget = new Label( wInputComposite, SWT.RIGHT );
    props.setLook( wlResultRowsTarget );
    wlResultRowsTarget.setText( BaseMessages.getString( PKG, "JobExecutorDialog.ResultRowsTarget.Label" ) );
    FormData fdlResultRowsTarget = new FormData();
    fdlResultRowsTarget.top = new FormAttachment( 0, 0 );
    fdlResultRowsTarget.left = new FormAttachment( 0, 0 ); // First one in the left
    wlResultRowsTarget.setLayoutData( fdlResultRowsTarget );

    wResultRowsTarget = new CCombo( wInputComposite, SWT.SINGLE | SWT.LEFT | SWT.BORDER );
    props.setLook( wResultRowsTarget );
    wResultRowsTarget.addModifyListener( lsMod );
    FormData fdResultRowsTarget = new FormData();
    fdResultRowsTarget.width = 250;
    fdResultRowsTarget.top = new FormAttachment( wlResultRowsTarget, 5 );
    fdResultRowsTarget.left = new FormAttachment( 0, 0 ); // To the right
    wResultRowsTarget.setLayoutData( fdResultRowsTarget );

    wlResultFields = new Label( wInputComposite, SWT.NONE );
    wlResultFields.setText( BaseMessages.getString( PKG, "JobExecutorDialog.ResultFields.Label" ) );
    props.setLook( wlResultFields );
    FormData fdlResultFields = new FormData();
    fdlResultFields.left = new FormAttachment( 0, 0 );
    fdlResultFields.top = new FormAttachment( wResultRowsTarget, 10 );
    wlResultFields.setLayoutData( fdlResultFields );

    int nrRows = ( jobExecutorMeta.getResultRowsField() != null ? jobExecutorMeta.getResultRowsField().length : 1 );

    ColumnInfo[] ciResultFields =
      new ColumnInfo[] {
        new ColumnInfo( BaseMessages.getString( PKG, "JobExecutorDialog.ColumnInfo.Field" ),
          ColumnInfo.COLUMN_TYPE_TEXT, false, false ),
        new ColumnInfo( BaseMessages.getString( PKG, "JobExecutorDialog.ColumnInfo.Type" ),
          ColumnInfo.COLUMN_TYPE_CCOMBO, ValueMetaFactory.getValueMetaNames() ),
        new ColumnInfo( BaseMessages.getString( PKG, "JobExecutorDialog.ColumnInfo.Length" ),
          ColumnInfo.COLUMN_TYPE_TEXT, false ),
        new ColumnInfo( BaseMessages.getString( PKG, "JobExecutorDialog.ColumnInfo.Precision" ),
          ColumnInfo.COLUMN_TYPE_TEXT, false ), };

    wResultRowsFields =
      new TableView( transMeta, wInputComposite, SWT.BORDER | SWT.FULL_SELECTION | SWT.MULTI | SWT.V_SCROLL
        | SWT.H_SCROLL, ciResultFields, nrRows, false, lsMod, props, false );

    FormData fdResultFields = new FormData();
    fdResultFields.left = new FormAttachment( 0, 0 );
    fdResultFields.top = new FormAttachment( wlResultFields, 5 );
    fdResultFields.right = new FormAttachment( 100, 0 );
    fdResultFields.bottom = new FormAttachment( 100, 0 );
    wResultRowsFields.setLayoutData( fdResultFields );
    wResultRowsFields.getTable().addListener( SWT.Resize, new ColumnsResizer( 0, 25, 25, 25, 25 ) );

    wInputComposite.pack();
    Rectangle bounds = wInputComposite.getBounds();

    scrolledComposite.setContent( wInputComposite );
    scrolledComposite.setExpandHorizontal( true );
    scrolledComposite.setExpandVertical( true );
    scrolledComposite.setMinWidth( bounds.width );
    scrolledComposite.setMinHeight( bounds.height );

    wTab.setControl( scrolledComposite );
    wTabFolder.setSelection( wTab );
  }

  private void setFlags() {
    // Enable/disable fields...
    //
    if ( wlGroupSize == null
      || wlGroupSize == null || wlGroupField == null || wGroupField == null || wlGroupTime == null
      || wGroupTime == null ) {
      return;
    }
    boolean enableSize = Const.toInt( transMeta.environmentSubstitute( wGroupSize.getText() ), -1 ) >= 0;
    boolean enableField = !Utils.isEmpty( wGroupField.getText() );
    // boolean enableTime = Const.toInt(transMeta.environmentSubstitute(wGroupTime.getText()), -1)>0;

    wlGroupSize.setEnabled( true );
    wGroupSize.setEnabled( true );
    wlGroupField.setEnabled( !enableSize );
    wGroupField.setEnabled( !enableSize );
    wlGroupTime.setEnabled( !enableSize && !enableField );
    wGroupTime.setEnabled( !enableSize && !enableField );
  }

  private void cancel() {
    stepname = null;
    jobExecutorMeta.setChanged( changed );
    dispose();
  }

  private void ok() {
    if ( Utils.isEmpty( wStepname.getText() ) ) {
      return;
    }

    // Check if all parameters have names. If so, continue on.
    if ( parameterTableHelper.checkParams( shell ) ) {
      return;
    }

    stepname = wStepname.getText(); // return value

    try {
      loadJob();
    } catch ( KettleException e ) {
      new ErrorDialog(
        shell, BaseMessages.getString( PKG, "JobExecutorDialog.ErrorLoadingSpecifiedJob.Title" ), BaseMessages
        .getString( PKG, "JobExecutorDialog.ErrorLoadingSpecifiedJob.Message" ), e );
    }

    jobExecutorMeta.setSpecificationMethod( specificationMethod );
    switch ( specificationMethod ) {
      case FILENAME:
        jobExecutorMeta.setFileName( wPath.getText() );
        jobExecutorMeta.setDirectoryPath( null );
        jobExecutorMeta.setJobName( null );
        jobExecutorMeta.setJobObjectId( null );
        break;
      case REPOSITORY_BY_NAME:
        String transPath = wPath.getText();
        String transName = transPath;
        String directory = "";
        int index = transPath.lastIndexOf( "/" );
        if ( index != -1 ) {
          transName = transPath.substring( index + 1 );
          directory = transPath.substring( 0, index );
        }
        jobExecutorMeta.setDirectoryPath( directory );
        jobExecutorMeta.setJobName( transName );
        jobExecutorMeta.setFileName( null );
        jobExecutorMeta.setJobObjectId( null );
        break;
      default:
        break;
    }

    // Load the information on the tabs, optionally do some
    // verifications...
    //
    collectInformation();

    // Set the input steps for input mappings
    jobExecutorMeta.searchInfoAndTargetSteps( transMeta.getSteps() );

    jobExecutorMeta.setChanged( true );

    dispose();
  }

  private void collectInformation() {
    // The parameters...
    //
    JobExecutorParameters parameters = jobExecutorMeta.getParameters();

    int nrLines = wJobExecutorParameters.nrNonEmpty();
    String[] variables = new String[ nrLines ];
    String[] fields = new String[ nrLines ];
    String[] input = new String[ nrLines ];
    parameters.setVariable( variables );
    parameters.setField( fields );
    parameters.setInput( input );
    for ( int i = 0; i < nrLines; i++ ) {
      TableItem item = wJobExecutorParameters.getNonEmpty( i );
      variables[ i ] = item.getText( 1 );
      fields[ i ] = item.getText( 2 );
      input[ i ] = item.getText( 3 );
    }
    parameters.setInheritingAllVariables( wInheritAll.getSelection() );

    // The group definition
    //
    jobExecutorMeta.setGroupSize( wGroupSize.getText() );
    jobExecutorMeta.setGroupField( wGroupField.getText() );
    jobExecutorMeta.setGroupTime( wGroupTime.getText() );

    jobExecutorMeta.setExecutionResultTargetStep( wExecutionResultTarget.getText() );
    jobExecutorMeta.setExecutionResultTargetStepMeta( transMeta.findStep( wExecutionResultTarget.getText() ) );
    jobExecutorMeta.setExecutionTimeField( tiExecutionTimeField.getText( FIELD_NAME ) );
    jobExecutorMeta.setExecutionResultField( tiExecutionResultField.getText( FIELD_NAME ) );
    jobExecutorMeta.setExecutionNrErrorsField( tiExecutionNrErrorsField.getText( FIELD_NAME ) );
    jobExecutorMeta.setExecutionLinesReadField( tiExecutionLinesReadField.getText( FIELD_NAME ) );
    jobExecutorMeta.setExecutionLinesWrittenField( tiExecutionLinesWrittenField.getText( FIELD_NAME ) );
    jobExecutorMeta.setExecutionLinesInputField( tiExecutionLinesInputField.getText( FIELD_NAME ) );
    jobExecutorMeta.setExecutionLinesOutputField( tiExecutionLinesOutputField.getText( FIELD_NAME ) );
    jobExecutorMeta.setExecutionLinesRejectedField( tiExecutionLinesRejectedField.getText( FIELD_NAME ) );
    jobExecutorMeta.setExecutionLinesUpdatedField( tiExecutionLinesUpdatedField.getText( FIELD_NAME ) );
    jobExecutorMeta.setExecutionLinesDeletedField( tiExecutionLinesDeletedField.getText( FIELD_NAME ) );
    jobExecutorMeta.setExecutionFilesRetrievedField( tiExecutionFilesRetrievedField.getText( FIELD_NAME ) );
    jobExecutorMeta.setExecutionExitStatusField( tiExecutionExitStatusField.getText( FIELD_NAME ) );
    jobExecutorMeta.setExecutionLogTextField( tiExecutionLogTextField.getText( FIELD_NAME ) );
    jobExecutorMeta.setExecutionLogChannelIdField( tiExecutionLogChannelIdField.getText( FIELD_NAME ) );

    jobExecutorMeta.setResultFilesTargetStep( wResultFilesTarget.getText() );
    jobExecutorMeta.setResultFilesTargetStepMeta( transMeta.findStep( wResultFilesTarget.getText() ) );

    jobExecutorMeta.setResultFilesFileNameField( wResultFileNameField.getText() );

    // Result row info
    //
    jobExecutorMeta.setResultRowsTargetStep( wResultRowsTarget.getText() );
    jobExecutorMeta.setResultRowsTargetStepMeta( transMeta.findStep( wResultRowsTarget.getText() ) );
    int nrFields = wResultRowsFields.nrNonEmpty();
    jobExecutorMeta.setResultRowsField( new String[ nrFields ] );
    jobExecutorMeta.setResultRowsType( new int[ nrFields ] );
    jobExecutorMeta.setResultRowsLength( new int[ nrFields ] );
    jobExecutorMeta.setResultRowsPrecision( new int[ nrFields ] );

    //CHECKSTYLE:Indentation:OFF
    for ( int i = 0; i < nrFields; i++ ) {
      TableItem item = wResultRowsFields.getNonEmpty( i );
      jobExecutorMeta.getResultRowsField()[ i ] = item.getText( 1 );
      jobExecutorMeta.getResultRowsType()[ i ] = ValueMetaFactory.getIdForValueMeta( item.getText( 2 ) );
      jobExecutorMeta.getResultRowsLength()[ i ] = Const.toInt( item.getText( 3 ), -1 );
      jobExecutorMeta.getResultRowsPrecision()[ i ] = Const.toInt( item.getText( 4 ), -1 );
    }

  }
}

<|MERGE_RESOLUTION|>--- conflicted
+++ resolved
@@ -66,14 +66,7 @@
 import org.pentaho.di.trans.steps.jobexecutor.JobExecutorParameters;
 import org.pentaho.di.ui.core.ConstUI;
 import org.pentaho.di.ui.core.dialog.ErrorDialog;
-<<<<<<< HEAD
 import org.pentaho.di.ui.core.events.dialog.*;
-=======
-import org.pentaho.di.ui.core.events.dialog.FilterType;
-import org.pentaho.di.ui.core.events.dialog.SelectionAdapterFileDialogTextVar;
-import org.pentaho.di.ui.core.events.dialog.SelectionAdapterOptions;
-import org.pentaho.di.ui.core.events.dialog.SelectionOperation;
->>>>>>> d0f5adf7
 import org.pentaho.di.ui.core.widget.ColumnInfo;
 import org.pentaho.di.ui.core.widget.ColumnsResizer;
 import org.pentaho.di.ui.core.widget.TableView;
@@ -249,16 +242,10 @@
     fdBrowse.left = new FormAttachment( wPath, 5 );
     fdBrowse.top = new FormAttachment( wlPath, Const.isOSX() ? 0 : 5 );
     wbBrowse.setLayoutData( fdBrowse );
-<<<<<<< HEAD
+    
     wbBrowse.addSelectionListener(DialogHelper.constructSelectionAdapterFileDialogTextVarForKettleFile(log, wPath, transMeta,
         SelectionOperation.FILE_OR_FOLDER, FilterType.KETTLE_JOB, repository ) );
-=======
-
-    wbBrowse.addSelectionListener( new SelectionAdapterFileDialogTextVar( log, wPath, transMeta,
-      new SelectionAdapterOptions( SelectionOperation.FILE,
-        new FilterType[] { FilterType.KETTLE_JOB, FilterType.XML, FilterType.ALL }, FilterType.KETTLE_JOB  ) ) );
->>>>>>> d0f5adf7
-
+        
     //
     // Add a tab folder for the parameters and various input and output
     // streams
@@ -359,11 +346,6 @@
         ConstUI.LARGE_ICON_SIZE );
   }
 
-<<<<<<< HEAD
-
-=======
->>>>>>> d0f5adf7
-
   private void loadRepositoryJob( String transName, RepositoryDirectoryInterface repdir ) throws KettleException {
     // Read the transformation...
     //
@@ -372,10 +354,7 @@
     // version
     executorJobMeta.clearChanged();
   }
-<<<<<<< HEAD
-=======
-
->>>>>>> d0f5adf7
+
   private void loadFileJob( String fname ) throws KettleException {
     executorJobMeta = new JobMeta( transMeta.environmentSubstitute( fname ), repository );
     executorJobMeta.clearChanged();
