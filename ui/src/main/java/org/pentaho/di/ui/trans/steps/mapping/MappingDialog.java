--- conflicted
+++ resolved
@@ -75,11 +75,6 @@
 import org.pentaho.di.ui.core.dialog.ErrorDialog;
 import org.pentaho.di.ui.core.dialog.WarningDialog;
 import org.pentaho.di.ui.core.events.dialog.FilterType;
-<<<<<<< HEAD
-=======
-import org.pentaho.di.ui.core.events.dialog.SelectionAdapterFileDialogTextVar;
-import org.pentaho.di.ui.core.events.dialog.SelectionAdapterOptions;
->>>>>>> d0f5adf7
 import org.pentaho.di.ui.core.events.dialog.SelectionOperation;
 import org.pentaho.di.ui.core.gui.GUIResource;
 import org.pentaho.di.ui.core.widget.ColumnInfo;
@@ -313,16 +308,10 @@
     fdBrowse.left = new FormAttachment( wPath, 5 );
     fdBrowse.top = new FormAttachment( wlPath, Const.isOSX() ? 0 : 5 );
     wbBrowse.setLayoutData( fdBrowse );
-<<<<<<< HEAD
+
     wbBrowse.addSelectionListener(DialogHelper.constructSelectionAdapterFileDialogTextVarForKettleFile(log, wPath, transMeta,
         SelectionOperation.FILE_OR_FOLDER, FilterType.KETTLE_TRANS, repository ) );
-=======
-
-    wbBrowse.addSelectionListener( new SelectionAdapterFileDialogTextVar( log, wPath, transMeta,
-      new SelectionAdapterOptions( SelectionOperation.FILE,
-        new FilterType[] { FilterType.KETTLE_TRANS, FilterType.XML, FilterType.ALL }, FilterType.KETTLE_TRANS  ) ) );
-
->>>>>>> d0f5adf7
+        
     //
     // Add a tab folder for the parameters and various input and output
     // streams
@@ -412,10 +401,6 @@
         ConstUI.LARGE_ICON_SIZE );
   }
 
-<<<<<<< HEAD
-
-=======
->>>>>>> d0f5adf7
   private void loadRepositoryTrans( String transName, RepositoryDirectoryInterface repdir ) throws KettleException {
     // Read the transformation...
     //
