<?xml version="1.0" encoding="UTF-8"?>
<project xmlns="http://maven.apache.org/POM/4.0.0" xmlns:xsi="http://www.w3.org/2001/XMLSchema-instance" xsi:schemaLocation="http://maven.apache.org/POM/4.0.0 http://maven.apache.org/xsd/maven-4.0.0.xsd">

  <!--

      Licensed to the Apache Software Foundation (ASF) under one or more
      contributor license agreements.  See the NOTICE file distributed with
      this work for additional information regarding copyright ownership.
      The ASF licenses this file to You under the Apache License, Version 2.0
      (the "License"); you may not use this file except in compliance with
      the License.  You may obtain a copy of the License at

          http://www.apache.org/licenses/LICENSE-2.0

      Unless required by applicable law or agreed to in writing, software
      distributed under the License is distributed on an "AS IS" BASIS,
      WITHOUT WARRANTIES OR CONDITIONS OF ANY KIND, either express or implied.
      See the License for the specific language governing permissions and
      limitations under the License.
  -->

  <modelVersion>4.0.0</modelVersion>

  <parent>
    <groupId>org.pentaho.di.plugins</groupId>
    <artifactId>pentaho-streaming-impls</artifactId>
    <version>10.2.0.0-SNAPSHOT</version>
  </parent>

  <artifactId>pentaho-streaming-mqtt-plugin</artifactId>

  <version>10.2.0.0-SNAPSHOT</version>
  <packaging>bundle</packaging>

  <name>MQTT Streaming Step Plugin Bundle</name>
  <description>MQTT Streaming Step Plugin Bundle</description>

  <licenses>
    <license>
      <name>Apache License, Version 2.0</name>
      <url>http://www.apache.org/licenses/LICENSE-2.0.txt</url>
      <distribution>repo</distribution>
      <comments>A business-friendly OSS license</comments>
    </license>
  </licenses>

  <repositories>
    <repository>
      <id>pentaho-nexus</id>
      <name>PentahoNexus</name>
      <url>https://repo.orl.eng.hitachivantara.com/artifactory/pnt-mvn/</url>
    </repository>
  </repositories>

  <pluginRepositories>
    <pluginRepository>
      <id>pentaho-public-plugins</id>
      <name>Pentaho Public Plugins</name>
      <url>https://repo.orl.eng.hitachivantara.com/artifactory/pnt-mvn/</url>
      <snapshots>
        <enabled>false</enabled>
      </snapshots>
      <releases>
        <updatePolicy>never</updatePolicy>
      </releases>
    </pluginRepository>
  </pluginRepositories>


  <properties>
    <pdi.version>10.2.0.0-SNAPSHOT</pdi.version>
    <target.jdk.version>1.8</target.jdk.version>
    <maven-bundle-plugin.version>2.4.0</maven-bundle-plugin.version>
    <junit.version>4.12</junit.version>
  </properties>

  <dependencies>
    <dependency>
      <groupId>pentaho-kettle</groupId>
      <artifactId>kettle-core</artifactId>
      <version>${pdi.version}</version>
      <scope>provided</scope>
    </dependency>
    <dependency>
      <groupId>pentaho-kettle</groupId>
      <artifactId>kettle-engine</artifactId>
      <version>${pdi.version}</version>
      <scope>provided</scope>
    </dependency>
    <dependency>
      <groupId>pentaho-kettle</groupId>
      <artifactId>kettle-ui-swt</artifactId>
      <version>${pdi.version}</version>
      <scope>provided</scope>
    </dependency>

     <dependency>
          <groupId>pentaho</groupId>
          <artifactId>pentaho-metaverse-api</artifactId>
          <version>${pentaho-metaverse.version}</version>
          <scope>provided</scope>
     </dependency>
    <dependency>
      <groupId>com.google.guava</groupId>
      <artifactId>guava</artifactId>
      <version>${guava.version}</version>
    </dependency>

    <dependency>
      <groupId>org.eclipse.paho</groupId>
      <artifactId>org.eclipse.paho.client.mqttv3</artifactId>
    </dependency>

    <dependency>
      <groupId>junit</groupId>
      <artifactId>junit</artifactId>
      <version>${junit.version}</version>
      <scope>test</scope>
    </dependency>
    <dependency>
      <groupId>org.mockito</groupId>
      <artifactId>mockito-core</artifactId>
      <version>${mockito.version}</version>
      <scope>test</scope>
    </dependency>
    <dependency>
<<<<<<< HEAD
=======
      <groupId>org.mockito</groupId>
      <artifactId>mockito-core</artifactId>
      <version>${mockito.version}</version>
      <scope>test</scope>
    </dependency>

    <dependency>
>>>>>>> 014510c0
      <groupId>org.apache.activemq</groupId>
      <artifactId>activemq-kahadb-store</artifactId>
      <version>${activemq.version}</version>
      <scope>test</scope>
    </dependency>
    <dependency>
      <groupId>org.apache.activemq</groupId>
      <artifactId>activemq-mqtt</artifactId>
      <version>${activemq.version}</version>
      <scope>test</scope>
    </dependency>
    <dependency>
      <groupId>org.pentaho</groupId>
      <artifactId>pentaho-encryption-support</artifactId>
      <version>${pdi.version}</version>
      <scope>provided</scope>
    </dependency>
    <dependency>
      <groupId>pentaho-kettle</groupId>
      <artifactId>kettle-core</artifactId>
      <version>${project.version}</version>
      <classifier>tests</classifier>
      <scope>test</scope>
    </dependency>
    <dependency>
      <groupId>pentaho-kettle</groupId>
      <artifactId>kettle-engine</artifactId>
      <version>${project.version}</version>
      <classifier>tests</classifier>
      <scope>test</scope>
    </dependency>
    <dependency>
      <groupId>org.hamcrest</groupId>
      <artifactId>hamcrest-core</artifactId>
      <version>1.3</version>
      <scope>test</scope>
    </dependency>

  </dependencies>


  <build>
    <plugins>
      <plugin>
        <groupId>org.apache.felix</groupId>
        <artifactId>maven-bundle-plugin</artifactId>
        <version>${maven-bundle-plugin.version}</version>
        <extensions>true</extensions>
        <configuration>
          <instructions>
            <Bundle-SymbolicName>${project.artifactId}</Bundle-SymbolicName>
            <Bundle-Version>${project.version}</Bundle-Version>
            <Export-Package>org.pentaho.di.trans.step.mqtt.*;version=${project.version}</Export-Package>
            <Import-Package>org.eclipse.swt*;resolution:=optional,org.pentaho.di.osgi,org.pentaho.di.core.plugins,*</Import-Package>
          </instructions>
        </configuration>
      </plugin>
    </plugins>
  </build>

</project><|MERGE_RESOLUTION|>--- conflicted
+++ resolved
@@ -124,8 +124,6 @@
       <scope>test</scope>
     </dependency>
     <dependency>
-<<<<<<< HEAD
-=======
       <groupId>org.mockito</groupId>
       <artifactId>mockito-core</artifactId>
       <version>${mockito.version}</version>
@@ -133,7 +131,6 @@
     </dependency>
 
     <dependency>
->>>>>>> 014510c0
       <groupId>org.apache.activemq</groupId>
       <artifactId>activemq-kahadb-store</artifactId>
       <version>${activemq.version}</version>
