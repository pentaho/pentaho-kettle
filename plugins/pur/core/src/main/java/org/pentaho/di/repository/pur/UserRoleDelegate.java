/*!
 * Copyright 2010 - 2024 Hitachi Vantara.  All rights reserved.
 *
 * Licensed under the Apache License, Version 2.0 (the "License");
 * you may not use this file except in compliance with the License.
 * You may obtain a copy of the License at
 *
 * http://www.apache.org/licenses/LICENSE-2.0
 *
 * Unless required by applicable law or agreed to in writing, software
 * distributed under the License is distributed on an "AS IS" BASIS,
 * WITHOUT WARRANTIES OR CONDITIONS OF ANY KIND, either express or implied.
 * See the License for the specific language governing permissions and
 * limitations under the License.
 *
 */
package org.pentaho.di.repository.pur;

import javax.ws.rs.client.Client;
import javax.ws.rs.client.ClientBuilder;
<<<<<<< HEAD
import javax.ws.rs.client.Invocation;
=======
import javax.ws.rs.client.WebTarget;
>>>>>>> 1ca6ac94
import org.glassfish.jersey.client.authentication.HttpAuthenticationFeature;
import org.apache.commons.lang.StringUtils;
import org.apache.commons.logging.Log;
import org.json.JSONException;
import org.json.JSONObject;
import org.pentaho.di.core.exception.KettleException;
import org.pentaho.di.i18n.BaseMessages;
import org.pentaho.di.repository.IUser;
import org.pentaho.di.repository.pur.model.IEEUser;
import org.pentaho.di.repository.pur.model.IRole;
import org.pentaho.di.ui.repository.pur.services.IRoleSupportSecurityManager;
import org.pentaho.platform.api.engine.security.userroledao.UserRoleInfo;
import org.pentaho.platform.security.userrole.ws.IUserRoleListWebService;
import org.pentaho.platform.security.userroledao.ws.IUserRoleWebService;
import org.pentaho.platform.security.userroledao.ws.ProxyPentahoRole;
import org.pentaho.platform.security.userroledao.ws.ProxyPentahoUser;
import org.pentaho.platform.security.userroledao.ws.UserRoleException;
import org.pentaho.platform.security.userroledao.ws.UserRoleSecurityInfo;

import javax.ws.rs.core.MediaType;
import java.util.ArrayList;
import java.util.List;

public class UserRoleDelegate implements java.io.Serializable {

  /**
   * Header name must match that specified in ProxyTrustingFilter. Note that an header has the following form: initial
   * capital letter followed by all lowercase letters.
   */
  private static final String TRUST_USER = "_trust_user_"; //$NON-NLS-1$

  private static final long serialVersionUID = 1295309456550391059L; /* EESOURCE: UPDATE SERIALVERUID */
  private UserRoleListChangeListenerCollection userRoleListChangeListeners;

  private final Log logger;

  IUserRoleWebService userRoleWebService;

  IUserRoleListWebService userDetailsRoleListWebService;

  IRoleSupportSecurityManager rsm;

  UserRoleLookupCache lookupCache;

  UserRoleSecurityInfo userRoleSecurityInfo;

  UserRoleInfo userRoleInfo;

  boolean hasNecessaryPermissions = false;
  boolean managed = true;

  public UserRoleDelegate( IRoleSupportSecurityManager rsm, PurRepositoryMeta repositoryMeta, IUser userInfo,
      Log logger, ServiceManager serviceManager ) {
    this.logger = logger;

    String login = userInfo.getLogin();
    String password = userInfo.getPassword();
    try {
      this.userDetailsRoleListWebService =
          serviceManager.createService( login, password, IUserRoleListWebService.class );
      this.userRoleWebService = serviceManager.createService( login, password, IUserRoleWebService.class );
      this.rsm = rsm;
      initManaged( repositoryMeta, userInfo );
      updateUserRoleInfo();
    } catch ( Exception e ) {
      this.logger.error( BaseMessages.getString( UserRoleDelegate.class,
          "UserRoleDelegate.ERROR_0001_UNABLE_TO_INITIALIZE_USER_ROLE_WEBSVC" ), e ); //$NON-NLS-1$
    }
  }

  // package-local constructor for testing purposes
  UserRoleDelegate( Log logger, IUserRoleListWebService userDetailsRoleListWebService,
      IUserRoleWebService userRoleWebService ) {
    this.logger = logger;
    this.userDetailsRoleListWebService = userDetailsRoleListWebService;
    this.userRoleWebService = userRoleWebService;
  }

  private void initManaged( PurRepositoryMeta repositoryMeta, IUser userInfo ) throws JSONException {
    String baseUrl = repositoryMeta.getRepositoryLocation().getUrl();
    String webService = baseUrl + ( baseUrl.endsWith( "/" ) ? "" : "/" ) + "api/system/authentication-provider";
    HttpAuthenticationFeature authFeature = HttpAuthenticationFeature.basic( userInfo.getLogin(), userInfo.getPassword() );
    Client client = ClientBuilder.newClient();
    client.register( authFeature );

<<<<<<< HEAD
    Invocation.Builder target = client.target( webService ).request( MediaType.APPLICATION_JSON_TYPE );
=======
    WebTarget target = ( WebTarget ) client.target( webService ).request().accept( MediaType.APPLICATION_JSON_TYPE );
>>>>>>> 1ca6ac94
    /**
     * if set, _trust_user_ needs to be considered. See other places in pur-plugin's:
     *
     * @link https://github.com/pentaho/pentaho-kettle/blob/8.0.0.0-R/plugins/pur/core/src/main/java/org/pentaho/di/repository/pur/PurRepositoryConnector.java#L97-L101
     * @link https://github.com/pentaho/pentaho-kettle/blob/8.0.0.0-R/plugins/pur/core/src/main/java/org/pentaho/di/repository/pur/WebServiceManager.java#L130-L133
     */
    if ( StringUtils.isNotBlank( System.getProperty( "pentaho.repository.client.attemptTrust" ) ) ) {
<<<<<<< HEAD
      target = target.header( TRUST_USER, userInfo.getLogin() );
    }
    String response = target.get( String.class );
=======
      target = ( WebTarget ) target.request().header( TRUST_USER, userInfo.getLogin() );
    }
    String response = target.request( MediaType.TEXT_PLAIN ).get( String.class );
>>>>>>> 1ca6ac94
    String provider = new JSONObject( response ).getString( "authenticationType" );
    managed = "jackrabbit".equals( provider );
  }

  public void updateUserRoleInfo() throws UserRoleException {
    if ( isManaged() ) {
      userRoleSecurityInfo = userRoleWebService.getUserRoleSecurityInfo();
      lookupCache = new UserRoleLookupCache( userRoleSecurityInfo, rsm );
      hasNecessaryPermissions = true;
    } else {
      userRoleInfo = userDetailsRoleListWebService.getUserRoleInfo();
      hasNecessaryPermissions = false;
    }
  }

  public boolean isManaged() {
    return managed;
  }

  private void ensureHasPermissions() throws KettleException {
    if ( !hasNecessaryPermissions ) {
      throw new KettleException( BaseMessages.getString( UserRoleDelegate.class,
          "UserRoleDelegate.ERROR_0014_INSUFFICIENT_PRIVILEGES" ) ); //$NON-NLS-1$
    }
  }

  public void createUser( IUser newUser ) throws KettleException {
    ensureHasPermissions();

    ProxyPentahoUser user = UserRoleHelper.convertToPentahoProxyUser( newUser );
    try {
      ProxyPentahoUser[] existingUsers = userRoleWebService.getUsers();
      if ( existsAmong( existingUsers, user ) ) {
        throw userExistsException();
      }
    } catch ( UserRoleException e ) {
      throw cannotCreateUserException( newUser, e );
    }

    try {
      userRoleWebService.createUser( user );
      if ( newUser instanceof IEEUser ) {
        userRoleWebService
            .setRoles( user, UserRoleHelper.convertToPentahoProxyRoles( ( (IEEUser) newUser ).getRoles() ) );
      }
      lookupCache.insertUserToLookupSet( newUser );
      fireUserRoleListChange();
    } catch ( Exception e ) { // it is the only way to determine AlreadyExistsException
      if ( e.getCause().toString().contains(
          "org.pentaho.platform.api.engine.security.userroledao.AlreadyExistsException" ) ) {
        throw userExistsException();
      }
      throw cannotCreateUserException( newUser, e );
    }
  }

  private boolean existsAmong( ProxyPentahoUser[] existing, ProxyPentahoUser user ) {
    if ( existing != null ) {
      String name = user.getName();
      for ( ProxyPentahoUser pentahoUser : existing ) {
        if ( name.equals( pentahoUser.getName() ) ) {
          return true;
        }
      }
    }
    return false;
  }

  private KettleException userExistsException() {
    return new KettleException( BaseMessages.getString( UserRoleDelegate.class,
        "UserRoleDelegate.ERROR_0015_USER_NAME_ALREADY_EXISTS" ) );
  }

  private KettleException cannotCreateUserException( IUser user, Exception e ) {
    return new KettleException( BaseMessages.getString( UserRoleDelegate.class,
        "UserRoleDelegate.ERROR_0002_UNABLE_TO_CREATE_USER", user.getName() ), e );
  }

  public void deleteUsers( List<IUser> users ) throws KettleException {
    ensureHasPermissions();

    try {
      userRoleWebService.deleteUsers( UserRoleHelper.convertToPentahoProxyUsers( users ) );
      lookupCache.removeUsersFromLookupSet( users );
      fireUserRoleListChange();
    } catch ( Exception e ) {
      throw new KettleException( BaseMessages.getString( UserRoleDelegate.class,
          "UserRoleDelegate.ERROR_0003_UNABLE_TO_DELETE_USERS", e.getLocalizedMessage() ), e ); //$NON-NLS-1$
    }
  }

  public void deleteUser( String name ) throws KettleException {
    ensureHasPermissions();

    try {
      ProxyPentahoUser user = userRoleWebService.getUser( name );
      if ( user != null ) {
        ProxyPentahoUser[] users = new ProxyPentahoUser[1];
        users[0] = user;
        userRoleWebService.deleteUsers( users );
        fireUserRoleListChange();
      } else {
        throw new KettleException( BaseMessages.getString( UserRoleDelegate.class,
            "UserRoleDelegate.ERROR_0004_UNABLE_TO_DELETE_USER", name ) ); //$NON-NLS-1$
      }
    } catch ( Exception e ) {
      throw new KettleException( BaseMessages.getString( UserRoleDelegate.class,
          "UserRoleDelegate.ERROR_0004_UNABLE_TO_DELETE_USER", name ), e ); //$NON-NLS-1$
    }
  }

  public void setUsers( List<IUser> users ) throws KettleException {
    // TODO Figure out what to do here
  }

  public IUser getUser( String name, String password ) throws KettleException {
    ensureHasPermissions();

    IUser userInfo = null;
    try {
      ProxyPentahoUser user = userRoleWebService.getUser( name );
      if ( user != null && user.getName().equals( name ) && user.getPassword().equals( password ) ) {
        userInfo = UserRoleHelper.convertToUserInfo( user, userRoleWebService.getRolesForUser( user ), rsm );
      }
    } catch ( Exception e ) {
      throw new KettleException( BaseMessages.getString( UserRoleDelegate.class,
          "UserRoleDelegate.ERROR_0005_UNABLE_TO_GET_USER", name ), e ); //$NON-NLS-1$
    }
    return userInfo;
  }

  public IUser getUser( String name ) throws KettleException {
    ensureHasPermissions();

    IUser userInfo = null;
    try {
      ProxyPentahoUser user = userRoleWebService.getUser( name );
      if ( user != null && user.getName().equals( name ) ) {
        userInfo = UserRoleHelper.convertToUserInfo( user, userRoleWebService.getRolesForUser( user ), rsm );
      }
    } catch ( Exception e ) {
      throw new KettleException( BaseMessages.getString( UserRoleDelegate.class,
          "UserRoleDelegate.ERROR_0005_UNABLE_TO_GET_USER", name ), e ); //$NON-NLS-1$
    }
    return userInfo;
  }

  public List<IUser> getUsers() throws KettleException {
    try {
      if ( hasNecessaryPermissions ) {
        return UserRoleHelper.convertFromProxyPentahoUsers( userRoleSecurityInfo, rsm );
      } else {
        return UserRoleHelper.convertFromNonPentahoUsers( userRoleInfo, rsm );
      }
    } catch ( Exception e ) {
      throw new KettleException( BaseMessages.getString( UserRoleDelegate.class,
          "UserRoleDelegate.ERROR_0006_UNABLE_TO_GET_USERS" ), e ); //$NON-NLS-1$
    }
  }

  public void updateUser( IUser user ) throws KettleException {
    ensureHasPermissions();

    try {
      ProxyPentahoUser proxyUser = UserRoleHelper.convertToPentahoProxyUser( user );
      userRoleWebService.updateUser( proxyUser );
      if ( user instanceof IEEUser ) {
        userRoleWebService.setRoles( proxyUser, UserRoleHelper.convertToPentahoProxyRoles( ( (IEEUser) user )
            .getRoles() ) );
      }
      lookupCache.updateUserInLookupSet( user );
      fireUserRoleListChange();
    } catch ( Exception e ) {
      throw new KettleException( BaseMessages.getString( UserRoleDelegate.class,
          "UserRoleDelegate.ERROR_0007_UNABLE_TO_UPDATE_USER", user.getLogin() ), e ); //$NON-NLS-1$
    }
  }

  public void createRole( IRole newRole ) throws KettleException {
    ensureHasPermissions();

    ProxyPentahoRole role = UserRoleHelper.convertToPentahoProxyRole( newRole );
    try {
      ProxyPentahoRole[] existingRoles = userRoleWebService.getRoles();
      if ( existsAmong( existingRoles, role ) ) {
        throw roleExistsException();
      }
    } catch ( UserRoleException e ) {
      throw cannotCreateRoleException( newRole, e );
    }

    try {
      userRoleWebService.createRole( role );
      userRoleWebService.setUsers( role, UserRoleHelper.convertToPentahoProxyUsers( newRole.getUsers() ) );
      lookupCache.insertRoleToLookupSet( newRole );
      fireUserRoleListChange();
    } catch ( UserRoleException e ) {
      throw cannotCreateRoleException( newRole, e );
    } catch ( Exception e ) { // it is the only way to determine AlreadyExistsException
      if ( e.getCause().toString().contains(
          "org.pentaho.platform.api.engine.security.userroledao.AlreadyExistsException" ) ) {
        throw roleExistsException();
      }
    }
  }

  private boolean existsAmong( ProxyPentahoRole[] existing, ProxyPentahoRole role ) {
    if ( existing != null ) {
      String name = role.getName();
      for ( ProxyPentahoRole pentahoRole : existing ) {
        if ( name.equalsIgnoreCase( pentahoRole.getName() ) ) {
          return true;
        }
      }
    }
    return false;
  }

  private KettleException roleExistsException() {
    return new KettleException( BaseMessages.getString( UserRoleDelegate.class,
        "UserRoleDelegate.ERROR_0016_ROLE_NAME_ALREADY_EXISTS" ) );
  }

  private KettleException cannotCreateRoleException( IRole role, Exception e ) {
    return new KettleException( BaseMessages.getString( UserRoleDelegate.class,
        "UserRoleDelegate.ERROR_0008_UNABLE_TO_CREATE_ROLE", role.getName() ), e );
  }

  public void deleteRoles( List<IRole> roles ) throws KettleException {
    ensureHasPermissions();

    try {
      userRoleWebService.deleteRoles( UserRoleHelper.convertToPentahoProxyRoles( roles ) );
      lookupCache.removeRolesFromLookupSet( roles );
      fireUserRoleListChange();
    } catch ( Exception e ) {
      throw new KettleException( BaseMessages.getString( UserRoleDelegate.class,
          "UserRoleDelegate.ERROR_0009_UNABLE_TO_DELETE_ROLES" ), e ); //$NON-NLS-1$
    }
  }

  public IRole getRole( String name ) throws KettleException {
    ensureHasPermissions();

    try {
      return UserRoleHelper.convertFromProxyPentahoRole( userRoleWebService, UserRoleHelper.getProxyPentahoRole(
          userRoleWebService, name ), lookupCache, rsm );
    } catch ( Exception e ) {
      throw new KettleException( BaseMessages.getString( UserRoleDelegate.class,
          "UserRoleDelegate.ERROR_0010_UNABLE_TO_GET_ROLE", name ), e ); //$NON-NLS-1$
    }
  }

  public List<IRole> getRoles() throws KettleException {
    try {
      if ( hasNecessaryPermissions ) {
        return UserRoleHelper.convertToListFromProxyPentahoRoles( userRoleSecurityInfo, rsm );
      } else {
        return UserRoleHelper.convertToListFromNonPentahoRoles( userRoleInfo, rsm );
      }
    } catch ( Exception e ) {
      throw new KettleException( BaseMessages.getString( UserRoleDelegate.class,
          "UserRoleDelegate.ERROR_0011_UNABLE_TO_GET_ROLES" ), e ); //$NON-NLS-1$
    }
  }

  public List<IRole> getDefaultRoles() throws KettleException {
    ensureHasPermissions();

    try {
      return UserRoleHelper.convertToListFromProxyPentahoDefaultRoles( userRoleSecurityInfo, rsm );
    } catch ( Exception e ) {
      throw new KettleException( BaseMessages.getString( UserRoleDelegate.class,
          "UserRoleDelegate.ERROR_0011_UNABLE_TO_GET_ROLES" ), e ); //$NON-NLS-1$
    }
  }

  public void updateRole( IRole role ) throws KettleException {
    ensureHasPermissions();

    try {
      List<String> users = new ArrayList<String>();
      for ( IUser user : role.getUsers() ) {
        users.add( user.getLogin() );
      }
      userRoleWebService.updateRole( role.getName(), role.getDescription(), users );
      lookupCache.updateRoleInLookupSet( role );
      fireUserRoleListChange();
    } catch ( Exception e ) {
      throw new KettleException( BaseMessages.getString( UserRoleDelegate.class,
          "UserRoleDelegate.ERROR_0012_UNABLE_TO_UPDATE_ROLE", role.getName() ), e ); //$NON-NLS-1$
    }
  }

  public void deleteRole( String name ) throws KettleException {
    ensureHasPermissions();

    try {
      ProxyPentahoRole roleToDelete = UserRoleHelper.getProxyPentahoRole( userRoleWebService, name );
      if ( roleToDelete != null ) {
        ProxyPentahoRole[] roleArray = new ProxyPentahoRole[1];
        roleArray[0] = roleToDelete;
        userRoleWebService.deleteRoles( roleArray );
        fireUserRoleListChange();
      } else {
        throw new KettleException( BaseMessages.getString( UserRoleDelegate.class,
            "UserRoleDelegate.ERROR_0013_UNABLE_TO_DELETE_ROLE", name ) ); //$NON-NLS-1$
      }
    } catch ( Exception e ) {
      throw new KettleException( BaseMessages.getString( UserRoleDelegate.class,
          "UserRoleDelegate.ERROR_0013_UNABLE_TO_DELETE_ROLE", name ), e ); //$NON-NLS-1$
    }
  }

  public void setRoles( List<IRole> roles ) throws KettleException {
    // TODO Figure out what to do here
  }

  public void addUserRoleListChangeListener( IUserRoleListChangeListener listener ) {
    if ( userRoleListChangeListeners == null ) {
      userRoleListChangeListeners = new UserRoleListChangeListenerCollection();
    }
    userRoleListChangeListeners.add( listener );
  }

  public void removeUserRoleListChangeListener( IUserRoleListChangeListener listener ) {
    if ( userRoleListChangeListeners != null ) {
      userRoleListChangeListeners.remove( listener );
    }
  }

  /**
   * Fire all current {@link IUserRoleListChangeListener}.
   */
  void fireUserRoleListChange() {

    if ( userRoleListChangeListeners != null ) {
      userRoleListChangeListeners.fireOnChange();
    }
  }
}<|MERGE_RESOLUTION|>--- conflicted
+++ resolved
@@ -18,11 +18,7 @@
 
 import javax.ws.rs.client.Client;
 import javax.ws.rs.client.ClientBuilder;
-<<<<<<< HEAD
 import javax.ws.rs.client.Invocation;
-=======
-import javax.ws.rs.client.WebTarget;
->>>>>>> 1ca6ac94
 import org.glassfish.jersey.client.authentication.HttpAuthenticationFeature;
 import org.apache.commons.lang.StringUtils;
 import org.apache.commons.logging.Log;
@@ -108,11 +104,7 @@
     Client client = ClientBuilder.newClient();
     client.register( authFeature );
 
-<<<<<<< HEAD
     Invocation.Builder target = client.target( webService ).request( MediaType.APPLICATION_JSON_TYPE );
-=======
-    WebTarget target = ( WebTarget ) client.target( webService ).request().accept( MediaType.APPLICATION_JSON_TYPE );
->>>>>>> 1ca6ac94
     /**
      * if set, _trust_user_ needs to be considered. See other places in pur-plugin's:
      *
@@ -120,15 +112,10 @@
      * @link https://github.com/pentaho/pentaho-kettle/blob/8.0.0.0-R/plugins/pur/core/src/main/java/org/pentaho/di/repository/pur/WebServiceManager.java#L130-L133
      */
     if ( StringUtils.isNotBlank( System.getProperty( "pentaho.repository.client.attemptTrust" ) ) ) {
-<<<<<<< HEAD
       target = target.header( TRUST_USER, userInfo.getLogin() );
     }
     String response = target.get( String.class );
-=======
-      target = ( WebTarget ) target.request().header( TRUST_USER, userInfo.getLogin() );
-    }
-    String response = target.request( MediaType.TEXT_PLAIN ).get( String.class );
->>>>>>> 1ca6ac94
+
     String provider = new JSONObject( response ).getString( "authenticationType" );
     managed = "jackrabbit".equals( provider );
   }
