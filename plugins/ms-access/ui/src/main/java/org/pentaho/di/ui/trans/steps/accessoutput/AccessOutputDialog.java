--- conflicted
+++ resolved
@@ -385,15 +385,9 @@
     } );
 
     // Listen to the Browse... button
-<<<<<<< HEAD
     wbbFilename.addSelectionListener( DialogHelper.constructSelectionAdapterFileDialogTextVarForUserFile( log
         , wFilename, transMeta, SelectionOperation.SAVE_TO_FILE_FOLDER, new FilterType[] { FilterType.MDB
             , FilterType.ACCDB, FilterType.ALL }, FilterType.MDB ) );
-=======
-    wbbFilename.addSelectionListener( new SelectionAdapterFileDialogTextVar( log, wFilename, transMeta,
-      new SelectionAdapterOptions( SelectionOperation.SAVE_TO,
-        new FilterType[] { FilterType.ACCDB, FilterType.MDB, FilterType.ALL }, FilterType.ACCDB ) ) );
->>>>>>> d0f5adf7
 
     // Detect X or ALT-F4 or something that kills this window...
     shell.addShellListener( new ShellAdapter() {
