/*! ******************************************************************************
 *
 * Pentaho
 *
 * Copyright (C) 2024 by Hitachi Vantara, LLC : http://www.pentaho.com
 *
 * Use of this software is governed by the Business Source License included
 * in the LICENSE.TXT file.
 *
 * Change Date: 2029-07-20
 ******************************************************************************/

package org.pentaho.di.job.entries.checkdbconnection;

import org.junit.BeforeClass;
import org.junit.Test;
import org.mockito.Mockito;
import org.pentaho.di.core.KettleEnvironment;
import org.pentaho.di.core.Result;
import org.pentaho.di.core.database.DatabaseMeta;
import org.pentaho.di.core.exception.KettleException;
import org.pentaho.di.core.logging.LogLevel;
import org.pentaho.di.job.Job;

import static org.junit.Assert.assertTrue;

public class JobEntryCheckDbConnectionsIT {

  @BeforeClass
  public static void setUpBeforeClass() throws KettleException {
    KettleEnvironment.init( false );
  }

<<<<<<< HEAD
  @After
  public void cleanup() {
    try {
      FileObject dbFile = KettleVFS.getInstance( DefaultBowl.getInstance() ).getFileObject( H2_DATABASE + ".h2.db" );
      if ( dbFile.exists() ) {
        System.out.println( "deleting file" );
        dbFile.delete();
      }
    } catch ( KettleFileException | FileSystemException ignored ) {
      // Ignore, we tried cleaning up
    }
  }

=======
>>>>>>> 682fcc64
  /**
   * Test whether a Millisecond-level timeout actually waits for N milliseconds, instead of N seconds
   */
  @Test( timeout = 10000 )
  public void testMillisecondWait() {
    int waitMilliseconds = 15;
    Job mockedJob = Mockito.mock( Job.class );
    Mockito.when( mockedJob.isStopped() ).thenReturn( false );

    JobEntryCheckDbConnections meta = new JobEntryCheckDbConnections();
    meta.setParentJob( mockedJob );
    meta.setLogLevel( LogLevel.BASIC );

    DatabaseMeta db = new DatabaseMeta( "testPreparedStatements", "H2", "JDBC", null, "mem:test", null, "SA", "" );
    meta.setConnections( new DatabaseMeta[] { db } );
    meta.setWaittimes( new int[] { JobEntryCheckDbConnections.UNIT_TIME_MILLI_SECOND } );
    meta.setWaitfors( new String[] { String.valueOf( waitMilliseconds ) } );
    Result result = meta.execute( new Result(), 0 );
    assertTrue( result.getResult() );
  }

  @Test( timeout = 5000 )
  public void testWaitingtime() {
    int waitTimes = 3;
    Job mockedJob = Mockito.mock( Job.class );
    Mockito.when( mockedJob.isStopped() ).thenReturn( false );

    JobEntryCheckDbConnections meta = new JobEntryCheckDbConnections();
    meta.setParentJob( mockedJob );
    meta.setLogLevel( LogLevel.DETAILED );

    DatabaseMeta db = new DatabaseMeta( "testPreparedStatements", "H2", "JDBC", null, "mem:test", null, "SA", "" );
    meta.setConnections( new DatabaseMeta[] { db } );
    meta.setWaittimes( new int[] { JobEntryCheckDbConnections.UNIT_TIME_SECOND } );
    meta.setWaitfors( new String[] { String.valueOf( waitTimes ) } );

    Result result = meta.execute( new Result(), 0 );

    assertTrue( meta.getNow() - meta.getTimeStart() >= waitTimes * 1000 );
    assertTrue( result.getResult() );
  }
}<|MERGE_RESOLUTION|>--- conflicted
+++ resolved
@@ -31,22 +31,6 @@
     KettleEnvironment.init( false );
   }
 
-<<<<<<< HEAD
-  @After
-  public void cleanup() {
-    try {
-      FileObject dbFile = KettleVFS.getInstance( DefaultBowl.getInstance() ).getFileObject( H2_DATABASE + ".h2.db" );
-      if ( dbFile.exists() ) {
-        System.out.println( "deleting file" );
-        dbFile.delete();
-      }
-    } catch ( KettleFileException | FileSystemException ignored ) {
-      // Ignore, we tried cleaning up
-    }
-  }
-
-=======
->>>>>>> 682fcc64
   /**
    * Test whether a Millisecond-level timeout actually waits for N milliseconds, instead of N seconds
    */
