--- conflicted
+++ resolved
@@ -44,11 +44,8 @@
         <module>metastore-locator</module>
         <module>repository-locator</module>
         <module>rss</module>
-<<<<<<< HEAD
         <module>pentaho-reporting</module>
-=======
         <module>mondrianinput</module>
->>>>>>> de38a921
       </modules>
     </profile>
 
