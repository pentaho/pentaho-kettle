<?xml version="1.0"?>
<project xsi:schemaLocation="http://maven.apache.org/POM/4.0.0 http://maven.apache.org/xsd/maven-4.0.0.xsd" xmlns="http://maven.apache.org/POM/4.0.0"
    xmlns:xsi="http://www.w3.org/2001/XMLSchema-instance">
  <modelVersion>4.0.0</modelVersion>

  <groupId>org.pentaho.di.plugins</groupId>
  <artifactId>pdi-plugins</artifactId>
  <version>9.4.0.0-SNAPSHOT</version>
  <packaging>pom</packaging>

  <name>PDI Plugins</name>

  <parent>
    <groupId>org.pentaho.di</groupId>
    <artifactId>pdi</artifactId>
    <version>9.4.0.0-SNAPSHOT</version>
  </parent>

  <properties>
    <!-- Test running configuration -->
    <maven-surefire-plugin.reuseForks>true</maven-surefire-plugin.reuseForks>
    <maven-failsafe-plugin.reuseForks>false</maven-failsafe-plugin.reuseForks>
  </properties>

  <profiles>
    <profile>
      <id>lowdeps</id>
      <activation>
        <property>
          <name>!skipDefault</name>
        </property>
      </activation>
      <modules>
        <module>monet-db-bulk-loader</module>
        <module>postgresql-db-bulk-loader</module>
        <module>oracle-bulk-loader</module>
        <module>terafast-bulk-loader</module>
        <module>infobright-bulk-loader</module>
        <module>excel</module>
        <module>ivw-bulk-loader</module>
        <module>edi2xml</module>
        <module>mysql-bulk-loader</module>
        <module>yaml-input</module>
        <module>metastore-locator</module>
        <module>repository-locator</module>
        <module>rss</module>
        <module>pentaho-reporting</module>
        <module>mondrianinput</module>
      </modules>
    </profile>

    <profile>
      <id>highdeps</id>
      <activation>
        <property>
          <name>!skipDefault</name>
        </property>
      </activation>
      <modules>
        <module>core</module>
        <module>core-ui</module>
        <module>file-open-save</module>
        <module>file-open-save-new</module>
        <module>connections</module>
        <module>get-fields</module>
        <module>repositories</module>
        <module>meta-inject</module>
        <module>engine-configuration</module>
        <module>get-previous-row-field</module>
        <module>aggregate-rows</module>
        <module>elasticsearch-bulk-insert</module>
        <module>google-analytics</module>
        <module>gp-bulk-loader</module>
        <module>pentaho-googledrive-vfs</module>
        <module>hl7</module>
        <module>drools</module>
        <module>dummy</module>
        <module>json</module>
        <module>s3csvinput</module>
        <module>sap</module>
        <module>shapefilereader</module>
        <module>gpload</module>
        <module>openerp</module>
        <module>palo</module>
        <module>version-checker</module>
        <module>lucid-db-streaming-loader</module>
        <module>salesforce</module>
        <module>pur</module>
        <module>ms-access</module>
        <module>xml</module>
        <module>streaming</module>
        <module>metastore-locator</module>
        <module>repository-locator</module>
<<<<<<< HEAD
=======
        <module>mysql-bulk-loader</module>
>>>>>>> 80bb4d8c
        <module>ldap</module>
      </modules>
    </profile>

  </profiles>
</project><|MERGE_RESOLUTION|>--- conflicted
+++ resolved
@@ -91,10 +91,7 @@
         <module>streaming</module>
         <module>metastore-locator</module>
         <module>repository-locator</module>
-<<<<<<< HEAD
-=======
         <module>mysql-bulk-loader</module>
->>>>>>> 80bb4d8c
         <module>ldap</module>
       </modules>
     </profile>
