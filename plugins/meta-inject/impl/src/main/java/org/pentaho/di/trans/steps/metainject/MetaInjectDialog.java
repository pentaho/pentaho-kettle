/*! ******************************************************************************
 *
 * Pentaho Data Integration
 *
 * Copyright (C) 2002-2022 by Hitachi Vantara : http://www.pentaho.com
 *
 *******************************************************************************
 *
 * Licensed under the Apache License, Version 2.0 (the "License");
 * you may not use this file except in compliance with
 * the License. You may obtain a copy of the License at
 *
 *    http://www.apache.org/licenses/LICENSE-2.0
 *
 * Unless required by applicable law or agreed to in writing, software
 * distributed under the License is distributed on an "AS IS" BASIS,
 * WITHOUT WARRANTIES OR CONDITIONS OF ANY KIND, either express or implied.
 * See the License for the specific language governing permissions and
 * limitations under the License.
 *
 ******************************************************************************/

package org.pentaho.di.trans.steps.metainject;

import org.apache.commons.lang.StringUtils;
import org.eclipse.swt.SWT;
import org.eclipse.swt.custom.CCombo;
import org.eclipse.swt.custom.CTabFolder;
import org.eclipse.swt.custom.CTabItem;
import org.eclipse.swt.custom.ScrolledComposite;
import org.eclipse.swt.events.FocusAdapter;
import org.eclipse.swt.events.FocusEvent;
import org.eclipse.swt.events.ModifyEvent;
import org.eclipse.swt.events.ModifyListener;
import org.eclipse.swt.events.SelectionAdapter;
import org.eclipse.swt.events.SelectionEvent;
import org.eclipse.swt.events.ShellAdapter;
import org.eclipse.swt.events.ShellEvent;
import org.eclipse.swt.graphics.Image;
import org.eclipse.swt.graphics.Point;
import org.eclipse.swt.graphics.Rectangle;
import org.eclipse.swt.layout.FillLayout;
import org.eclipse.swt.layout.FormAttachment;
import org.eclipse.swt.layout.FormData;
import org.eclipse.swt.layout.FormLayout;
import org.eclipse.swt.widgets.Button;
import org.eclipse.swt.widgets.Composite;
import org.eclipse.swt.widgets.Display;
import org.eclipse.swt.widgets.Event;
import org.eclipse.swt.widgets.Label;
import org.eclipse.swt.widgets.Listener;
import org.eclipse.swt.widgets.MessageBox;
import org.eclipse.swt.widgets.Shell;
import org.eclipse.swt.widgets.TableItem;
import org.eclipse.swt.widgets.Text;
import org.eclipse.swt.widgets.Tree;
import org.eclipse.swt.widgets.TreeColumn;
import org.eclipse.swt.widgets.TreeItem;
import org.pentaho.di.core.Const;
import org.pentaho.di.core.ObjectLocationSpecificationMethod;
import org.pentaho.di.core.Props;
import org.pentaho.di.core.annotations.PluginDialog;
import org.pentaho.di.core.exception.KettleException;
import org.pentaho.di.core.injection.bean.BeanInjectionInfo;
import org.pentaho.di.core.row.RowMetaInterface;
import org.pentaho.di.core.row.ValueMetaInterface;
import org.pentaho.di.core.row.value.ValueMetaFactory;
import org.pentaho.di.core.util.Utils;
import org.pentaho.di.i18n.BaseMessages;
import org.pentaho.di.repository.ObjectId;
import org.pentaho.di.repository.RepositoryDirectoryInterface;
import org.pentaho.di.repository.RepositoryElementMetaInterface;
import org.pentaho.di.repository.RepositoryObject;
import org.pentaho.di.repository.RepositoryObjectType;
import org.pentaho.di.trans.TransMeta;
import org.pentaho.di.trans.step.BaseStepMeta;
import org.pentaho.di.trans.step.StepDialogInterface;
import org.pentaho.di.trans.step.StepInjectionMetaEntry;
import org.pentaho.di.trans.step.StepMeta;
import org.pentaho.di.trans.step.StepMetaInjectionInterface;
import org.pentaho.di.trans.step.StepMetaInterface;
import org.pentaho.di.ui.core.ConstUI;
import org.pentaho.di.ui.core.dialog.EnterSelectionDialog;
import org.pentaho.di.ui.core.dialog.ErrorDialog;
import org.pentaho.di.ui.core.events.dialog.FilterType;
<<<<<<< HEAD
=======
import org.pentaho.di.ui.core.events.dialog.SelectionAdapterFileDialogTextVar;
import org.pentaho.di.ui.core.events.dialog.SelectionAdapterOptions;
>>>>>>> d0f5adf7
import org.pentaho.di.ui.core.events.dialog.SelectionOperation;
import org.pentaho.di.ui.core.widget.ColumnInfo;
import org.pentaho.di.ui.core.widget.ColumnsResizer;
import org.pentaho.di.ui.core.widget.TableView;
import org.pentaho.di.ui.core.widget.TextVar;
import org.pentaho.di.ui.trans.step.BaseStepDialog;
import org.pentaho.di.ui.util.DialogUtils;
import org.pentaho.di.ui.util.SwtSvgImageUtil;

import java.util.ArrayList;
import java.util.Arrays;
import java.util.Collections;
import java.util.HashMap;
import java.util.List;
import java.util.Map;
import java.util.Set;

@PluginDialog(
    id = "MetaInject",
    image = "org/pentaho/di/trans/steps/metainject/img/GenericTransform.svg",
    pluginType = PluginDialog.PluginType.STEP
)
public class MetaInjectDialog extends BaseStepDialog implements StepDialogInterface {

  public static final String CONST_VALUE = "<const>";
  private static Class<?> PKG = MetaInjectMeta.class; // for i18n purposes, needed by Translator2!!

  private MetaInjectMeta metaInjectMeta;

  private Label wlPath;
  private TextVar wPath;

  private Button wbBrowse;

  private CTabFolder wTabFolder;

  private CTabItem wOptionsTab;
  private ScrolledComposite wOptionsSComp;
  private Composite wOptionsComp;

  private CTabItem wInjectTab;
  private ScrolledComposite wInjectSComp;
  private Composite wInjectComp;

  private TransMeta injectTransMeta = null;

  protected boolean transModified;

  private ModifyListener lsMod;

  private ObjectId referenceObjectId;
  private ObjectLocationSpecificationMethod specificationMethod;

  // the source step
  //
  private CCombo wSourceStep;

  // The source step output fields...
  //
  private TableView wSourceFields;

  // the target file
  //
  private TextVar wTargetFile;

  // don't execute the transformation
  //
  private Button wNoExecution;

  // the streaming source step
  //
  private Label wlStreamingSourceStep;
  private CCombo wStreamingSourceStep;

  // the streaming target step
  //
  private Label wlStreamingTargetStep;
  private CCombo wStreamingTargetStep;

  // The tree object to show the options...
  //
  private Tree wTree;

  private Map<TreeItem, TargetStepAttribute> treeItemTargetMap;

  private Map<TargetStepAttribute, SourceStepField> targetSourceMapping;

  public MetaInjectDialog( Shell parent, Object in, TransMeta tr, String sname ) {
    super( parent, (BaseStepMeta) in, tr, sname );
    metaInjectMeta = (MetaInjectMeta) in;
    transModified = false;

    targetSourceMapping = new HashMap<>();
    targetSourceMapping.putAll( metaInjectMeta.getTargetSourceMapping() );
  }

  public String open() {
    Shell parent = getParent();
    Display display = parent.getDisplay();

    shell = new Shell( parent, SWT.DIALOG_TRIM | SWT.RESIZE | SWT.MIN | SWT.MAX );
    props.setLook( shell );
    setShellImage( shell, metaInjectMeta );

    lsMod = new ModifyListener() {
      public void modifyText( ModifyEvent e ) {
        metaInjectMeta.setChanged();
      }
    };
    changed = metaInjectMeta.hasChanged();

    FormLayout formLayout = new FormLayout();
    formLayout.marginWidth = 15;
    formLayout.marginHeight = 15;

    shell.setLayout( formLayout );
    shell.setText( BaseMessages.getString( PKG, "MetaInjectDialog.Shell.Title" ) );

    Label wicon = new Label( shell, SWT.RIGHT );
    wicon.setImage( getImage() );
    FormData fdlicon = new FormData();
    fdlicon.top = new FormAttachment( 0, 0 );
    fdlicon.right = new FormAttachment( 100, 0 );
    wicon.setLayoutData( fdlicon );
    props.setLook( wicon );

    // Stepname line
    wlStepname = new Label( shell, SWT.RIGHT );
    wlStepname.setText( BaseMessages.getString( PKG, "MetaInjectDialog.Stepname.Label" ) );
    props.setLook( wlStepname );
    fdlStepname = new FormData();
    fdlStepname.left = new FormAttachment( 0, 0 );
    fdlStepname.top = new FormAttachment( 0, 0 );
    wlStepname.setLayoutData( fdlStepname );

    wStepname = new Text( shell, SWT.SINGLE | SWT.LEFT | SWT.BORDER );
    wStepname.setText( stepname );
    props.setLook( wStepname );
    wStepname.addModifyListener( lsMod );
    fdStepname = new FormData();
    fdStepname.width = 250;
    fdStepname.left = new FormAttachment( 0, 0 );
    fdStepname.top = new FormAttachment( wlStepname, 5 );
    wStepname.setLayoutData( fdStepname );

    Label spacer = new Label( shell, SWT.HORIZONTAL | SWT.SEPARATOR );
    FormData fdSpacer = new FormData();
    fdSpacer.left = new FormAttachment( 0, 0 );
    fdSpacer.top = new FormAttachment( wStepname, 15 );
    fdSpacer.right = new FormAttachment( 100, 0 );
    spacer.setLayoutData( fdSpacer );

    wlPath = new Label( shell, SWT.LEFT );
    props.setLook( wlPath );
    wlPath.setText( BaseMessages.getString( PKG, "MetaInjectDialog.Transformation.Label" ) );
    FormData fdlTransformation = new FormData();
    fdlTransformation.left = new FormAttachment( 0, 0 );
    fdlTransformation.top = new FormAttachment( spacer, 20 );
    fdlTransformation.right = new FormAttachment( 50, 0 );
    wlPath.setLayoutData( fdlTransformation );

    wPath = new TextVar( transMeta, shell, SWT.SINGLE | SWT.LEFT | SWT.BORDER );
    props.setLook( wPath );
    FormData fdTransformation = new FormData();
    fdTransformation.left = new FormAttachment( 0, 0 );
    fdTransformation.top = new FormAttachment( wlPath, 5 );
    fdTransformation.width = 350;
    wPath.setLayoutData( fdTransformation );
    wPath.addFocusListener( new FocusAdapter() {
      @Override public void focusLost( FocusEvent focusEvent ) {
        refreshTree();
      }
    } );

    wbBrowse = new Button( shell, SWT.PUSH );
    props.setLook( wbBrowse );
    wbBrowse.setText( BaseMessages.getString( PKG, "MetaInjectDialog.Browse.Label" ) );
    FormData fdBrowse = new FormData();
    fdBrowse.left = new FormAttachment( wPath, 5 );
    fdBrowse.top = new FormAttachment( wlPath, Const.isOSX() ? 0 : 5 );
    wbBrowse.setLayoutData( fdBrowse );
<<<<<<< HEAD
    wbBrowse.addSelectionListener(DialogHelper.constructSelectionAdapterFileDialogTextVarForKettleFile(log, wPath, transMeta,
        SelectionOperation.FILE_OR_FOLDER, FilterType.KETTLE_TRANS, repository ) );
=======

    wbBrowse.addSelectionListener( new SelectionAdapterFileDialogTextVar( log, wPath, transMeta,
      new SelectionAdapterOptions( SelectionOperation.FILE,
        new FilterType[] { FilterType.KETTLE_TRANS, FilterType.XML, FilterType.ALL }, FilterType.KETTLE_TRANS  ) ) );
>>>>>>> d0f5adf7

    wTabFolder = new CTabFolder( shell, SWT.BORDER );
    props.setLook( wTabFolder, Props.WIDGET_STYLE_TAB );
    wTabFolder.setSimple( false );

    wCancel = new Button( shell, SWT.PUSH );
    wCancel.setText( BaseMessages.getString( PKG, "System.Button.Cancel" ) );
    FormData fdCancel = new FormData();
    fdCancel.right = new FormAttachment( 100, 0 );
    fdCancel.bottom = new FormAttachment( 100, 0 );
    wCancel.setLayoutData( fdCancel );

    wOK = new Button( shell, SWT.PUSH );
    wOK.setText( BaseMessages.getString( PKG, "System.Button.OK" ) );
    FormData fdOk = new FormData();
    fdOk.right = new FormAttachment( wCancel, -5 );
    fdOk.bottom = new FormAttachment( 100, 0 );
    wOK.setLayoutData( fdOk );

    Label hSpacer = new Label( shell, SWT.HORIZONTAL | SWT.SEPARATOR );
    FormData fdhSpacer = new FormData();
    fdhSpacer.left = new FormAttachment( 0, 0 );
    fdhSpacer.bottom = new FormAttachment( wCancel, -15 );
    fdhSpacer.right = new FormAttachment( 100, 0 );
    hSpacer.setLayoutData( fdhSpacer );

    FormData fdTabFolder = new FormData();
    fdTabFolder.left = new FormAttachment( 0, 0 );
    fdTabFolder.top = new FormAttachment( wPath, 20 );
    fdTabFolder.right = new FormAttachment( 100, 0 );
    fdTabFolder.bottom = new FormAttachment( hSpacer, -15 );
    wTabFolder.setLayoutData( fdTabFolder );

    addInjectTab();
    addOptionsTab();

    // Add listeners
    lsCancel = new Listener() {
      public void handleEvent( Event e ) {
        cancel();
      }
    };
    lsOK = new Listener() {
      public void handleEvent( Event e ) {
        ok();
      }
    };

    wCancel.addListener( SWT.Selection, lsCancel );
    wOK.addListener( SWT.Selection, lsOK );

    lsDef = new SelectionAdapter() {
      public void widgetDefaultSelected( SelectionEvent e ) {
        ok();
      }
    };

    wPath.addSelectionListener( lsDef );
    wStepname.addSelectionListener( lsDef );

    // Detect X or ALT-F4 or something that kills this window...
    shell.addShellListener( new ShellAdapter() {
      public void shellClosed( ShellEvent e ) {
        cancel();
      }
    } );

    // Set the shell size, based upon previous time...
    setSize();

    getData();
    metaInjectMeta.setChanged( changed );

    shell.open();

    checkInvalidMapping();

    while ( !shell.isDisposed() ) {
      if ( !display.readAndDispatch() ) {
        display.sleep();
      }
    }
    return stepname;
  }

  private Image getImage() {
    return SwtSvgImageUtil
      .getImage( shell.getDisplay(), getClass().getClassLoader(), "GenericTransform.svg", ConstUI.LARGE_ICON_SIZE,
        ConstUI.LARGE_ICON_SIZE );
  }

  private void checkInvalidMapping() {
    if ( injectTransMeta == null ) {
      try {
        if ( !loadTransformation() ) {
          return;
        }
      } catch ( KettleException e ) {
        showErrorOnLoadTransformationDialog( e );
        return;
      }
    }
    Set<SourceStepField> unavailableSourceSteps =
        MetaInject.getUnavailableSourceSteps( targetSourceMapping, transMeta, stepMeta );
    Set<TargetStepAttribute> unavailableTargetSteps =
        MetaInject.getUnavailableTargetSteps( targetSourceMapping, injectTransMeta );
    Set<TargetStepAttribute> missingTargetKeys =
        MetaInject.getUnavailableTargetKeys( targetSourceMapping, injectTransMeta, unavailableTargetSteps );
    if ( unavailableSourceSteps.isEmpty() && unavailableTargetSteps.isEmpty() && missingTargetKeys.isEmpty() ) {
      return;
    }
    showInvalidMappingDialog( unavailableSourceSteps, unavailableTargetSteps, missingTargetKeys );
  }

  private void showInvalidMappingDialog( Set<SourceStepField> unavailableSourceSteps,
      Set<TargetStepAttribute> unavailableTargetSteps, Set<TargetStepAttribute> missingTargetKeys ) {
    MessageBox mb = new MessageBox( shell, SWT.YES | SWT.NO | SWT.ICON_QUESTION );
    mb.setMessage( BaseMessages.getString( PKG, "MetaInjectDialog.InvalidMapping.Question" ) );
    mb.setText( BaseMessages.getString( PKG, "MetaInjectDialog.InvalidMapping.Title" ) );
    int id = mb.open();
    if ( id == SWT.YES ) {
      MetaInject.removeUnavailableStepsFromMapping( targetSourceMapping, unavailableSourceSteps,
          unavailableTargetSteps );
      for ( TargetStepAttribute target : missingTargetKeys ) {
        targetSourceMapping.remove( target );
      }
    }
  }

  private void showErrorOnLoadTransformationDialog( KettleException e ) {
    new ErrorDialog( shell, BaseMessages.getString( PKG, "MetaInjectDialog.ErrorLoadingSpecifiedTransformation.Title" ),
        BaseMessages.getString( PKG, "MetaInjectDialog.ErrorLoadingSpecifiedTransformation.Message" ), e );
  }

  private void addOptionsTab() {
    // ////////////////////////
    // START OF OPTIONS TAB ///
    // ////////////////////////

    wOptionsTab = new CTabItem( wTabFolder, SWT.NONE );
    wOptionsTab.setText( BaseMessages.getString( PKG, "MetaInjectDialog.OptionsTab.TabTitle" ) );

    wOptionsSComp = new ScrolledComposite( wTabFolder, SWT.V_SCROLL | SWT.H_SCROLL );
    wOptionsSComp.setLayout( new FillLayout() );

    wOptionsComp = new Composite( wOptionsSComp, SWT.NONE );
    props.setLook( wOptionsComp );

    FormLayout fileLayout = new FormLayout();
    fileLayout.marginWidth = 15;
    fileLayout.marginHeight = 15;
    wOptionsComp.setLayout( fileLayout );

    Label wlSourceStep = new Label( wOptionsComp, SWT.RIGHT );
    wlSourceStep.setText( BaseMessages.getString( PKG, "MetaInjectDialog.SourceStep.Label" ) );
    props.setLook( wlSourceStep );
    FormData fdlSourceStep = new FormData();
    fdlSourceStep.left = new FormAttachment( 0, 0 );
    fdlSourceStep.top = new FormAttachment( 0, 0 );
    wlSourceStep.setLayoutData( fdlSourceStep );

    wSourceStep = new CCombo( wOptionsComp, SWT.SINGLE | SWT.LEFT | SWT.BORDER );
    props.setLook( wSourceStep );
    wSourceStep.addModifyListener( lsMod );
    FormData fdSourceStep = new FormData();
    fdSourceStep.width = 300;
    fdSourceStep.left = new FormAttachment( 0, 0 );
    fdSourceStep.top = new FormAttachment( wlSourceStep, 5 );
    wSourceStep.setLayoutData( fdSourceStep );
    wSourceStep.addSelectionListener( new SelectionAdapter() {
      @Override
      public void widgetSelected( SelectionEvent arg0 ) {
        setActive();
      }
    } );

    final int fieldRows = metaInjectMeta.getSourceOutputFields().size();

    ColumnInfo[] colinf =
      new ColumnInfo[] {
        new ColumnInfo(
          BaseMessages.getString( PKG, "MetaInjectDialog.ColumnInfo.Fieldname" ), ColumnInfo.COLUMN_TYPE_TEXT,
          false ),
        new ColumnInfo(
          BaseMessages.getString( PKG, "MetaInjectDialog.ColumnInfo.Type" ), ColumnInfo.COLUMN_TYPE_CCOMBO,
          ValueMetaFactory.getAllValueMetaNames() ),
        new ColumnInfo(
          BaseMessages.getString( PKG, "MetaInjectDialog.ColumnInfo.Length" ), ColumnInfo.COLUMN_TYPE_TEXT,
          false ),
        new ColumnInfo(
          BaseMessages.getString( PKG, "MetaInjectDialog.ColumnInfo.Precision" ), ColumnInfo.COLUMN_TYPE_TEXT,
          false ), };

    wSourceFields =
      new TableView( transMeta, wOptionsComp, SWT.BORDER | SWT.FULL_SELECTION | SWT.MULTI, colinf, fieldRows, false,
        lsMod, props, false );

    FormData fdFields = new FormData();
    fdFields.height = 150;
    fdFields.left = new FormAttachment( 0, 0 );
    fdFields.top = new FormAttachment( wSourceStep, 10 );
    fdFields.right = new FormAttachment( 100, 0 );
    wSourceFields.setLayoutData( fdFields );
    wSourceFields.getTable().addListener( SWT.Resize, new ColumnsResizer( 0, 25, 25, 25, 25 ) );

    Label wlTargetFile = new Label( wOptionsComp, SWT.RIGHT );
    wlTargetFile.setText( BaseMessages.getString( PKG, "MetaInjectDialog.TargetFile.Label" ) );
    props.setLook( wlTargetFile );
    FormData fdlTargetFile = new FormData();
    fdlTargetFile.left = new FormAttachment( 0, 0 );
    fdlTargetFile.top = new FormAttachment( wSourceFields, 10 );
    wlTargetFile.setLayoutData( fdlTargetFile );

    wTargetFile = new TextVar( transMeta, wOptionsComp, SWT.SINGLE | SWT.LEFT | SWT.BORDER );
    props.setLook( wTargetFile );
    wTargetFile.addModifyListener( lsMod );
    FormData fdTargetFile = new FormData();
    fdTargetFile.width = 300;
    fdTargetFile.left = new FormAttachment( 0, 0 );
    fdTargetFile.top = new FormAttachment( wlTargetFile, 5 );
    wTargetFile.setLayoutData( fdTargetFile );

    wlStreamingSourceStep = new Label( wOptionsComp, SWT.RIGHT );
    wlStreamingSourceStep.setText( BaseMessages.getString( PKG, "MetaInjectDialog.StreamingSourceStep.Label" ) );
    props.setLook( wlStreamingSourceStep );
    FormData fdlStreamingSourceStep = new FormData();
    fdlStreamingSourceStep.left = new FormAttachment( 0, 0 );
    fdlStreamingSourceStep.top = new FormAttachment( wTargetFile, 10 );
    wlStreamingSourceStep.setLayoutData( fdlStreamingSourceStep );

    wStreamingSourceStep = new CCombo( wOptionsComp, SWT.SINGLE | SWT.LEFT | SWT.BORDER );
    props.setLook( wStreamingSourceStep );
    FormData fdStreamingSourceStep = new FormData();
    fdStreamingSourceStep.width = 300;
    fdStreamingSourceStep.left = new FormAttachment( 0, 0 );
    fdStreamingSourceStep.top = new FormAttachment( wlStreamingSourceStep, 5 );
    wStreamingSourceStep.setLayoutData( fdStreamingSourceStep );
    wStreamingSourceStep.setItems( transMeta.getStepNames() );
    wStreamingSourceStep.addSelectionListener( new SelectionAdapter() {
      @Override
      public void widgetSelected( SelectionEvent arg0 ) {
        setActive();
      }
    } );

    wlStreamingTargetStep = new Label( wOptionsComp, SWT.RIGHT );
    wlStreamingTargetStep.setText( BaseMessages.getString( PKG, "MetaInjectDialog.StreamingTargetStep.Label" ) );
    props.setLook( wlStreamingTargetStep );
    FormData fdlStreamingTargetStep = new FormData();
    fdlStreamingTargetStep.left = new FormAttachment( 0, 0 );
    fdlStreamingTargetStep.top = new FormAttachment( wStreamingSourceStep, 10 );
    wlStreamingTargetStep.setLayoutData( fdlStreamingTargetStep );

    wStreamingTargetStep = new CCombo( wOptionsComp, SWT.SINGLE | SWT.LEFT | SWT.BORDER );
    props.setLook( wStreamingTargetStep );
    FormData fdStreamingTargetStep = new FormData();
    fdStreamingTargetStep.width = 300;
    fdStreamingTargetStep.left = new FormAttachment( 0, 0 );
    fdStreamingTargetStep.top = new FormAttachment( wlStreamingTargetStep, 5 );
    wStreamingTargetStep.setLayoutData( fdStreamingTargetStep );

    wNoExecution = new Button( wOptionsComp, SWT.CHECK );
    wNoExecution.setText( BaseMessages.getString( PKG, "MetaInjectDialog.NoExecution.Label" ) );
    props.setLook( wNoExecution );
    FormData fdNoExecution = new FormData();
    fdNoExecution.width = 350;
    fdNoExecution.left = new FormAttachment( 0, 0 );
    fdNoExecution.top = new FormAttachment( wStreamingTargetStep, 10 );
    wNoExecution.setLayoutData( fdNoExecution );

    FormData fdOptionsComp = new FormData();
    fdOptionsComp.left = new FormAttachment( 0, 0 );
    fdOptionsComp.top = new FormAttachment( 0, 0 );
    fdOptionsComp.right = new FormAttachment( 100, 0 );
    fdOptionsComp.bottom = new FormAttachment( 100, 0 );
    wOptionsComp.setLayoutData( fdOptionsComp );

    wOptionsComp.pack();
    Rectangle bounds = wOptionsComp.getBounds();

    wOptionsSComp.setContent( wOptionsComp );
    wOptionsSComp.setExpandHorizontal( true );
    wOptionsSComp.setExpandVertical( true );
    wOptionsSComp.setMinWidth( bounds.width );
    wOptionsSComp.setMinHeight( bounds.height );

    wOptionsTab.setControl( wOptionsSComp );

    // ///////////////////////////////////////////////////////////
    // / END OF OPTIONS TAB
    // ///////////////////////////////////////////////////////////
  }

  private void addInjectTab() {
    // ////////////////////////
    // START OF INJECT TAB ///
    // ////////////////////////

    wInjectTab = new CTabItem( wTabFolder, SWT.NONE );
    wInjectTab.setText( BaseMessages.getString( PKG, "MetaInjectDialog.InjectTab.TabTitle" ) );

    wInjectSComp = new ScrolledComposite( wTabFolder, SWT.V_SCROLL | SWT.H_SCROLL );
    wInjectSComp.setLayout( new FillLayout() );

    wInjectComp = new Composite( wInjectSComp, SWT.NONE );
    props.setLook( wInjectComp );

    FormLayout fileLayout = new FormLayout();
    fileLayout.marginWidth = 15;
    fileLayout.marginHeight = 15;
    wInjectComp.setLayout( fileLayout );

    wTree = new Tree( wInjectComp, SWT.SINGLE | SWT.FULL_SELECTION | SWT.V_SCROLL | SWT.H_SCROLL | SWT.BORDER );
    FormData fdTree = new FormData();
    fdTree.left = new FormAttachment( 0, 0 );
    fdTree.top = new FormAttachment( 0, 0 );
    fdTree.right = new FormAttachment( 100, 0 );
    fdTree.bottom = new FormAttachment( 100, 0 );
    wTree.setLayoutData( fdTree );

    ColumnInfo[] colinf =
      new ColumnInfo[] {
        new ColumnInfo(
          BaseMessages.getString( PKG, "MetaInjectDialog.Column.TargetStep" ), ColumnInfo.COLUMN_TYPE_TEXT,
          false, true ),
        new ColumnInfo(
          BaseMessages.getString( PKG, "MetaInjectDialog.Column.TargetDescription" ),
          ColumnInfo.COLUMN_TYPE_TEXT, false, true ),
        new ColumnInfo(
          BaseMessages.getString( PKG, "MetaInjectDialog.Column.SourceStep" ),
          ColumnInfo.COLUMN_TYPE_CCOMBO, false, true ),
        new ColumnInfo(
          BaseMessages.getString( PKG, "MetaInjectDialog.Column.SourceField" ),
          ColumnInfo.COLUMN_TYPE_CCOMBO, false, true ), };

    wTree.setHeaderVisible( true );
    for ( int i = 0; i < colinf.length; i++ ) {
      ColumnInfo columnInfo = colinf[i];
      TreeColumn treeColumn = new TreeColumn( wTree, columnInfo.getAllignement() );
      treeColumn.setText( columnInfo.getName() );
      treeColumn.setWidth( 200 );
    }

    wTree.addListener( SWT.MouseDown, new Listener() {
      public void handleEvent( Event event ) {
        try {
          Point point = new Point( event.x, event.y );
          TreeItem item = wTree.getItem( point );
          if ( item != null ) {
            TargetStepAttribute target = treeItemTargetMap.get( item );
            if ( target != null ) {
              SourceStepField source = targetSourceMapping.get( target );

              String[] prevStepNames = transMeta.getPrevStepNames( stepMeta );
              Arrays.sort( prevStepNames );

              Map<String, SourceStepField> fieldMap = new HashMap<>();
              for ( String prevStepName : prevStepNames ) {
                RowMetaInterface fields = transMeta.getStepFields( prevStepName );
                for ( ValueMetaInterface field : fields.getValueMetaList() ) {
                  String key = buildStepFieldKey( prevStepName, field.getName() );
                  fieldMap.put( key, new SourceStepField( prevStepName, field.getName() ) );
                }
              }
              String[] sourceFields = fieldMap.keySet().toArray( new String[fieldMap.size()] );
              Arrays.sort( sourceFields );

              String constant = source != null && source.getStepname() == null ? source.getField() : "";
              EnterSelectionDialog selectSourceField = new EnterSelectionDialog( shell, sourceFields,
                BaseMessages.getString( PKG, "MetaInjectDialog.SourceFieldDialog.Title" ),
                BaseMessages.getString( PKG, "MetaInjectDialog.SourceFieldDialog.Label" ), constant, transMeta );
              if ( source != null ) {
                if ( source.getStepname() != null && !Utils.isEmpty( source.getStepname() ) ) {
                  String key = buildStepFieldKey( source.getStepname(), source.getField() );
                  selectSourceField.setCurrentValue( key );
                  int index = Const.indexOfString( key, sourceFields );
                  if ( index >= 0 ) {
                    selectSourceField.setSelectedNrs( new int[] { index, } );
                  }
                } else {
                  selectSourceField.setCurrentValue( source.getField() );
                }
              }
              String selectedStepField = selectSourceField.open();
              if ( selectedStepField != null ) {
                SourceStepField newSource = fieldMap.get( selectedStepField );
                if ( newSource == null ) {
                  newSource = new SourceStepField( null, selectedStepField );
                  item.setText( 2, CONST_VALUE );
                  item.setText( 3, selectedStepField );
                } else {
                  item.setText( 2, newSource.getStepname() );
                  item.setText( 3, newSource.getField() );
                }
                targetSourceMapping.put( target, newSource );
              } else {
                item.setText( 2, "" );
                item.setText( 3, "" );
                targetSourceMapping.remove( target );
              }

              /*
               * EnterSelectionDialog selectStep = new EnterSelectionDialog(shell, prevStepNames, "Select source step",
               * "Select the source step"); if (source!=null && !Utils.isEmpty(source.getStepname())) { int index =
               * Const.indexOfString(source.getStepname(), prevStepNames); if (index>=0) { selectStep.setSelectedNrs(new
               * int[] {index,}); } } String prevStep = selectStep.open(); if (prevStep!=null) { // OK, now we list the
               * fields from that step... // RowMetaInterface fields = transMeta.getStepFields(prevStep); String[]
               * fieldNames = fields.getFieldNames(); Arrays.sort(fieldNames); EnterSelectionDialog selectField = new
               * EnterSelectionDialog(shell, fieldNames, "Select field", "Select the source field"); if (source!=null &&
               * !Utils.isEmpty(source.getField())) { int index = Const.indexOfString(source.getField(), fieldNames); if
               * (index>=0) { selectField.setSelectedNrs(new int[] {index,}); } } String fieldName = selectField.open();
               * if (fieldName!=null) { // Store the selection, update the UI... // item.setText(2, prevStep);
               * item.setText(3, fieldName); source = new SourceStepField(prevStep, fieldName);
               * targetSourceMapping.put(target, source); } } else { item.setText(2, ""); item.setText(3, "");
               * targetSourceMapping.remove(target); }
               */
            }

          }
        } catch ( Exception e ) {
          new ErrorDialog( shell, "Oops", "Unexpected Error", e );
        }
      }
    } );

    FormData fdInjectComp = new FormData();
    fdInjectComp.left = new FormAttachment( 0, 0 );
    fdInjectComp.top = new FormAttachment( 0, 0 );
    fdInjectComp.right = new FormAttachment( 100, 0 );
    fdInjectComp.bottom = new FormAttachment( 100, 0 );
    wInjectComp.setLayoutData( fdInjectComp );

    wInjectComp.pack();
    Rectangle bounds = wInjectComp.getBounds();

    wInjectSComp.setContent( wInjectComp );
    wInjectSComp.setExpandHorizontal( true );
    wInjectSComp.setExpandVertical( true );
    wInjectSComp.setMinWidth( bounds.width );
    wInjectSComp.setMinHeight( bounds.height );

    wInjectTab.setControl( wInjectSComp );

    // ///////////////////////////////////////////////////////////
    // / END OF INJECT TAB
    // ///////////////////////////////////////////////////////////
  }

  private void loadRepositoryTrans( String transName, RepositoryDirectoryInterface repdir ) throws KettleException {
    // Read the transformation...
    //
    injectTransMeta =
      repository.loadTransformation( transMeta.environmentSubstitute( transName ), repdir, null, true, null );
    injectTransMeta.clearChanged();
  }
<<<<<<< HEAD
=======

>>>>>>> d0f5adf7
  private void loadFileTrans( String fname ) throws KettleException {
    injectTransMeta = new TransMeta( transMeta.environmentSubstitute( fname ) );
    injectTransMeta.clearChanged();
  }

  private boolean loadTransformation() throws KettleException {
    String filename = wPath.getText();
    boolean isEmptyFilename = Utils.isEmpty( filename );
    if ( repository != null ) {
      specificationMethod = ( isEmptyFilename && referenceObjectId != null )
        ? ObjectLocationSpecificationMethod.REPOSITORY_BY_REFERENCE
        : ObjectLocationSpecificationMethod.REPOSITORY_BY_NAME;
    } else {
      specificationMethod = ObjectLocationSpecificationMethod.FILENAME;
    }
    switch ( specificationMethod ) {
      case FILENAME:
        if ( isEmptyFilename ) {
          return false;
        }
        if ( !filename.endsWith( ".ktr" ) ) {
          filename = filename + ".ktr";
          wPath.setText( filename );
        }
        loadFileTrans( filename );
        break;
      case REPOSITORY_BY_NAME:
        if ( isEmptyFilename ) {
          return false;
        }
        if ( filename.endsWith( ".ktr" ) ) {
          filename = filename.replace( ".ktr", "" );
          wPath.setText( filename );
        }
        String transPath = transMeta.environmentSubstitute( filename );
        String realTransname = transPath;
        String realDirectory = "";
        int index = transPath.lastIndexOf( "/" );
        if ( index != -1 ) {
          realTransname = transPath.substring( index + 1 );
          realDirectory = transPath.substring( 0, index );
        }

        if ( Utils.isEmpty( realDirectory ) || Utils.isEmpty( realTransname ) ) {
          throw new KettleException(
            BaseMessages.getString( PKG, "SingleThreaderDialog.Exception.NoValidMappingDetailsFound" ) );
        }
        RepositoryDirectoryInterface repdir = repository.findDirectory( realDirectory );
        if ( repdir == null ) {
          throw new KettleException( BaseMessages.getString(
            PKG, "SingleThreaderDialog.Exception.UnableToFindRepositoryDirectory)" ) );
        }
        loadRepositoryTrans( realTransname, repdir );
        break;
      case REPOSITORY_BY_REFERENCE:
        if ( referenceObjectId == null ) {
          return false;
        }
        injectTransMeta = repository.loadTransformation( referenceObjectId, null ); // load the last version
        injectTransMeta.clearChanged();
        break;
      default:
        break;
    }
    return true;
  }

  public void setActive() {
    boolean outputCapture = !Utils.isEmpty( wSourceStep.getText() );
    wSourceFields.setEnabled( outputCapture );

    boolean streaming = !Utils.isEmpty( wStreamingSourceStep.getText() );
    wStreamingTargetStep.setEnabled( streaming );
    wlStreamingTargetStep.setEnabled( streaming );
  }

  private void getByReferenceData( RepositoryElementMetaInterface transInf  ) {
    String path =
      DialogUtils.getPath( transMeta.getRepositoryDirectory().getPath(), transInf.getRepositoryDirectory().getPath() );
    String fullPath =
      Const.NVL( path, "" ) + "/" + Const.NVL( transInf.getName(), "" );
    wPath.setText( fullPath );
  }

  /**
   * Copy information from the meta-data input to the dialog fields.
   */
  public void getData() {
    specificationMethod = metaInjectMeta.getSpecificationMethod();
    switch ( specificationMethod ) {
      case FILENAME:
        wPath.setText( Const.NVL( metaInjectMeta.getFileName(), "" ) );
        break;
      case REPOSITORY_BY_NAME:
        String fullPath = Const.NVL( metaInjectMeta.getDirectoryPath(), "" ) + "/" + Const
          .NVL( metaInjectMeta.getTransName(), "" );
        wPath.setText( fullPath );
        break;
      case REPOSITORY_BY_REFERENCE:
        referenceObjectId = metaInjectMeta.getTransObjectId();
        getByReferenceData( referenceObjectId );
        break;
      default:
        break;
    }

    wSourceStep.setText( Const.NVL( metaInjectMeta.getSourceStepName(), "" ) );
    int rownr = 0;
    for ( MetaInjectOutputField field : metaInjectMeta.getSourceOutputFields() ) {
      int colnr = 1;
      wSourceFields.setText( field.getName(), colnr++, rownr );
      wSourceFields.setText( field.getTypeDescription(), colnr++, rownr );
      wSourceFields.setText( field.getLength() < 0 ? "" : Integer.toString( field.getLength() ), colnr++, rownr );
      wSourceFields.setText( field.getPrecision() < 0 ? "" : Integer.toString( field.getPrecision() ), colnr++, rownr );
      rownr++;
    }

    wTargetFile.setText( Const.NVL( metaInjectMeta.getTargetFile(), "" ) );
    wNoExecution.setSelection( !metaInjectMeta.isNoExecution() );

    wStreamingSourceStep.setText( Const.NVL(
      metaInjectMeta.getStreamSourceStep() == null ? null : metaInjectMeta.getStreamSourceStep().getName(), "" ) );
    wStreamingTargetStep.setText( Const.NVL( metaInjectMeta.getStreamTargetStepname(), "" ) );

    setActive();
    refreshTree();

    wTabFolder.setSelection( 0 );

    wStepname.selectAll();
    wStepname.setFocus();
  }

  protected String buildStepFieldKey( String stepname, String field ) {
    return stepname + " : " + field;
  }

  private void refreshTree() {
    try {
      loadTransformation();

      treeItemTargetMap = new HashMap<>();

      wTree.removeAll();

      TreeItem transItem = new TreeItem( wTree, SWT.NONE );
      transItem.setExpanded( true );
      transItem.setText( injectTransMeta.getName() );
      List<StepMeta> injectSteps = new ArrayList<>();
      for ( StepMeta stepMeta : injectTransMeta.getUsedSteps() ) {
        StepMetaInterface meta = stepMeta.getStepMetaInterface();
        if ( meta.getStepMetaInjectionInterface() != null || BeanInjectionInfo
          .isInjectionSupported( meta.getClass() ) ) {
          injectSteps.add( stepMeta );
        }
      }
      Collections.sort( injectSteps );

      for ( StepMeta stepMeta : injectSteps ) {
        TreeItem stepItem = new TreeItem( transItem, SWT.NONE );
        stepItem.setText( stepMeta.getName() );
        stepItem.setExpanded( true );

        // For each step, add the keys
        //
        StepMetaInterface metaInterface = stepMeta.getStepMetaInterface();
        if ( BeanInjectionInfo.isInjectionSupported( metaInterface.getClass() ) ) {
          processNewMDIDescription( stepMeta, stepItem, metaInterface );
        } else {
          processOldMDIDescription( stepMeta, stepItem, metaInterface.getStepMetaInjectionInterface() );
        }
      }

    } catch ( Throwable t ) {
      // Ignore errors
    }

    for ( TreeItem item : wTree.getItems() ) {
      expandItemAndChildren( item );
    }

    // Also set the source step combo values
    //
    if ( injectTransMeta != null ) {
      String[] sourceSteps = injectTransMeta.getStepNames();
      Arrays.sort( sourceSteps );
      wSourceStep.setItems( sourceSteps );
      wStreamingTargetStep.setItems( sourceSteps );
    }
  }

  private void processOldMDIDescription( StepMeta stepMeta, TreeItem stepItem, StepMetaInjectionInterface injection )
    throws KettleException {
    List<StepInjectionMetaEntry> entries = injection.getStepInjectionMetadataEntries();
    for ( final StepInjectionMetaEntry entry : entries ) {
      if ( entry.getValueType() != ValueMetaInterface.TYPE_NONE ) {
        TreeItem entryItem = new TreeItem( stepItem, SWT.NONE );
        entryItem.setText( entry.getKey() );
        entryItem.setText( 1, entry.getDescription() );
        TargetStepAttribute target = new TargetStepAttribute( stepMeta.getName(), entry.getKey(), false );
        treeItemTargetMap.put( entryItem, target );

        SourceStepField source = targetSourceMapping.get( target );
        if ( source != null ) {
          entryItem.setText( 2, Const.NVL( source.getStepname(), "" ) );
          entryItem.setText( 3, Const.NVL( source.getField(), "" ) );
        }
      } else {
        // Fields...
        //
        TreeItem listsItem = new TreeItem( stepItem, SWT.NONE );
        listsItem.setText( entry.getKey() );
        listsItem.setText( 1, entry.getDescription() );
        StepInjectionMetaEntry listEntry = entry.getDetails().get( 0 );
        listsItem.addListener( SWT.Selection, new Listener() {

          @Override
          public void handleEvent( Event arg0 ) {
            System.out.println( entry.getKey() + " - " + entry.getDescription() );
          }
        } );

        /*
         * // Field... // TreeItem listItem = new TreeItem(listsItem, SWT.NONE);
         * listItem.setText(listEntry.getKey()); listItem.setText(1, listEntry.getDescription());
         */

        for ( StepInjectionMetaEntry me : listEntry.getDetails() ) {
          TreeItem treeItem = new TreeItem( listsItem, SWT.NONE );
          treeItem.setText( me.getKey() );
          treeItem.setText( 1, me.getDescription() );

          TargetStepAttribute target = new TargetStepAttribute( stepMeta.getName(), me.getKey(), true );
          treeItemTargetMap.put( treeItem, target );

          SourceStepField source = targetSourceMapping.get( target );
          if ( source != null ) {
            treeItem.setText( 2, Const.NVL( source.getStepname(), "" ) );
            treeItem.setText( 3, Const.NVL( source.getField(), "" ) );
          }
        }
      }
    }
  }

  private void processNewMDIDescription( StepMeta stepMeta, TreeItem stepItem, StepMetaInterface metaInterface ) {
    BeanInjectionInfo stepInjectionInfo = new BeanInjectionInfo( metaInterface.getClass() );

    for ( BeanInjectionInfo.Group gr : stepInjectionInfo.getGroups() ) {
      boolean rootGroup = StringUtils.isEmpty( gr.getName() );
      TreeItem groupItem;
      if ( !rootGroup ) {
        groupItem = new TreeItem( stepItem, SWT.NONE );
        groupItem.setText( gr.getName() );
        groupItem.setText( 1, gr.getDescription() );
      } else {
        groupItem = null;
      }
      for ( BeanInjectionInfo.Property property : gr.getGroupProperties() ) {
        TreeItem treeItem = new TreeItem( rootGroup ? stepItem : groupItem, SWT.NONE );
        treeItem.setText( property.getName() );
        treeItem.setText( 1, property.getDescription() );

        TargetStepAttribute target = new TargetStepAttribute( stepMeta.getName(), property.getName(), !rootGroup );
        treeItemTargetMap.put( treeItem, target );

        SourceStepField source = targetSourceMapping.get( target );
        if ( source != null ) {
          treeItem.setText( 2, Const.NVL( source.getStepname() == null ? CONST_VALUE : source.getStepname(), "" ) );
          treeItem.setText( 3, Const.NVL( source.getField(), "" ) );
        }
      }
    }
  }

  private void expandItemAndChildren( TreeItem item ) {
    item.setExpanded( true );
    for ( TreeItem item2 : item.getItems() ) {
      expandItemAndChildren( item2 );
    }

  }

  private void cancel() {
    stepname = null;
    metaInjectMeta.setChanged( changed );
    dispose();
  }

  private void ok() {
    if ( Utils.isEmpty( wStepname.getText() ) ) {
      return;
    }

    stepname = wStepname.getText(); // return value

    try {
      loadTransformation();
    } catch ( KettleException e ) {
      new ErrorDialog( shell,
        BaseMessages.getString( PKG, "MetaInjectDialog.ErrorLoadingSpecifiedTransformation.Title" ),
        BaseMessages.getString( PKG, "MetaInjectDialog.ErrorLoadingSpecifiedTransformation.Message" ), e );
    }

    if ( repository != null ) {
      specificationMethod = ObjectLocationSpecificationMethod.REPOSITORY_BY_NAME;
    } else {
      specificationMethod = ObjectLocationSpecificationMethod.FILENAME;
    }
    metaInjectMeta.setSpecificationMethod( specificationMethod );
    switch ( specificationMethod ) {
      case FILENAME:
        metaInjectMeta.setFileName( wPath.getText() );
        metaInjectMeta.setDirectoryPath( null );
        metaInjectMeta.setTransName( null );
        metaInjectMeta.setTransObjectId( null );
        break;
      case REPOSITORY_BY_NAME:
        String transPath = wPath.getText();
        String transName = transPath;
        String directory = "";
        int index = transPath.lastIndexOf( "/" );
        if ( index != -1 ) {
          transName = transPath.substring( index + 1 );
          directory = transPath.substring( 0, index );
        }
        metaInjectMeta.setDirectoryPath( directory );
        metaInjectMeta.setTransName( transName );
        metaInjectMeta.setFileName( null );
        metaInjectMeta.setTransObjectId( null );
        break;
      default:
        break;
    }

    metaInjectMeta.setSourceStepName( wSourceStep.getText() );
    metaInjectMeta.setSourceOutputFields( new ArrayList<MetaInjectOutputField>() );
    for ( int i = 0; i < wSourceFields.nrNonEmpty(); i++ ) {
      TableItem item = wSourceFields.getNonEmpty( i );
      int colIndex = 1;
      String name = item.getText( colIndex++ );
      int type = ValueMetaFactory.getIdForValueMeta( item.getText( colIndex++ ) );
      int length = Const.toInt( item.getText( colIndex++ ), -1 );
      int precision = Const.toInt( item.getText( colIndex++ ), -1 );
      metaInjectMeta.getSourceOutputFields().add( new MetaInjectOutputField( name, type, length, precision ) );
    }

    metaInjectMeta.setTargetFile( wTargetFile.getText() );
    metaInjectMeta.setNoExecution( !wNoExecution.getSelection() );

    final StepMeta streamSourceStep = transMeta.findStep( wStreamingSourceStep.getText() );
    metaInjectMeta.setStreamSourceStep( streamSourceStep );
    // PDI-15989 Save streamSourceStepname to find streamSourceStep when loading
    metaInjectMeta.setStreamSourceStepname( streamSourceStep != null ? streamSourceStep.getName() : "" );
    metaInjectMeta.setStreamTargetStepname( wStreamingTargetStep.getText() );

    metaInjectMeta.setTargetSourceMapping( targetSourceMapping );
    metaInjectMeta.setChanged( true );

    dispose();
  }

  private void getByReferenceData( ObjectId transObjectId ) {
    try {
      if ( repository == null ) {
        throw new KettleException( BaseMessages.getString(
          PKG, "MappingDialog.Exception.NotConnectedToRepository.Message" ) );
      }
      RepositoryObject transInf = repository.getObjectInformation( transObjectId, RepositoryObjectType.JOB );
      if ( transInf != null ) {
        getByReferenceData( transInf );
      }
    } catch ( KettleException e ) {
      new ErrorDialog( shell,
        BaseMessages.getString( PKG, "MappingDialog.Exception.UnableToReferenceObjectId.Title" ),
        BaseMessages.getString( PKG, "MappingDialog.Exception.UnableToReferenceObjectId.Message" ), e );
    }
  }
}<|MERGE_RESOLUTION|>--- conflicted
+++ resolved
@@ -83,11 +83,6 @@
 import org.pentaho.di.ui.core.dialog.EnterSelectionDialog;
 import org.pentaho.di.ui.core.dialog.ErrorDialog;
 import org.pentaho.di.ui.core.events.dialog.FilterType;
-<<<<<<< HEAD
-=======
-import org.pentaho.di.ui.core.events.dialog.SelectionAdapterFileDialogTextVar;
-import org.pentaho.di.ui.core.events.dialog.SelectionAdapterOptions;
->>>>>>> d0f5adf7
 import org.pentaho.di.ui.core.events.dialog.SelectionOperation;
 import org.pentaho.di.ui.core.widget.ColumnInfo;
 import org.pentaho.di.ui.core.widget.ColumnsResizer;
@@ -269,15 +264,9 @@
     fdBrowse.left = new FormAttachment( wPath, 5 );
     fdBrowse.top = new FormAttachment( wlPath, Const.isOSX() ? 0 : 5 );
     wbBrowse.setLayoutData( fdBrowse );
-<<<<<<< HEAD
+
     wbBrowse.addSelectionListener(DialogHelper.constructSelectionAdapterFileDialogTextVarForKettleFile(log, wPath, transMeta,
         SelectionOperation.FILE_OR_FOLDER, FilterType.KETTLE_TRANS, repository ) );
-=======
-
-    wbBrowse.addSelectionListener( new SelectionAdapterFileDialogTextVar( log, wPath, transMeta,
-      new SelectionAdapterOptions( SelectionOperation.FILE,
-        new FilterType[] { FilterType.KETTLE_TRANS, FilterType.XML, FilterType.ALL }, FilterType.KETTLE_TRANS  ) ) );
->>>>>>> d0f5adf7
 
     wTabFolder = new CTabFolder( shell, SWT.BORDER );
     props.setLook( wTabFolder, Props.WIDGET_STYLE_TAB );
@@ -733,10 +722,7 @@
       repository.loadTransformation( transMeta.environmentSubstitute( transName ), repdir, null, true, null );
     injectTransMeta.clearChanged();
   }
-<<<<<<< HEAD
-=======
-
->>>>>>> d0f5adf7
+
   private void loadFileTrans( String fname ) throws KettleException {
     injectTransMeta = new TransMeta( transMeta.environmentSubstitute( fname ) );
     injectTransMeta.clearChanged();
