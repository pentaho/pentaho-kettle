--- conflicted
+++ resolved
@@ -22,11 +22,8 @@
 
 import org.apache.commons.lang3.StringUtils;
 import org.apache.commons.vfs2.FileObject;
-<<<<<<< HEAD
-=======
 import org.json.simple.JSONArray;
 import org.json.simple.JSONObject;
->>>>>>> 682fcc64
 import org.pentaho.di.core.Const;
 import org.pentaho.di.core.ResultFile;
 import org.pentaho.di.core.RowSet;
@@ -44,10 +41,7 @@
 import org.pentaho.di.core.spreadsheet.KCell;
 import org.pentaho.di.core.spreadsheet.KCellType;
 import org.pentaho.di.core.spreadsheet.KSheet;
-<<<<<<< HEAD
-=======
 import org.pentaho.di.core.spreadsheet.KWorkbook;
->>>>>>> 682fcc64
 import org.pentaho.di.core.util.Utils;
 import org.pentaho.di.core.vfs.KettleVFS;
 import org.pentaho.di.i18n.BaseMessages;
@@ -883,7 +877,7 @@
   public JSONObject getFilesAction( Map<String, String> queryParams ) {
     JSONObject response = new JSONObject();
     ExcelInputMeta excelInputMeta = (ExcelInputMeta) getStepMetaInterface();
-    String[] files = excelInputMeta.getFilePaths( getTransMeta() );
+    String[] files = excelInputMeta.getFilePaths( getTransMeta().getBowl(), getTransMeta() );
 
     if ( files == null || files.length == 0 ) {
       response.put( MESSAGE, BaseMessages.getString( PKG, "ExcelInputDialog.NoFilesFound.DialogMessage" ) );
@@ -900,7 +894,7 @@
     JSONObject response = new JSONObject();
     List<String> sheetNames = new ArrayList<>();
     ExcelInputMeta excelInputMeta = (ExcelInputMeta) getStepMetaInterface();
-    FileInputList fileList = excelInputMeta.getFileList( getTransMeta() );
+    FileInputList fileList = excelInputMeta.getFileList( getTransMeta().getBowl(), getTransMeta() );
 
     for ( FileObject fileObject : fileList.getFiles() ) {
       try {
@@ -928,7 +922,7 @@
     JSONObject response = new JSONObject();
     RowMetaInterface fields = new RowMeta();
     ExcelInputMeta excelInputMeta = (ExcelInputMeta) getStepMetaInterface();
-    FileInputList fileList = excelInputMeta.getFileList( getTransMeta() );
+    FileInputList fileList = excelInputMeta.getFileList( getTransMeta().getBowl(), getTransMeta() );
 
     for ( FileObject file : fileList.getFiles() ) {
       try {
@@ -953,7 +947,7 @@
   }
 
   private KWorkbook getWorkBook( ExcelInputMeta excelInputMeta, FileObject fileObject ) throws KettleException {
-    return WorkbookFactory.getWorkbook( excelInputMeta.getSpreadSheetType(),
+    return WorkbookFactory.getWorkbook( getTransMeta().getBowl(), excelInputMeta.getSpreadSheetType(),
       KettleVFS.getFilename( fileObject ),
       excelInputMeta.getEncoding(),
       excelInputMeta.getPassword() );
