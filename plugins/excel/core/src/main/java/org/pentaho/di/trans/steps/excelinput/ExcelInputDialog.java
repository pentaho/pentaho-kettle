//CHECKSTYLE:FileLength:OFF
/*! ******************************************************************************
 *
 * Pentaho
 *
 * Copyright (C) 2024 by Hitachi Vantara, LLC : http://www.pentaho.com
 *
 * Use of this software is governed by the Business Source License included
 * in the LICENSE.TXT file.
 *
 * Change Date: 2029-07-20
 ******************************************************************************/


package org.pentaho.di.trans.steps.excelinput;

import java.nio.charset.Charset;
import java.util.ArrayList;
import java.util.List;

import org.apache.commons.vfs2.FileObject;
import org.eclipse.swt.SWT;
import org.eclipse.swt.custom.CCombo;
import org.eclipse.swt.custom.CTabFolder;
import org.eclipse.swt.custom.CTabItem;
import org.eclipse.swt.events.FocusListener;
import org.eclipse.swt.events.ModifyEvent;
import org.eclipse.swt.events.ModifyListener;
import org.eclipse.swt.events.SelectionAdapter;
import org.eclipse.swt.events.SelectionEvent;
import org.eclipse.swt.events.ShellAdapter;
import org.eclipse.swt.events.ShellEvent;
import org.eclipse.swt.graphics.Cursor;
import org.eclipse.swt.layout.FormAttachment;
import org.eclipse.swt.layout.FormData;
import org.eclipse.swt.layout.FormLayout;
import org.eclipse.swt.widgets.Button;
import org.eclipse.swt.widgets.Composite;
import org.eclipse.swt.widgets.Control;
import org.eclipse.swt.widgets.Display;
import org.eclipse.swt.widgets.Event;
import org.eclipse.swt.widgets.Group;
import org.eclipse.swt.widgets.Label;
import org.eclipse.swt.widgets.Listener;
import org.eclipse.swt.widgets.MessageBox;
import org.eclipse.swt.widgets.Shell;
import org.eclipse.swt.widgets.TableItem;
import org.eclipse.swt.widgets.Text;
import org.pentaho.di.core.Const;
import org.pentaho.di.core.exception.KettlePluginException;
import org.pentaho.di.core.util.Utils;
import org.pentaho.di.core.Props;
import org.pentaho.di.core.exception.KettleStepException;
import org.pentaho.di.core.fileinput.FileInputList;
import org.pentaho.di.core.row.RowMeta;
import org.pentaho.di.core.row.RowMetaInterface;
import org.pentaho.di.core.row.ValueMetaInterface;
import org.pentaho.di.core.row.value.ValueMetaFactory;
import org.pentaho.di.core.row.value.ValueMetaString;
import org.pentaho.di.core.spreadsheet.KCell;
import org.pentaho.di.core.spreadsheet.KCellType;
import org.pentaho.di.core.spreadsheet.KSheet;
import org.pentaho.di.core.spreadsheet.KWorkbook;
import org.pentaho.di.core.vfs.KettleVFS;
import org.pentaho.di.i18n.BaseMessages;
import org.pentaho.di.trans.Trans;
import org.pentaho.di.trans.TransMeta;
import org.pentaho.di.trans.TransPreviewFactory;
import org.pentaho.di.trans.step.BaseStepMeta;
import org.pentaho.di.trans.step.StepDialogInterface;
import org.pentaho.di.trans.step.StepMeta;
import org.pentaho.di.ui.core.dialog.EnterListDialog;
import org.pentaho.di.ui.core.dialog.EnterNumberDialog;
import org.pentaho.di.ui.core.dialog.EnterSelectionDialog;
import org.pentaho.di.ui.core.dialog.EnterTextDialog;
import org.pentaho.di.ui.core.dialog.ErrorDialog;
import org.pentaho.di.ui.core.dialog.PreviewRowsDialog;
import org.pentaho.di.ui.core.events.dialog.FilterType;
import org.pentaho.di.ui.core.events.dialog.SelectionAdapterFileDialogText;
import org.pentaho.di.ui.core.events.dialog.SelectionAdapterOptions;
import org.pentaho.di.ui.core.events.dialog.SelectionOperation;
import org.pentaho.di.ui.core.widget.ColumnInfo;
import org.pentaho.di.ui.core.widget.PasswordTextVar;
import org.pentaho.di.ui.core.widget.TableView;
import org.pentaho.di.ui.core.widget.TextVar;
import org.pentaho.di.ui.trans.dialog.TransPreviewProgressDialog;
import org.pentaho.di.ui.trans.step.BaseStepDialog;
import org.pentaho.di.ui.trans.step.ComponentSelectionListener;
import org.pentaho.di.ui.trans.steps.textfileinput.VariableButtonListenerFactory;
import org.pentaho.di.core.annotations.PluginDialog;
import org.pentaho.di.ui.util.DialogHelper;

@PluginDialog( id = "ExcelInput", image = "XLI.svg", pluginType = PluginDialog.PluginType.STEP,
        documentationUrl = "mk-95pdia003/pdi-transformation-steps/microsoft-excel-input" )
public class ExcelInputDialog extends BaseStepDialog implements StepDialogInterface {
  private static Class<?> PKG = ExcelInputMeta.class; // for i18n purposes, needed by Translator2!!

  /**
   * Marker put on tab to indicate attention required
   */
  private static final String TAB_FLAG = "!";

  private static final String[] YES_NO_COMBO = new String[] {
    BaseMessages.getString( PKG, "System.Combo.No" ), BaseMessages.getString( PKG, "System.Combo.Yes" ) };

  private CTabFolder wTabFolder;
  private FormData fdTabFolder;

  private CTabItem wFileTab, wSheetTab, wContentTab, wErrorTab, wFieldsTab;

  private Composite wFileComp, wSheetComp, wContentComp, wErrorComp, wFieldsComp;
  private FormData fdFileComp, fdSheetComp, fdContentComp, fdFieldsComp;

  private Label wlStatusMessage;

  private Label wlFilename;
  private Button wbbFilename; // Browse: add file or directory
  private Button wbdFilename; // Delete
  private Button wbeFilename; // Edit
  private Button wbaFilename; // Add or change
  private TextVar wFilename;
  private FormData fdlStatusMessage;
  private FormData fdlFilename, fdbFilename, fdbdFilename, fdbeFilename, fdbaFilename, fdFilename;

  private Label wlFilenameList;
  private TableView wFilenameList;
  private FormData fdlFilenameList, fdFilenameList;

  private Label wlFilemask;
  private Text wFilemask;
  private FormData fdlFilemask, fdFilemask;

  private Label wlPassword;
  private TextVar wPassword;
  private FormData fdlPassword, fdPassword;

  private Label wlExcludeFilemask;
  private TextVar wExcludeFilemask;
  private FormData fdlExcludeFilemask, fdExcludeFilemask;

  private Group gAccepting;
  private FormData fdAccepting;

  private Label wlAccFilenames;
  private Button wAccFilenames;
  private FormData fdlAccFilenames, fdAccFilenames;

  private Label wlAccField;
  private CCombo wAccField;
  private FormData fdlAccField, fdAccField;

  private Label wlAccStep;
  private CCombo wAccStep;
  private FormData fdlAccStep, fdAccStep;

  private Button wbShowFiles;
  private FormData fdbShowFiles;

  private Label wlSheetnameList;
  private TableView wSheetnameList;
  private FormData fdlSheetnameList;

  private Button wbGetSheets;
  private FormData fdbGetSheets;

  private Label wlHeader;
  private Button wHeader;
  private FormData fdlHeader, fdHeader;

  private Label wlNoempty;
  private Button wNoempty;
  private FormData fdlNoempty, fdNoempty;

  private Label wlStoponempty;
  private Button wStoponempty;
  private FormData fdlStoponempty, fdStoponempty;

  private Label wlInclFilenameField;
  private Text wInclFilenameField;
  private FormData fdlInclFilenameField, fdInclFilenameField;

  private Label wlInclSheetnameField;
  private Text wInclSheetnameField;
  private FormData fdlInclSheetnameField, fdInclSheetnameField;

  private Label wlInclRownumField;
  private Text wInclRownumField;
  private FormData fdlInclRownumField, fdInclRownumField;

  private Label wlInclSheetRownumField;
  private Text wInclSheetRownumField;
  private FormData fdlInclSheetRownumField, fdInclSheetRownumField;

  private Label wlLimit;
  private Text wLimit;
  private FormData fdlLimit, fdLimit;

  private Label wlSpreadSheetType;
  private CCombo wSpreadSheetType;
  private FormData fdlSpreadSheetType, fdSpreadSheetType;

  private Label wlEncoding;
  private CCombo wEncoding;
  private FormData fdlEncoding, fdEncoding;

  private Button wbGetFields;

  private TableView wFields;
  private FormData fdFields;

  // ERROR HANDLING...
  private Label wlStrictTypes;
  private Button wStrictTypes;
  private FormData fdlStrictTypes, fdStrictTypes;

  private Label wlErrorIgnored;
  private Button wErrorIgnored;
  private FormData fdlErrorIgnored, fdErrorIgnored;

  private Label wlSkipErrorLines;
  private Button wSkipErrorLines;
  private FormData fdlSkipErrorLines, fdSkipErrorLines;

  // New entries for intelligent error handling AKA replay functionality
  // Bad files destination directory
  private Label wlWarningDestDir;
  private Button wbbWarningDestDir; // Browse: add file or directory
  private Button wbvWarningDestDir; // Variable
  private Text wWarningDestDir;
  private FormData fdlWarningDestDir, fdbWarningDestDir, fdbvWarningDestDir, fdWarningDestDir;
  private Label wlWarningExt;
  private Text wWarningExt;
  private FormData fdlWarningDestExt, fdWarningDestExt;

  // Error messages files destination directory
  private Label wlErrorDestDir;
  private Button wbbErrorDestDir; // Browse: add file or directory
  private Button wbvErrorDestDir; // Variable
  private Text wErrorDestDir;
  private FormData fdlErrorDestDir, fdbErrorDestDir, fdbvErrorDestDir, fdErrorDestDir;
  private Label wlErrorExt;
  private Text wErrorExt;
  private FormData fdlErrorDestExt, fdErrorDestExt;

  // Line numbers files destination directory
  private Label wlLineNrDestDir;
  private Button wbbLineNrDestDir; // Browse: add file or directory
  private Button wbvLineNrDestDir; // Variable
  private Text wLineNrDestDir;
  private FormData fdlLineNrDestDir, fdbLineNrDestDir, fdbvLineNrDestDir, fdLineNrDestDir;
  private Label wlLineNrExt;
  private Text wLineNrExt;
  private FormData fdlLineNrDestExt, fdLineNrDestExt;

  private ExcelInputMeta input;
  private int middle;
  private int margin;
  private boolean gotEncodings = false;

  private FormData fdlAddResult, fdAddFileResult, fdAddResult;
  private Group wAddFileResult;

  private Label wlAddResult;
  private Button wAddResult;

  private ModifyListener lsMod;

  private CTabItem wAdditionalFieldsTab;
  private Composite wAdditionalFieldsComp;
  private FormData fdAdditionalFieldsComp;

  private Label wlShortFileFieldName;
  private FormData fdlShortFileFieldName;
  private Text wShortFileFieldName;
  private FormData fdShortFileFieldName;
  private Label wlPathFieldName;
  private FormData fdlPathFieldName;
  private Text wPathFieldName;
  private FormData fdPathFieldName;

  private Label wlIsHiddenName;
  private FormData fdlIsHiddenName;
  private Text wIsHiddenName;
  private FormData fdIsHiddenName;
  private Label wlLastModificationTimeName;
  private FormData fdlLastModificationTimeName;
  private Text wLastModificationTimeName;
  private FormData fdLastModificationTimeName;
  private Label wlUriName;
  private FormData fdlUriName;
  private Text wUriName;
  private FormData fdUriName;
  private Label wlRootUriName;
  private FormData fdlRootUriName;
  private Text wRootUriName;
  private FormData fdRootUriName;
  private Label wlExtensionFieldName;
  private FormData fdlExtensionFieldName;
  private Text wExtensionFieldName;
  private FormData fdExtensionFieldName;
  private Label wlSizeFieldName;
  private FormData fdlSizeFieldName;
  private Text wSizeFieldName;
  private FormData fdSizeFieldName;

  public ExcelInputDialog( Shell parent, Object in, TransMeta transMeta, String sname ) {
    super( parent, (BaseStepMeta) in, transMeta, sname );
    input = (ExcelInputMeta) in;
  }

  @Override
  public String open() {
    Shell parent = getParent();
    Display display = parent.getDisplay();

    shell = new Shell( parent, SWT.DIALOG_TRIM | SWT.RESIZE | SWT.MAX | SWT.MIN );
    props.setLook( shell );
    setShellImage( shell, input );

    lsMod = new ModifyListener() {
      @Override
      public void modifyText( ModifyEvent e ) {
        input.setChanged();
        checkAlerts();
      }
    };
    changed = input.hasChanged();

    FormLayout formLayout = new FormLayout();
    formLayout.marginWidth = Const.FORM_MARGIN;
    formLayout.marginHeight = Const.FORM_MARGIN;

    shell.setLayout( formLayout );
    shell.setText( BaseMessages.getString( PKG, "ExcelInputDialog.DialogTitle" ) );

    middle = props.getMiddlePct();
    margin = Const.MARGIN;

    // Stepname line
    wlStepname = new Label( shell, SWT.RIGHT );
    wlStepname.setText( BaseMessages.getString( PKG, "System.Label.StepName" ) );
    props.setLook( wlStepname );
    fdlStepname = new FormData();
    fdlStepname.left = new FormAttachment( 0, 0 );
    fdlStepname.top = new FormAttachment( 0, margin );
    fdlStepname.right = new FormAttachment( middle, -margin );
    wlStepname.setLayoutData( fdlStepname );
    wStepname = new Text( shell, SWT.SINGLE | SWT.LEFT | SWT.BORDER );
    wStepname.setText( stepname );
    props.setLook( wStepname );
    wStepname.addModifyListener( lsMod );
    fdStepname = new FormData();
    fdStepname.left = new FormAttachment( middle, 0 );
    fdStepname.top = new FormAttachment( 0, margin );
    fdStepname.right = new FormAttachment( 100, 0 );
    wStepname.setLayoutData( fdStepname );

    // Status Message
    wlStatusMessage = new Label( shell, SWT.RIGHT );
    wlStatusMessage.setText( "(This Space To Let)" );
    wlStatusMessage.setForeground( display.getSystemColor( SWT.COLOR_RED ) );
    props.setLook( wlStatusMessage );
    fdlStatusMessage = new FormData();
    fdlStatusMessage.left = new FormAttachment( 0, 0 );
    fdlStatusMessage.top = new FormAttachment( wlStepname, margin );
    fdlStatusMessage.right = new FormAttachment( middle, -margin );
    wlStatusMessage.setLayoutData( fdlStatusMessage );

    // Tabs
    wTabFolder = new CTabFolder( shell, SWT.BORDER );
    props.setLook( wTabFolder, Props.WIDGET_STYLE_TAB );

    //
    // START OF FILE TAB /
    //
    wFileTab = new CTabItem( wTabFolder, SWT.NONE );
    wFileTab.setText( BaseMessages.getString( PKG, "ExcelInputDialog.FileTab.TabTitle" ) );

    wFileComp = new Composite( wTabFolder, SWT.NONE );
    props.setLook( wFileComp );

    FormLayout fileLayout = new FormLayout();
    fileLayout.marginWidth = 3;
    fileLayout.marginHeight = 3;
    wFileComp.setLayout( fileLayout );

    // spreadsheet engine type
    wlSpreadSheetType = new Label( wFileComp, SWT.RIGHT );
    wlSpreadSheetType.setText( BaseMessages.getString( PKG, "ExcelInputDialog.SpreadSheetType.Label" ) );
    props.setLook( wlSpreadSheetType );
    fdlSpreadSheetType = new FormData();
    fdlSpreadSheetType.left = new FormAttachment( 0, 0 );
    fdlSpreadSheetType.right = new FormAttachment( middle, -margin );
    fdlSpreadSheetType.top = new FormAttachment( 0, 0 );

    wlSpreadSheetType.setLayoutData( fdlSpreadSheetType );
    wSpreadSheetType = new CCombo( wFileComp, SWT.BORDER | SWT.READ_ONLY );
    wSpreadSheetType.setEditable( true );
    props.setLook( wSpreadSheetType );
    wSpreadSheetType.addModifyListener( lsMod );
    fdSpreadSheetType = new FormData();
    fdSpreadSheetType.left = new FormAttachment( middle, 0 );
    fdSpreadSheetType.right = new FormAttachment( 100, 0 );
    fdSpreadSheetType.top = new FormAttachment( 0, 0 );
    wSpreadSheetType.setLayoutData( fdSpreadSheetType );
    for ( SpreadSheetType type : SpreadSheetType.values() ) {
      wSpreadSheetType.add( type.getDescription() );
    }

    // Filename line
    wlFilename = new Label( wFileComp, SWT.RIGHT );
    wlFilename.setText( BaseMessages.getString( PKG, "ExcelInputDialog.Filename.Label" ) );
    props.setLook( wlFilename );
    fdlFilename = new FormData();
    fdlFilename.left = new FormAttachment( 0, 0 );
    fdlFilename.top = new FormAttachment( wSpreadSheetType, margin );
    fdlFilename.right = new FormAttachment( middle, -margin );
    wlFilename.setLayoutData( fdlFilename );

    wbbFilename = new Button( wFileComp, SWT.PUSH | SWT.CENTER );
    props.setLook( wbbFilename );
    wbbFilename.setText( BaseMessages.getString( PKG, "System.Button.Browse" ) );
    wbbFilename.setToolTipText( BaseMessages.getString( PKG, "System.Tooltip.BrowseForFileOrDirAndAdd" ) );
    fdbFilename = new FormData();
    fdbFilename.right = new FormAttachment( 100, 0 );
    fdbFilename.top = new FormAttachment( wSpreadSheetType, margin );
    wbbFilename.setLayoutData( fdbFilename );

    wbaFilename = new Button( wFileComp, SWT.PUSH | SWT.CENTER );
    props.setLook( wbaFilename );
    wbaFilename.setText( BaseMessages.getString( PKG, "ExcelInputDialog.FilenameAdd.Button" ) );
    wbaFilename.setToolTipText( BaseMessages.getString( PKG, "ExcelInputDialog.FilenameAdd.Tooltip" ) );
    fdbaFilename = new FormData();
    fdbaFilename.right = new FormAttachment( wbbFilename, -margin );
    fdbaFilename.top = new FormAttachment( wSpreadSheetType, margin );
    wbaFilename.setLayoutData( fdbaFilename );

    wFilename = new TextVar( transMeta, wFileComp, SWT.SINGLE | SWT.LEFT | SWT.BORDER );
    props.setLook( wFilename );
    wFilename.addModifyListener( lsMod );
    fdFilename = new FormData();
    fdFilename.left = new FormAttachment( middle, 0 );
    fdFilename.right = new FormAttachment( wbaFilename, -margin );
    fdFilename.top = new FormAttachment( wSpreadSheetType, margin );
    wFilename.setLayoutData( fdFilename );

    wlFilemask = new Label( wFileComp, SWT.RIGHT );
    wlFilemask.setText( BaseMessages.getString( PKG, "ExcelInputDialog.Filemask.Label" ) );
    props.setLook( wlFilemask );
    fdlFilemask = new FormData();
    fdlFilemask.left = new FormAttachment( 0, 0 );
    fdlFilemask.top = new FormAttachment( wFilename, margin );
    fdlFilemask.right = new FormAttachment( middle, -margin );
    wlFilemask.setLayoutData( fdlFilemask );
    wFilemask = new Text( wFileComp, SWT.SINGLE | SWT.LEFT | SWT.BORDER );
    props.setLook( wFilemask );
    wFilemask.addModifyListener( lsMod );
    fdFilemask = new FormData();
    fdFilemask.left = new FormAttachment( middle, 0 );
    fdFilemask.top = new FormAttachment( wFilename, margin );
    fdFilemask.right = new FormAttachment( wbaFilename, -margin );
    wFilemask.setLayoutData( fdFilemask );

    wlExcludeFilemask = new Label( wFileComp, SWT.RIGHT );
    wlExcludeFilemask.setText( BaseMessages.getString( PKG, "ExcelInputDialog.ExcludeFilemask.Label" ) );
    props.setLook( wlExcludeFilemask );
    fdlExcludeFilemask = new FormData();
    fdlExcludeFilemask.left = new FormAttachment( 0, 0 );
    fdlExcludeFilemask.top = new FormAttachment( wFilemask, margin );
    fdlExcludeFilemask.right = new FormAttachment( middle, -margin );
    wlExcludeFilemask.setLayoutData( fdlExcludeFilemask );
    wExcludeFilemask = new TextVar( transMeta, wFileComp, SWT.SINGLE | SWT.LEFT | SWT.BORDER );
    props.setLook( wExcludeFilemask );
    wExcludeFilemask.addModifyListener( lsMod );
    fdExcludeFilemask = new FormData();
    fdExcludeFilemask.left = new FormAttachment( middle, 0 );
    fdExcludeFilemask.top = new FormAttachment( wFilemask, margin );
    fdExcludeFilemask.right = new FormAttachment( wFilename, 0, SWT.RIGHT );
    wExcludeFilemask.setLayoutData( fdExcludeFilemask );

    // Password Label Data
    fdlPassword = new FormData();
    fdlPassword.left = new FormAttachment( 0, 0 );
    fdlPassword.top = new FormAttachment( wExcludeFilemask, margin );
    fdlPassword.right = new FormAttachment( middle, -margin );

    // Password Label
    wlPassword = new Label( wFileComp, SWT.RIGHT );
    wlPassword.setText( BaseMessages.getString( PKG, "ExeclInputDialog.Password.Label" ) );
    wlPassword.setLayoutData( fdlPassword );
    props.setLook( wlPassword );

    // Password Field Data
    fdPassword = new FormData();
    fdPassword.left = new FormAttachment( middle, 0 );
    fdPassword.top = new FormAttachment( wExcludeFilemask, margin );
    fdPassword.right = new FormAttachment( wFilename, 0, SWT.RIGHT );

    // Password Field
    wPassword = new PasswordTextVar( transMeta, wFileComp, SWT.SINGLE | SWT.LEFT | SWT.BORDER );
    wPassword.addModifyListener( lsMod );
    wPassword.setLayoutData( fdPassword );
    props.setLook( wPassword );

    // Filename list line
    wlFilenameList = new Label( wFileComp, SWT.RIGHT );
    wlFilenameList.setText( BaseMessages.getString( PKG, "ExcelInputDialog.FilenameList.Label" ) );
    props.setLook( wlFilenameList );
    fdlFilenameList = new FormData();
    fdlFilenameList.left = new FormAttachment( 0, 0 );
    fdlFilenameList.top = new FormAttachment( wPassword, margin );
    fdlFilenameList.right = new FormAttachment( middle, -margin );
    wlFilenameList.setLayoutData( fdlFilenameList );

    // Buttons to the right of the screen...
    wbdFilename = new Button( wFileComp, SWT.PUSH | SWT.CENTER );
    props.setLook( wbdFilename );
    wbdFilename.setText( BaseMessages.getString( PKG, "ExcelInputDialog.FilenameDelete.Button" ) );
    wbdFilename.setToolTipText( BaseMessages.getString( PKG, "ExcelInputDialog.FilenameDelete.Tooltip" ) );
    fdbdFilename = new FormData();
    fdbdFilename.right = new FormAttachment( 100, 0 );
    fdbdFilename.top = new FormAttachment( wPassword, 40 );
    wbdFilename.setLayoutData( fdbdFilename );

    wbeFilename = new Button( wFileComp, SWT.PUSH | SWT.CENTER );
    props.setLook( wbeFilename );
    wbeFilename.setText( BaseMessages.getString( PKG, "ExcelInputDialog.FilenameEdit.Button" ) );
    wbeFilename.setToolTipText( BaseMessages.getString( PKG, "ExcelInputDialog.FilenameEdit.Tooltip" ) );
    fdbeFilename = new FormData();
    fdbeFilename.right = new FormAttachment( 100, 0 );
    fdbeFilename.left = new FormAttachment( wbdFilename, 0, SWT.LEFT );
    fdbeFilename.top = new FormAttachment( wbdFilename, margin );
    wbeFilename.setLayoutData( fdbeFilename );

    wbShowFiles = new Button( wFileComp, SWT.PUSH | SWT.CENTER );
    props.setLook( wbShowFiles );
    wbShowFiles.setText( BaseMessages.getString( PKG, "ExcelInputDialog.ShowFiles.Button" ) );
    fdbShowFiles = new FormData();
    fdbShowFiles.left = new FormAttachment( middle, 0 );
    fdbShowFiles.bottom = new FormAttachment( 100, -margin );
    wbShowFiles.setLayoutData( fdbShowFiles );

    // Accepting filenames group
    //
    gAccepting = new Group( wFileComp, SWT.SHADOW_ETCHED_IN );
    gAccepting.setText( BaseMessages.getString( PKG, "ExcelInputDialog.AcceptingGroup.Label" ) );
    FormLayout acceptingLayout = new FormLayout();
    acceptingLayout.marginWidth = 3;
    acceptingLayout.marginHeight = 3;
    gAccepting.setLayout( acceptingLayout );
    props.setLook( gAccepting );

    // Accept filenames from previous steps?
    //
    wlAccFilenames = new Label( gAccepting, SWT.RIGHT );
    wlAccFilenames.setText( BaseMessages.getString( PKG, "ExcelInputDialog.AcceptFilenames.Label" ) );
    props.setLook( wlAccFilenames );
    fdlAccFilenames = new FormData();
    fdlAccFilenames.top = new FormAttachment( 0, margin );
    fdlAccFilenames.left = new FormAttachment( 0, 0 );
    fdlAccFilenames.right = new FormAttachment( middle, -margin );
    wlAccFilenames.setLayoutData( fdlAccFilenames );
    wAccFilenames = new Button( gAccepting, SWT.CHECK );
    wAccFilenames.setToolTipText( BaseMessages.getString( PKG, "ExcelInputDialog.AcceptFilenames.Tooltip" ) );
    props.setLook( wAccFilenames );
    fdAccFilenames = new FormData();
    fdAccFilenames.top = new FormAttachment( 0, margin );
    fdAccFilenames.left = new FormAttachment( middle, 0 );
    fdAccFilenames.right = new FormAttachment( 100, 0 );
    wAccFilenames.setLayoutData( fdAccFilenames );
    wAccFilenames.addSelectionListener( new SelectionAdapter() {
      @Override
      public void widgetSelected( SelectionEvent arg0 ) {
        setFlags();
        input.setChanged();
      }
    } );

    // Which step to read from?
    wlAccStep = new Label( gAccepting, SWT.RIGHT );
    wlAccStep.setText( BaseMessages.getString( PKG, "ExcelInputDialog.AcceptStep.Label" ) );
    props.setLook( wlAccStep );
    fdlAccStep = new FormData();
    fdlAccStep.top = new FormAttachment( wAccFilenames, margin );
    fdlAccStep.left = new FormAttachment( 0, 0 );
    fdlAccStep.right = new FormAttachment( middle, -margin );
    wlAccStep.setLayoutData( fdlAccStep );
    wAccStep = new CCombo( gAccepting, SWT.SINGLE | SWT.LEFT | SWT.BORDER );
    wAccStep.setToolTipText( BaseMessages.getString( PKG, "ExcelInputDialog.AcceptStep.Tooltip" ) );
    props.setLook( wAccStep );
    fdAccStep = new FormData();
    fdAccStep.top = new FormAttachment( wAccFilenames, margin );
    fdAccStep.left = new FormAttachment( middle, 0 );
    fdAccStep.right = new FormAttachment( 100, 0 );
    wAccStep.setLayoutData( fdAccStep );

    // Which field?
    //
    wlAccField = new Label( gAccepting, SWT.RIGHT );
    wlAccField.setText( BaseMessages.getString( PKG, "ExcelInputDialog.AcceptField.Label" ) );
    props.setLook( wlAccField );
    fdlAccField = new FormData();
    fdlAccField.top = new FormAttachment( wAccStep, margin );
    fdlAccField.left = new FormAttachment( 0, 0 );
    fdlAccField.right = new FormAttachment( middle, -margin );
    wlAccField.setLayoutData( fdlAccField );

    wAccField = new CCombo( gAccepting, SWT.SINGLE | SWT.LEFT | SWT.BORDER );
    RowMetaInterface previousFields;
    try {
      previousFields = transMeta.getPrevStepFields( stepMeta );
    } catch ( KettleStepException e ) {
      new ErrorDialog( shell,
        BaseMessages.getString( PKG, "ExcelInputDialog.ErrorDialog.UnableToGetInputFields.Title" ),
        BaseMessages.getString( PKG, "ExcelInputDialog.ErrorDialog.UnableToGetInputFields.Message" ), e );
      previousFields = new RowMeta();
    }
    wAccField.setItems( previousFields.getFieldNames() );
    wAccField.setToolTipText( BaseMessages.getString( PKG, "ExcelInputDialog.AcceptField.Tooltip" ) );

    props.setLook( wAccField );
    fdAccField = new FormData();
    fdAccField.top = new FormAttachment( wAccStep, margin );
    fdAccField.left = new FormAttachment( middle, 0 );
    fdAccField.right = new FormAttachment( 100, 0 );
    wAccField.setLayoutData( fdAccField );

    // Fill in the source steps...
    List<StepMeta> prevSteps = transMeta.findPreviousSteps( transMeta.findStep( stepname ) );
    for ( StepMeta prevStep : prevSteps ) {
      wAccStep.add( prevStep.getName() );
    }

    fdAccepting = new FormData();
    fdAccepting.left = new FormAttachment( middle, 0 );
    fdAccepting.right = new FormAttachment( 100, 0 );
    fdAccepting.bottom = new FormAttachment( wbShowFiles, -margin * 2 );
    // fdAccepting.bottom = new FormAttachment(wAccStep, margin);
    gAccepting.setLayoutData( fdAccepting );

    ColumnInfo[] colinfo = new ColumnInfo[ 5 ];
    colinfo[ 0 ] =
      new ColumnInfo(
        BaseMessages.getString( PKG, "ExcelInputDialog.FileDir.Column" ), ColumnInfo.COLUMN_TYPE_TEXT, false );
    colinfo[ 0 ].setUsingVariables( true );
    colinfo[ 1 ] =
      new ColumnInfo(
        BaseMessages.getString( PKG, "ExcelInputDialog.Wildcard.Column" ), ColumnInfo.COLUMN_TYPE_TEXT, false );
    colinfo[ 1 ].setToolTip( BaseMessages.getString( PKG, "ExcelInputDialog.Wildcard.Tooltip" ) );
    colinfo[ 2 ] =
      new ColumnInfo(
        BaseMessages.getString( PKG, "ExcelInputDialog.Files.ExcludeWildcard.Column" ),
        ColumnInfo.COLUMN_TYPE_TEXT, false );
    colinfo[ 2 ].setUsingVariables( true );
    colinfo[ 3 ] =
      new ColumnInfo(
        BaseMessages.getString( PKG, "ExcelInputDialog.Required.Column" ), ColumnInfo.COLUMN_TYPE_CCOMBO,
        YES_NO_COMBO );
    colinfo[ 3 ].setToolTip( BaseMessages.getString( PKG, "ExcelInputDialog.Required.Tooltip" ) );
    colinfo[ 4 ] =
      new ColumnInfo(
        BaseMessages.getString( PKG, "ExcelInputDialog.IncludeSubDirs.Column" ),
        ColumnInfo.COLUMN_TYPE_CCOMBO, YES_NO_COMBO );
    colinfo[ 4 ].setToolTip( BaseMessages.getString( PKG, "ExcelInputDialog.IncludeSubDirs.Tooltip" ) );

    wFilenameList =
      new TableView( transMeta, wFileComp, SWT.FULL_SELECTION | SWT.SINGLE | SWT.BORDER, colinfo, input
        .getFileName().length, lsMod, props );
    props.setLook( wFilenameList );
    fdFilenameList = new FormData();
    fdFilenameList.left = new FormAttachment( middle, 0 );
    fdFilenameList.right = new FormAttachment( wbdFilename, -margin );
    fdFilenameList.top = new FormAttachment( wPassword, margin );
    fdFilenameList.bottom = new FormAttachment( gAccepting, -margin );
    wFilenameList.setLayoutData( fdFilenameList );

    fdFileComp = new FormData();
    fdFileComp.left = new FormAttachment( 0, 0 );
    fdFileComp.top = new FormAttachment( 0, 0 );
    fdFileComp.right = new FormAttachment( 100, 0 );
    fdFileComp.bottom = new FormAttachment( 100, 0 );
    wFileComp.setLayoutData( fdFileComp );

    wFileComp.layout();
    wFileTab.setControl( wFileComp );

    //
    // / END OF FILE TAB
    //
    //
    // START OF SHEET TAB /
    //
    wSheetTab = new CTabItem( wTabFolder, SWT.NONE );
    wSheetTab.setText( BaseMessages.getString( PKG, "ExcelInputDialog.SheetsTab.TabTitle" ) );

    wSheetComp = new Composite( wTabFolder, SWT.NONE );
    props.setLook( wSheetComp );

    FormLayout sheetLayout = new FormLayout();
    sheetLayout.marginWidth = 3;
    sheetLayout.marginHeight = 3;
    wSheetComp.setLayout( sheetLayout );

    wbGetSheets = new Button( wSheetComp, SWT.PUSH | SWT.CENTER );
    props.setLook( wbGetSheets );
    wbGetSheets.setText( BaseMessages.getString( PKG, "ExcelInputDialog.GetSheets.Button" ) );
    fdbGetSheets = new FormData();
    fdbGetSheets.left = new FormAttachment( middle, 0 );
    fdbGetSheets.bottom = new FormAttachment( 100, -margin );
    wbGetSheets.setLayoutData( fdbGetSheets );

    wlSheetnameList = new Label( wSheetComp, SWT.RIGHT );
    wlSheetnameList.setText( BaseMessages.getString( PKG, "ExcelInputDialog.SheetNameList.Label" ) );
    props.setLook( wlSheetnameList );
    fdlSheetnameList = new FormData();
    fdlSheetnameList.left = new FormAttachment( 0, 0 );
    fdlSheetnameList.top = new FormAttachment( wFilename, margin );
    fdlSheetnameList.right = new FormAttachment( middle, -margin );
    wlSheetnameList.setLayoutData( fdlSheetnameList );

    ColumnInfo[] shinfo = new ColumnInfo[ 3 ];
    shinfo[ 0 ] =
      new ColumnInfo(
        BaseMessages.getString( PKG, "ExcelInputDialog.SheetName.Column" ), ColumnInfo.COLUMN_TYPE_TEXT, false );
    shinfo[ 1 ] =
      new ColumnInfo(
        BaseMessages.getString( PKG, "ExcelInputDialog.StartRow.Column" ), ColumnInfo.COLUMN_TYPE_TEXT, false );
    shinfo[ 2 ] =
      new ColumnInfo(
        BaseMessages.getString( PKG, "ExcelInputDialog.StartColumn.Column" ), ColumnInfo.COLUMN_TYPE_TEXT,
        false );

    wSheetnameList =
      new TableView( transMeta, wSheetComp, SWT.FULL_SELECTION | SWT.MULTI | SWT.BORDER, shinfo, input
        .getSheetName().length, lsMod, props );
    props.setLook( wSheetnameList );
    fdFilenameList = new FormData();
    fdFilenameList.left = new FormAttachment( middle, 0 );
    fdFilenameList.right = new FormAttachment( 100, 0 );
    fdFilenameList.top = new FormAttachment( 0, 0 );
    fdFilenameList.bottom = new FormAttachment( wbGetSheets, -margin );
    wSheetnameList.setLayoutData( fdFilenameList );

    wSheetnameList.addModifyListener( new ModifyListener() {
      @Override
      public void modifyText( ModifyEvent arg0 ) {
        checkAlerts();
      }
    } );

    fdSheetComp = new FormData();
    fdSheetComp.left = new FormAttachment( 0, 0 );
    fdSheetComp.top = new FormAttachment( 0, 0 );
    fdSheetComp.right = new FormAttachment( 100, 0 );
    fdSheetComp.bottom = new FormAttachment( 100, 0 );
    wSheetComp.setLayoutData( fdSheetComp );

    wSheetComp.layout();
    wSheetTab.setControl( wSheetComp );

    //
    // / END OF SHEET TAB
    //
    //
    // START OF CONTENT TAB/
    // /
    wContentTab = new CTabItem( wTabFolder, SWT.NONE );
    wContentTab.setText( BaseMessages.getString( PKG, "ExcelInputDialog.ContentTab.TabTitle" ) );

    FormLayout contentLayout = new FormLayout();
    contentLayout.marginWidth = 3;
    contentLayout.marginHeight = 3;

    wContentComp = new Composite( wTabFolder, SWT.NONE );
    props.setLook( wContentComp );
    wContentComp.setLayout( contentLayout );

    // Header checkbox
    wlHeader = new Label( wContentComp, SWT.RIGHT );
    wlHeader.setText( BaseMessages.getString( PKG, "ExcelInputDialog.Header.Label" ) );
    props.setLook( wlHeader );
    fdlHeader = new FormData();
    fdlHeader.left = new FormAttachment( 0, 0 );
    fdlHeader.top = new FormAttachment( 0, 0 );
    fdlHeader.right = new FormAttachment( middle, -margin );
    wlHeader.setLayoutData( fdlHeader );
    wHeader = new Button( wContentComp, SWT.CHECK );
    props.setLook( wHeader );
    fdHeader = new FormData();
    fdHeader.left = new FormAttachment( middle, 0 );
    fdHeader.top = new FormAttachment( 0, 0 );
    fdHeader.right = new FormAttachment( 100, 0 );
    wHeader.setLayoutData( fdHeader );
    wHeader.addSelectionListener( new SelectionAdapter() {
      @Override
      public void widgetSelected( SelectionEvent arg0 ) {
        setFlags();
        input.setChanged();
      }
    } );

    wlNoempty = new Label( wContentComp, SWT.RIGHT );
    wlNoempty.setText( BaseMessages.getString( PKG, "ExcelInputDialog.NoEmpty.Label" ) );
    props.setLook( wlNoempty );
    fdlNoempty = new FormData();
    fdlNoempty.left = new FormAttachment( 0, 0 );
    fdlNoempty.top = new FormAttachment( wHeader, margin );
    fdlNoempty.right = new FormAttachment( middle, -margin );
    wlNoempty.setLayoutData( fdlNoempty );
    wNoempty = new Button( wContentComp, SWT.CHECK );
    props.setLook( wNoempty );
    wNoempty.setToolTipText( BaseMessages.getString( PKG, "ExcelInputDialog.NoEmpty.Tooltip" ) );
    fdNoempty = new FormData();
    fdNoempty.left = new FormAttachment( middle, 0 );
    fdNoempty.top = new FormAttachment( wHeader, margin );
    fdNoempty.right = new FormAttachment( 100, 0 );
    wNoempty.setLayoutData( fdNoempty );
    wNoempty.addSelectionListener( new ComponentSelectionListener( input ) );

    wlStoponempty = new Label( wContentComp, SWT.RIGHT );
    wlStoponempty.setText( BaseMessages.getString( PKG, "ExcelInputDialog.StopOnEmpty.Label" ) );
    props.setLook( wlStoponempty );
    fdlStoponempty = new FormData();
    fdlStoponempty.left = new FormAttachment( 0, 0 );
    fdlStoponempty.top = new FormAttachment( wNoempty, margin );
    fdlStoponempty.right = new FormAttachment( middle, -margin );
    wlStoponempty.setLayoutData( fdlStoponempty );
    wStoponempty = new Button( wContentComp, SWT.CHECK );
    props.setLook( wStoponempty );
    wStoponempty.setToolTipText( BaseMessages.getString( PKG, "ExcelInputDialog.StopOnEmpty.Tooltip" ) );
    fdStoponempty = new FormData();
    fdStoponempty.left = new FormAttachment( middle, 0 );
    fdStoponempty.top = new FormAttachment( wNoempty, margin );
    fdStoponempty.right = new FormAttachment( 100, 0 );
    wStoponempty.setLayoutData( fdStoponempty );
    wStoponempty.addSelectionListener( new ComponentSelectionListener( input ) );

    wlLimit = new Label( wContentComp, SWT.RIGHT );
    wlLimit.setText( BaseMessages.getString( PKG, "ExcelInputDialog.Limit.Label" ) );
    props.setLook( wlLimit );
    fdlLimit = new FormData();
    fdlLimit.left = new FormAttachment( 0, 0 );
    fdlLimit.top = new FormAttachment( wStoponempty, margin );
    fdlLimit.right = new FormAttachment( middle, -margin );
    wlLimit.setLayoutData( fdlLimit );
    wLimit = new Text( wContentComp, SWT.SINGLE | SWT.LEFT | SWT.BORDER );
    props.setLook( wLimit );
    wLimit.addModifyListener( lsMod );
    fdLimit = new FormData();
    fdLimit.left = new FormAttachment( middle, 0 );
    fdLimit.top = new FormAttachment( wStoponempty, margin );
    fdLimit.right = new FormAttachment( 100, 0 );
    wLimit.setLayoutData( fdLimit );

    wlEncoding = new Label( wContentComp, SWT.RIGHT );
    wlEncoding.setText( BaseMessages.getString( PKG, "ExcelInputDialog.Encoding.Label" ) );
    props.setLook( wlEncoding );
    fdlEncoding = new FormData();
    fdlEncoding.left = new FormAttachment( 0, 0 );
    fdlEncoding.top = new FormAttachment( wLimit, margin );
    fdlEncoding.right = new FormAttachment( middle, -margin );
    wlEncoding.setLayoutData( fdlEncoding );
    wEncoding = new CCombo( wContentComp, SWT.BORDER | SWT.READ_ONLY );
    wEncoding.setEditable( true );
    props.setLook( wEncoding );
    wEncoding.addModifyListener( lsMod );
    fdEncoding = new FormData();
    fdEncoding.left = new FormAttachment( middle, 0 );
    fdEncoding.top = new FormAttachment( wLimit, margin );
    fdEncoding.right = new FormAttachment( 100, 0 );
    wEncoding.setLayoutData( fdEncoding );
    wEncoding.addFocusListener( new FocusListener() {
      @Override
      public void focusLost( org.eclipse.swt.events.FocusEvent e ) {
      }

      @Override
      public void focusGained( org.eclipse.swt.events.FocusEvent e ) {
        Cursor busy = new Cursor( shell.getDisplay(), SWT.CURSOR_WAIT );
        shell.setCursor( busy );
        setEncodings();
        shell.setCursor( null );
        busy.dispose();
      }
    } );

    //
    // START OF AddFileResult GROUP
    //
    wAddFileResult = new Group( wContentComp, SWT.SHADOW_NONE );
    props.setLook( wAddFileResult );
    wAddFileResult.setText( BaseMessages.getString( PKG, "ExcelInputDialog.AddFileResult.Label" ) );

    FormLayout AddFileResultgroupLayout = new FormLayout();
    AddFileResultgroupLayout.marginWidth = 10;
    AddFileResultgroupLayout.marginHeight = 10;
    wAddFileResult.setLayout( AddFileResultgroupLayout );

    wlAddResult = new Label( wAddFileResult, SWT.RIGHT );
    wlAddResult.setText( BaseMessages.getString( PKG, "ExcelInputDialog.AddResult.Label" ) );
    props.setLook( wlAddResult );
    fdlAddResult = new FormData();
    fdlAddResult.left = new FormAttachment( 0, 0 );
    fdlAddResult.top = new FormAttachment( wEncoding, margin );
    fdlAddResult.right = new FormAttachment( middle, -margin );
    wlAddResult.setLayoutData( fdlAddResult );
    wAddResult = new Button( wAddFileResult, SWT.CHECK );
    props.setLook( wAddResult );
    wAddResult.setToolTipText( BaseMessages.getString( PKG, "ExcelInputDialog.AddResult.Tooltip" ) );
    fdAddResult = new FormData();
    fdAddResult.left = new FormAttachment( middle, 0 );
    fdAddResult.top = new FormAttachment( wEncoding, margin );
    wAddResult.setLayoutData( fdAddResult );
    wAddResult.addSelectionListener( new ComponentSelectionListener( input ) );

    fdAddFileResult = new FormData();
    fdAddFileResult.left = new FormAttachment( 0, margin );
    fdAddFileResult.top = new FormAttachment( wEncoding, margin );
    fdAddFileResult.right = new FormAttachment( 100, -margin );
    wAddFileResult.setLayoutData( fdAddFileResult );

    //
    // / END OF AddFileResult GROUP
    //
    fdContentComp = new FormData();
    fdContentComp.left = new FormAttachment( 0, 0 );
    fdContentComp.top = new FormAttachment( 0, 0 );
    fdContentComp.right = new FormAttachment( 100, 0 );
    fdContentComp.bottom = new FormAttachment( 100, 0 );
    wContentComp.setLayoutData( fdContentComp );

    wContentComp.layout();
    wContentTab.setControl( wContentComp );

    //
    // / END OF CONTENT TAB
    //
    //
    // / START OF CONTENT TAB
    //
    addErrorTab();

    // Fields tab...
    //
    wFieldsTab = new CTabItem( wTabFolder, SWT.NONE );
    wFieldsTab.setText( BaseMessages.getString( PKG, "ExcelInputDialog.FieldsTab.TabTitle" ) );

    FormLayout fieldsLayout = new FormLayout();
    fieldsLayout.marginWidth = Const.FORM_MARGIN;
    fieldsLayout.marginHeight = Const.FORM_MARGIN;

    wFieldsComp = new Composite( wTabFolder, SWT.NONE );
    wFieldsComp.setLayout( fieldsLayout );

    wbGetFields = new Button( wFieldsComp, SWT.PUSH | SWT.CENTER );
    props.setLook( wbGetFields );
    wbGetFields.setText( BaseMessages.getString( PKG, "ExcelInputDialog.GetFields.Button" ) );

    setButtonPositions( new Button[] { wbGetFields }, margin, null );

    final int FieldsRows = input.getField().length;
    int FieldsWidth = 600;
    int FieldsHeight = 150;

    ColumnInfo[] colinf =
      new ColumnInfo[] {
        new ColumnInfo(
          BaseMessages.getString( PKG, "ExcelInputDialog.Name.Column" ), ColumnInfo.COLUMN_TYPE_TEXT, false ),
        new ColumnInfo(
          BaseMessages.getString( PKG, "ExcelInputDialog.Type.Column" ), ColumnInfo.COLUMN_TYPE_CCOMBO,
          ValueMetaFactory.getValueMetaNames() ),
        new ColumnInfo(
          BaseMessages.getString( PKG, "ExcelInputDialog.Length.Column" ), ColumnInfo.COLUMN_TYPE_TEXT,
          false ),
        new ColumnInfo(
          BaseMessages.getString( PKG, "ExcelInputDialog.Precision.Column" ), ColumnInfo.COLUMN_TYPE_TEXT,
          false ),
        new ColumnInfo(
          BaseMessages.getString( PKG, "ExcelInputDialog.TrimType.Column" ), ColumnInfo.COLUMN_TYPE_CCOMBO,
          ValueMetaString.trimTypeDesc ),
        new ColumnInfo(
          BaseMessages.getString( PKG, "ExcelInputDialog.Repeat.Column" ), ColumnInfo.COLUMN_TYPE_CCOMBO,
          new String[] {
            BaseMessages.getString( PKG, "System.Combo.Yes" ),
            BaseMessages.getString( PKG, "System.Combo.No" ) } ),
        new ColumnInfo(
          BaseMessages.getString( PKG, "ExcelInputDialog.Format.Column" ), ColumnInfo.COLUMN_TYPE_FORMAT, 2 ),
        new ColumnInfo(
          BaseMessages.getString( PKG, "ExcelInputDialog.Currency.Column" ), ColumnInfo.COLUMN_TYPE_TEXT ),
        new ColumnInfo(
          BaseMessages.getString( PKG, "ExcelInputDialog.Decimal.Column" ), ColumnInfo.COLUMN_TYPE_TEXT ),
        new ColumnInfo(
          BaseMessages.getString( PKG, "ExcelInputDialog.Grouping.Column" ), ColumnInfo.COLUMN_TYPE_TEXT ) };

    colinf[ 5 ].setToolTip( BaseMessages.getString( PKG, "ExcelInputDialog.Repeat.Tooltip" ) );

    wFields =
      new TableView( transMeta, wFieldsComp, SWT.FULL_SELECTION | SWT.MULTI, colinf, FieldsRows, lsMod, props );
    wFields.setSize( FieldsWidth, FieldsHeight );
    wFields.addModifyListener( new ModifyListener() {

      @Override
      public void modifyText( ModifyEvent arg0 ) {
        checkAlerts();
      }

    } );

    fdFields = new FormData();
    fdFields.left = new FormAttachment( 0, 0 );
    fdFields.top = new FormAttachment( 0, 0 );
    fdFields.right = new FormAttachment( 100, 0 );
    fdFields.bottom = new FormAttachment( wbGetFields, -margin );
    wFields.setLayoutData( fdFields );

    fdFieldsComp = new FormData();
    fdFieldsComp.left = new FormAttachment( 0, 0 );
    fdFieldsComp.top = new FormAttachment( 0, 0 );
    fdFieldsComp.right = new FormAttachment( 100, 0 );
    fdFieldsComp.bottom = new FormAttachment( 100, 0 );
    wFieldsComp.setLayoutData( fdFieldsComp );

    wFieldsComp.layout();
    wFieldsTab.setControl( wFieldsComp );
    props.setLook( wFieldsComp );

    addAdditionalFieldsTab();

    fdTabFolder = new FormData();
    fdTabFolder.left = new FormAttachment( 0, 0 );
    fdTabFolder.top = new FormAttachment( wlStatusMessage, margin );
    fdTabFolder.right = new FormAttachment( 100, 0 );
    fdTabFolder.bottom = new FormAttachment( 100, -50 );
    wTabFolder.setLayoutData( fdTabFolder );

    wOK = new Button( shell, SWT.PUSH );
    wOK.setText( BaseMessages.getString( PKG, "System.Button.OK" ) );
    wPreview = new Button( shell, SWT.PUSH );
    wPreview.setText( BaseMessages.getString( PKG, "ExcelInputDialog.PreviewRows.Button" ) );
    wCancel = new Button( shell, SWT.PUSH );
    wCancel.setText( BaseMessages.getString( PKG, "System.Button.Cancel" ) );

    setButtonPositions( new Button[] { wOK, wPreview, wCancel }, margin, wTabFolder );

    // Add listeners
    lsOK = new Listener() {
      @Override
      public void handleEvent( Event e ) {
        ok();
      }
    };
    lsPreview = new Listener() {
      @Override
      public void handleEvent( Event e ) {
        preview();
      }
    };
    lsCancel = new Listener() {
      @Override
      public void handleEvent( Event e ) {
        cancel();
      }
    };

    wOK.addListener( SWT.Selection, lsOK );
    wPreview.addListener( SWT.Selection, lsPreview );
    wCancel.addListener( SWT.Selection, lsCancel );

    lsDef = new SelectionAdapter() {
      @Override
      public void widgetDefaultSelected( SelectionEvent e ) {
        ok();
      }
    };

    wStepname.addSelectionListener( lsDef );
    wFilename.addSelectionListener( lsDef );
    wLimit.addSelectionListener( lsDef );
    wInclRownumField.addSelectionListener( lsDef );
    wInclFilenameField.addSelectionListener( lsDef );
    wInclSheetnameField.addSelectionListener( lsDef );
    wAccField.addSelectionListener( lsDef );

    // Add the file to the list of files...
    SelectionAdapter selA = new SelectionAdapter() {
      @Override
      public void widgetSelected( SelectionEvent arg0 ) {
        wFilenameList.add( new String[] {
          wFilename.getText(), wFilemask.getText(), wExcludeFilemask.getText(),
          ExcelInputMeta.RequiredFilesCode[ 0 ], ExcelInputMeta.RequiredFilesCode[ 0 ] } );
        wFilename.setText( "" );
        wFilemask.setText( "" );
        wExcludeFilemask.setText( "" );
        wFilenameList.removeEmptyRows();
        wFilenameList.setRowNums();
        wFilenameList.optWidth( true );
        checkAlerts();
      }
    };
    wbaFilename.addSelectionListener( selA );
    wFilename.addSelectionListener( selA );

    // Delete files from the list of files...
    wbdFilename.addSelectionListener( new SelectionAdapter() {
      @Override
      public void widgetSelected( SelectionEvent arg0 ) {
        int[] idx = wFilenameList.getSelectionIndices();
        wFilenameList.remove( idx );
        wFilenameList.removeEmptyRows();
        wFilenameList.setRowNums();
        checkAlerts();
      }
    } );

    // Edit the selected file & remove from the list...
    wbeFilename.addSelectionListener( new SelectionAdapter() {
      @Override
      public void widgetSelected( SelectionEvent arg0 ) {
        int idx = wFilenameList.getSelectionIndex();
        if ( idx >= 0 ) {
          String[] string = wFilenameList.getItem( idx );
          wFilename.setText( string[ 0 ] );
          wFilemask.setText( string[ 1 ] );
          wExcludeFilemask.setText( string[ 2 ] );
          wFilenameList.remove( idx );
        }
        wFilenameList.removeEmptyRows();
        wFilenameList.setRowNums();
      }
    } );

    // Show the files that are selected at this time...
    wbShowFiles.addSelectionListener( new SelectionAdapter() {
      @Override
      public void widgetSelected( SelectionEvent e ) {
        showFiles();
      }
    } );

    // Whenever something changes, set the tooltip to the expanded version of the filename:
    wFilename.addModifyListener( new ModifyListener() {
      @Override
      public void modifyText( ModifyEvent e ) {
        wFilename.setToolTipText( transMeta.environmentSubstitute( wFilename.getText() ) );
      }
    } );


    // Listen to the Browse... button
    wbbFilename.addSelectionListener( DialogHelper.constructSelectionAdapterFileDialogTextVarForUserFile( log
        , wFilename, transMeta, SelectionOperation.FILE, new FilterType[] { FilterType.XLS
            , FilterType.XLSX, FilterType.ODS, FilterType.ALL }, FilterType.XLS ) );

    // Get a list of the sheetnames.
    wbGetSheets.addSelectionListener( new SelectionAdapter() {
      @Override
      public void widgetSelected( SelectionEvent arg0 ) {
        getSheets();
      }
    } );

    wbGetFields.addSelectionListener( new SelectionAdapter() {
      @Override
      public void widgetSelected( SelectionEvent arg0 ) {
        getFields();
      }
    } );

    // Detect X or ALT-F4 or something that kills this window...
    shell.addShellListener( new ShellAdapter() {
      @Override
      public void shellClosed( ShellEvent e ) {
        cancel();
      }
    } );

    wTabFolder.setSelection( 0 );

    // Set the shell size, based upon previous time...
    setSize();
    getData( input );
    input.setChanged( changed );
    wFields.optWidth( true );
    checkAlerts(); // resyncing after setup

    shell.open();
    while ( !shell.isDisposed() ) {
      if ( !display.readAndDispatch() ) {
        display.sleep();
      }
    }
    return stepname;
  }

  public void setFlags() {
    wbGetFields.setEnabled( wHeader.getSelection() );

    boolean accept = wAccFilenames.getSelection();
    wlAccField.setEnabled( accept );
    wAccField.setEnabled( accept );
    wlAccStep.setEnabled( accept );
    wAccStep.setEnabled( accept );

    wlFilename.setEnabled( !accept );
    wbbFilename.setEnabled( !accept ); // Browse: add file or directory
    wbdFilename.setEnabled( !accept ); // Delete
    wbeFilename.setEnabled( !accept ); // Edit
    wbaFilename.setEnabled( !accept ); // Add or change
    wFilename.setEnabled( !accept );
    wlFilenameList.setEnabled( !accept );
    wFilenameList.setEnabled( !accept );
    wlFilemask.setEnabled( !accept );
    wlExcludeFilemask.setEnabled( !accept );
    wExcludeFilemask.setEnabled( !accept );
    wFilemask.setEnabled( !accept );
    wbShowFiles.setEnabled( !accept );

    // wPreview.setEnabled(!accept); // Keep this one: you can do preview on defined files in the files section.

    // Error handling tab...
    wlSkipErrorLines.setEnabled( wErrorIgnored.getSelection() );
    wSkipErrorLines.setEnabled( wErrorIgnored.getSelection() );

    wlErrorDestDir.setEnabled( wErrorIgnored.getSelection() );
    wErrorDestDir.setEnabled( wErrorIgnored.getSelection() );
    wlErrorExt.setEnabled( wErrorIgnored.getSelection() );
    wErrorExt.setEnabled( wErrorIgnored.getSelection() );
    wbbErrorDestDir.setEnabled( wErrorIgnored.getSelection() );
    wbvErrorDestDir.setEnabled( wErrorIgnored.getSelection() );

    wlWarningDestDir.setEnabled( wErrorIgnored.getSelection() );
    wWarningDestDir.setEnabled( wErrorIgnored.getSelection() );
    wlWarningExt.setEnabled( wErrorIgnored.getSelection() );
    wWarningExt.setEnabled( wErrorIgnored.getSelection() );
    wbbWarningDestDir.setEnabled( wErrorIgnored.getSelection() );
    wbvWarningDestDir.setEnabled( wErrorIgnored.getSelection() );

    wlLineNrDestDir.setEnabled( wErrorIgnored.getSelection() );
    wLineNrDestDir.setEnabled( wErrorIgnored.getSelection() );
    wlLineNrExt.setEnabled( wErrorIgnored.getSelection() );
    wLineNrExt.setEnabled( wErrorIgnored.getSelection() );
    wbbLineNrDestDir.setEnabled( wErrorIgnored.getSelection() );
    wbvLineNrDestDir.setEnabled( wErrorIgnored.getSelection() );
  }

  /**
   * Read the data from the ExcelInputMeta object and show it in this dialog.
   *
   * @param meta The ExcelInputMeta object to obtain the data from.
   */
  public void getData( ExcelInputMeta meta ) {
    if ( meta.getFileName() != null ) {
      wFilenameList.removeAll();

      for ( int i = 0; i < meta.getFileName().length; i++ ) {
        wFilenameList.add( new String[] {
          meta.getFileName()[ i ], meta.getFileMask()[ i ], meta.getExludeFileMask()[ i ],
          meta.getRequiredFilesDesc( meta.getFileRequired()[ i ] ),
          meta.getRequiredFilesDesc( meta.getIncludeSubFolders()[ i ] ) } );
      }
      wFilenameList.removeEmptyRows();
      wFilenameList.setRowNums();
      wFilenameList.optWidth( true );
    }

    wAccFilenames.setSelection( meta.isAcceptingFilenames() );

    if ( meta.getAcceptingField() != null && !meta.getAcceptingField().equals( "" ) ) {
      wAccField.select( wAccField.indexOf( meta.getAcceptingField() ) );
    }
    if ( meta.getAcceptingStepName() != null && !meta.getAcceptingStepName().equals( "" ) ) {
      wAccStep.select( wAccStep.indexOf( meta.getAcceptingStepName() ) );
    }

    wHeader.setSelection( meta.startsWithHeader() );
    wNoempty.setSelection( meta.ignoreEmptyRows() );
    wStoponempty.setSelection( meta.stopOnEmpty() );
    if ( meta.getFileField() != null ) {
      wInclFilenameField.setText( meta.getFileField() );
    }
    if ( meta.getSheetField() != null ) {
      wInclSheetnameField.setText( meta.getSheetField() );
    }
    if ( meta.getSheetRowNumberField() != null ) {
      wInclSheetRownumField.setText( meta.getSheetRowNumberField() );
    }
    if ( meta.getRowNumberField() != null ) {
      wInclRownumField.setText( meta.getRowNumberField() );
    }
    wLimit.setText( "" + meta.getRowLimit() );
    wEncoding.setText( Const.NVL( meta.getEncoding(), "" ) );
    wSpreadSheetType.setText( meta.getSpreadSheetType().getDescription() );
    wAddResult.setSelection( meta.isAddResultFile() );

    if ( isDebug() ) {
      logDebug( "getting fields info..." );
    }
    for ( int i = 0; i < meta.getField().length; i++ ) {
      TableItem item = wFields.table.getItem( i );
      String field = meta.getField()[ i ].getName();
      String type = meta.getField()[ i ].getTypeDesc();
      String length = "" + meta.getField()[ i ].getLength();
      String prec = "" + meta.getField()[ i ].getPrecision();
      String trim = meta.getField()[ i ].getTrimTypeDesc();
      String rep =
        meta.getField()[ i ].isRepeated() ? BaseMessages.getString( PKG, "System.Combo.Yes" ) : BaseMessages
          .getString( PKG, "System.Combo.No" );
      String format = meta.getField()[ i ].getFormat();
      String currency = meta.getField()[ i ].getCurrencySymbol();
      String decimal = meta.getField()[ i ].getDecimalSymbol();
      String grouping = meta.getField()[ i ].getGroupSymbol();

      if ( field != null ) {
        item.setText( 1, field );
      }
      if ( type != null ) {
        item.setText( 2, type );
      }
      if ( length != null ) {
        item.setText( 3, length );
      }
      if ( prec != null ) {
        item.setText( 4, prec );
      }
      if ( trim != null ) {
        item.setText( 5, trim );
      }
      if ( rep != null ) {
        item.setText( 6, rep );
      }
      if ( format != null ) {
        item.setText( 7, format );
      }
      if ( currency != null ) {
        item.setText( 8, currency );
      }
      if ( decimal != null ) {
        item.setText( 9, decimal );
      }
      if ( grouping != null ) {
        item.setText( 10, grouping );
      }
    }

    wFields.removeEmptyRows();
    wFields.setRowNums();
    wFields.optWidth( true );

    logDebug( "getting sheets info..." );
    for ( int i = 0; i < meta.getSheetName().length; i++ ) {
      TableItem item = wSheetnameList.table.getItem( i );
      String sheetname = meta.getSheetName()[ i ];
      String startrow = "" + meta.getStartRow()[ i ];
      String startcol = "" + meta.getStartColumn()[ i ];

      if ( sheetname != null ) {
        item.setText( 1, sheetname );
      }
      if ( startrow != null ) {
        item.setText( 2, startrow );
      }
      if ( startcol != null ) {
        item.setText( 3, startcol );
      }
    }
    wSheetnameList.removeEmptyRows();
    wSheetnameList.setRowNums();
    wSheetnameList.optWidth( true );

    // Error handling fields...
    wErrorIgnored.setSelection( meta.isErrorIgnored() );
    wStrictTypes.setSelection( meta.isStrictTypes() );
    wSkipErrorLines.setSelection( meta.isErrorLineSkipped() );

    if ( meta.getWarningFilesDestinationDirectory() != null ) {
      wWarningDestDir.setText( meta.getWarningFilesDestinationDirectory() );
    }
    if ( meta.getBadLineFilesExtension() != null ) {
      wWarningExt.setText( meta.getBadLineFilesExtension() );
    }

    if ( meta.getErrorFilesDestinationDirectory() != null ) {
      wErrorDestDir.setText( meta.getErrorFilesDestinationDirectory() );
    }
    if ( meta.getErrorFilesExtension() != null ) {
      wErrorExt.setText( meta.getErrorFilesExtension() );
    }

    if ( meta.getLineNumberFilesDestinationDirectory() != null ) {
      wLineNrDestDir.setText( meta.getLineNumberFilesDestinationDirectory() );
    }
    if ( meta.getLineNumberFilesExtension() != null ) {
      wLineNrExt.setText( meta.getLineNumberFilesExtension() );
    }
    if ( meta.getPathField() != null ) {
      wPathFieldName.setText( meta.getPathField() );
    }
    if ( meta.getShortFileNameField() != null ) {
      wShortFileFieldName.setText( meta.getShortFileNameField() );
    }

    if ( meta.getPathField() != null ) {
      wPathFieldName.setText( meta.getPathField() );
    }
    if ( meta.isHiddenField() != null ) {
      wIsHiddenName.setText( meta.isHiddenField() );
    }
    if ( meta.getLastModificationDateField() != null ) {
      wLastModificationTimeName.setText( meta.getLastModificationDateField() );
    }
    if ( meta.getUriField() != null ) {
      wUriName.setText( meta.getUriField() );
    }
    if ( meta.getRootUriField() != null ) {
      wRootUriName.setText( meta.getRootUriField() );
    }
    if ( meta.getExtensionField() != null ) {
      wExtensionFieldName.setText( meta.getExtensionField() );
    }
    if ( meta.getSizeField() != null ) {
      wSizeFieldName.setText( meta.getSizeField() );
    }

    if ( meta.getPassword() != null ) {
      wPassword.setText( meta.getPassword() );
    }

    setFlags();

    wStepname.selectAll();
    wStepname.setFocus();
  }

  private void cancel() {
    stepname = null;
    input.setChanged( changed );
    dispose();
  }

  private void ok() {
    if ( Utils.isEmpty( wStepname.getText() ) ) {
      return;
    }

    getInfo( input );
    dispose();
  }

  private void getInfo( ExcelInputMeta meta ) {
    StepMeta currentStepMeta = transMeta.findStep( stepname );
    stepname = wStepname.getText(); // return value

    // copy info to Meta class (input)
    meta.setRowLimit( Const.toLong( wLimit.getText(), 0 ) );
    meta.setEncoding( wEncoding.getText() );
    meta.setSpreadSheetType( SpreadSheetType.values()[ wSpreadSheetType.getSelectionIndex() ] );
    meta.setFileField( wInclFilenameField.getText() );
    meta.setSheetField( wInclSheetnameField.getText() );
    meta.setSheetRowNumberField( wInclSheetRownumField.getText() );
    meta.setRowNumberField( wInclRownumField.getText() );

    meta.setAddResultFile( wAddResult.getSelection() );

    meta.setStartsWithHeader( wHeader.getSelection() );
    meta.setIgnoreEmptyRows( wNoempty.getSelection() );
    meta.setStopOnEmpty( wStoponempty.getSelection() );

    meta.setAcceptingFilenames( wAccFilenames.getSelection() );
    meta.setAcceptingField( wAccField.getText() );
    meta.setAcceptingStepName( wAccStep.getText() );
    meta.searchInfoAndTargetSteps( transMeta.findPreviousSteps( currentStepMeta ) );

    int nrfiles = wFilenameList.nrNonEmpty();
    int nrsheets = wSheetnameList.nrNonEmpty();
    int nrfields = wFields.nrNonEmpty();

    meta.allocate( nrfiles, nrsheets, nrfields );

    meta.setFileName( wFilenameList.getItems( 0 ) );
    meta.setFileMask( wFilenameList.getItems( 1 ) );
    meta.setExcludeFileMask( wFilenameList.getItems( 2 ) );
    meta.setFileRequired( wFilenameList.getItems( 3 ) );
    meta.setIncludeSubFolders( wFilenameList.getItems( 4 ) );

    //CHECKSTYLE:Indentation:OFF
    for ( int i = 0; i < nrsheets; i++ ) {
      TableItem item = wSheetnameList.getNonEmpty( i );
      meta.getSheetName()[ i ] = item.getText( 1 );
      meta.getStartRow()[ i ] = Const.toInt( item.getText( 2 ), 0 );
      meta.getStartColumn()[ i ] = Const.toInt( item.getText( 3 ), 0 );
    }

    //CHECKSTYLE:Indentation:OFF
    for ( int i = 0; i < nrfields; i++ ) {
      TableItem item = wFields.getNonEmpty( i );
      meta.getField()[ i ] = new ExcelInputField();

      meta.getField()[ i ].setName( item.getText( 1 ) );
      meta.getField()[ i ].setType( ValueMetaFactory.getIdForValueMeta( item.getText( 2 ) ) );
      String slength = item.getText( 3 );
      String sprec = item.getText( 4 );
      meta.getField()[ i ].setTrimType( ExcelInputMeta.getTrimTypeByDesc( item.getText( 5 ) ) );
      meta.getField()[ i ].setRepeated( BaseMessages.getString( PKG, "System.Combo.Yes" ).equalsIgnoreCase(
        item.getText( 6 ) ) );

      meta.getField()[ i ].setLength( Const.toInt( slength, -1 ) );
      meta.getField()[ i ].setPrecision( Const.toInt( sprec, -1 ) );

      meta.getField()[ i ].setFormat( item.getText( 7 ) );
      meta.getField()[ i ].setCurrencySymbol( item.getText( 8 ) );
      meta.getField()[ i ].setDecimalSymbol( item.getText( 9 ) );
      meta.getField()[ i ].setGroupSymbol( item.getText( 10 ) );
    }

    // Error handling fields...
    meta.setStrictTypes( wStrictTypes.getSelection() );
    meta.setErrorIgnored( wErrorIgnored.getSelection() );
    meta.setErrorLineSkipped( wSkipErrorLines.getSelection() );

    meta.setWarningFilesDestinationDirectory( wWarningDestDir.getText() );
    meta.setBadLineFilesExtension( wWarningExt.getText() );
    meta.setErrorFilesDestinationDirectory( wErrorDestDir.getText() );
    meta.setErrorFilesExtension( wErrorExt.getText() );
    meta.setLineNumberFilesDestinationDirectory( wLineNrDestDir.getText() );
    meta.setLineNumberFilesExtension( wLineNrExt.getText() );
    meta.setShortFileNameField( wShortFileFieldName.getText() );
    meta.setPathField( wPathFieldName.getText() );
    meta.setIsHiddenField( wIsHiddenName.getText() );
    meta.setLastModificationDateField( wLastModificationTimeName.getText() );
    meta.setUriField( wUriName.getText() );
    meta.setRootUriField( wRootUriName.getText() );
    meta.setExtensionField( wExtensionFieldName.getText() );
    meta.setSizeField( wSizeFieldName.getText() );

    meta.setPassword( wPassword.getText() );
  }

  private void addErrorTab() {
    //
    // START OF ERROR TAB /
    // /
    wErrorTab = new CTabItem( wTabFolder, SWT.NONE );
    wErrorTab.setText( BaseMessages.getString( PKG, "ExcelInputDialog.ErrorTab.TabTitle" ) );

    FormLayout errorLayout = new FormLayout();
    errorLayout.marginWidth = 3;
    errorLayout.marginHeight = 3;

    wErrorComp = new Composite( wTabFolder, SWT.NONE );
    props.setLook( wErrorComp );
    wErrorComp.setLayout( errorLayout );

    // ERROR HANDLING...
    // ErrorIgnored?
    wlStrictTypes = new Label( wErrorComp, SWT.RIGHT );
    wlStrictTypes.setText( BaseMessages.getString( PKG, "ExcelInputDialog.StrictTypes.Label" ) );
    props.setLook( wlStrictTypes );
    fdlStrictTypes = new FormData();
    fdlStrictTypes.left = new FormAttachment( 0, 0 );
    fdlStrictTypes.top = new FormAttachment( 0, margin );
    fdlStrictTypes.right = new FormAttachment( middle, -margin );
    wlStrictTypes.setLayoutData( fdlStrictTypes );
    wStrictTypes = new Button( wErrorComp, SWT.CHECK );
    props.setLook( wStrictTypes );
    wStrictTypes.setToolTipText( BaseMessages.getString( PKG, "ExcelInputDialog.StrictTypes.Tooltip" ) );
    fdStrictTypes = new FormData();
    fdStrictTypes.left = new FormAttachment( middle, 0 );
    fdStrictTypes.top = new FormAttachment( 0, margin );
    wStrictTypes.setLayoutData( fdStrictTypes );
    Control previous = wStrictTypes;
    wStrictTypes.addSelectionListener( new ComponentSelectionListener( input ) );

    // ErrorIgnored?
    wlErrorIgnored = new Label( wErrorComp, SWT.RIGHT );
    wlErrorIgnored.setText( BaseMessages.getString( PKG, "ExcelInputDialog.ErrorIgnored.Label" ) );
    props.setLook( wlErrorIgnored );
    fdlErrorIgnored = new FormData();
    fdlErrorIgnored.left = new FormAttachment( 0, 0 );
    fdlErrorIgnored.top = new FormAttachment( previous, margin );
    fdlErrorIgnored.right = new FormAttachment( middle, -margin );
    wlErrorIgnored.setLayoutData( fdlErrorIgnored );
    wErrorIgnored = new Button( wErrorComp, SWT.CHECK );
    props.setLook( wErrorIgnored );
    wErrorIgnored.setToolTipText( BaseMessages.getString( PKG, "ExcelInputDialog.ErrorIgnored.Tooltip" ) );
    fdErrorIgnored = new FormData();
    fdErrorIgnored.left = new FormAttachment( middle, 0 );
    fdErrorIgnored.top = new FormAttachment( previous, margin );
    wErrorIgnored.setLayoutData( fdErrorIgnored );
    previous = wErrorIgnored;
    wErrorIgnored.addSelectionListener( new SelectionAdapter() {
      @Override
      public void widgetSelected( SelectionEvent arg0 ) {
        setFlags();
        input.setChanged();
      }
    } );

    // Skip error lines?
    wlSkipErrorLines = new Label( wErrorComp, SWT.RIGHT );
    wlSkipErrorLines.setText( BaseMessages.getString( PKG, "ExcelInputDialog.SkipErrorLines.Label" ) );
    props.setLook( wlSkipErrorLines );
    fdlSkipErrorLines = new FormData();
    fdlSkipErrorLines.left = new FormAttachment( 0, 0 );
    fdlSkipErrorLines.top = new FormAttachment( previous, margin );
    fdlSkipErrorLines.right = new FormAttachment( middle, -margin );
    wlSkipErrorLines.setLayoutData( fdlSkipErrorLines );
    wSkipErrorLines = new Button( wErrorComp, SWT.CHECK );
    props.setLook( wSkipErrorLines );
    wSkipErrorLines.setToolTipText( BaseMessages.getString( PKG, "ExcelInputDialog.SkipErrorLines.Tooltip" ) );
    fdSkipErrorLines = new FormData();
    fdSkipErrorLines.left = new FormAttachment( middle, 0 );
    fdSkipErrorLines.top = new FormAttachment( previous, margin );
    wSkipErrorLines.setLayoutData( fdSkipErrorLines );
    wSkipErrorLines.addSelectionListener( new ComponentSelectionListener( input ) );

    previous = wSkipErrorLines;

    // Bad lines files directory + extention

    // WarningDestDir line
    wlWarningDestDir = new Label( wErrorComp, SWT.RIGHT );
    wlWarningDestDir.setText( BaseMessages.getString( PKG, "ExcelInputDialog.WarningDestDir.Label" ) );
    props.setLook( wlWarningDestDir );
    fdlWarningDestDir = new FormData();
    fdlWarningDestDir.left = new FormAttachment( 0, 0 );
    fdlWarningDestDir.top = new FormAttachment( previous, margin * 4 );
    fdlWarningDestDir.right = new FormAttachment( middle, -margin );
    wlWarningDestDir.setLayoutData( fdlWarningDestDir );

    wbbWarningDestDir = new Button( wErrorComp, SWT.PUSH | SWT.CENTER );
    props.setLook( wbbWarningDestDir );
    wbbWarningDestDir.setText( BaseMessages.getString( PKG, "System.Button.Browse" ) );
    wbbWarningDestDir.setToolTipText( BaseMessages.getString( PKG, "System.Tooltip.BrowseForDir" ) );
    fdbWarningDestDir = new FormData();
    fdbWarningDestDir.right = new FormAttachment( 100, 0 );
    fdbWarningDestDir.top = new FormAttachment( previous, margin * 4 );
    wbbWarningDestDir.setLayoutData( fdbWarningDestDir );

    wbvWarningDestDir = new Button( wErrorComp, SWT.PUSH | SWT.CENTER );
    props.setLook( wbvWarningDestDir );
    wbvWarningDestDir.setText( BaseMessages.getString( PKG, "System.Button.Variable" ) );
    wbvWarningDestDir.setToolTipText( BaseMessages.getString( PKG, "System.Tooltip.VariableToDir" ) );
    fdbvWarningDestDir = new FormData();
    fdbvWarningDestDir.right = new FormAttachment( wbbWarningDestDir, -margin );
    fdbvWarningDestDir.top = new FormAttachment( previous, margin * 4 );
    wbvWarningDestDir.setLayoutData( fdbvWarningDestDir );

    wWarningExt = new Text( wErrorComp, SWT.SINGLE | SWT.LEFT | SWT.BORDER );
    props.setLook( wWarningExt );
    wWarningExt.addModifyListener( lsMod );
    fdWarningDestExt = new FormData();
    fdWarningDestExt.left = new FormAttachment( wbvWarningDestDir, -150 );
    fdWarningDestExt.right = new FormAttachment( wbvWarningDestDir, -margin );
    fdWarningDestExt.top = new FormAttachment( previous, margin * 4 );
    wWarningExt.setLayoutData( fdWarningDestExt );

    wlWarningExt = new Label( wErrorComp, SWT.RIGHT );
    wlWarningExt.setText( BaseMessages.getString( PKG, "System.Label.Extension" ) );
    props.setLook( wlWarningExt );
    fdlWarningDestExt = new FormData();
    fdlWarningDestExt.top = new FormAttachment( previous, margin * 4 );
    fdlWarningDestExt.right = new FormAttachment( wWarningExt, -margin );
    wlWarningExt.setLayoutData( fdlWarningDestExt );

    wWarningDestDir = new Text( wErrorComp, SWT.SINGLE | SWT.LEFT | SWT.BORDER );
    props.setLook( wWarningDestDir );
    wWarningDestDir.addModifyListener( lsMod );
    fdWarningDestDir = new FormData();
    fdWarningDestDir.left = new FormAttachment( middle, 0 );
    fdWarningDestDir.right = new FormAttachment( wlWarningExt, -margin );
    fdWarningDestDir.top = new FormAttachment( previous, margin * 4 );
    wWarningDestDir.setLayoutData( fdWarningDestDir );

    // Listen to the Browse... button
    wbbWarningDestDir.addSelectionListener( new SelectionAdapterFileDialogText( log, wWarningDestDir, transMeta,
      new SelectionAdapterOptions( transMeta.getBowl(), SelectionOperation.FOLDER ) ) );

    // Listen to the Variable... button
    wbvWarningDestDir.addSelectionListener( VariableButtonListenerFactory.getSelectionAdapter(
      shell, wWarningDestDir, transMeta ) );

    // Whenever something changes, set the tooltip to the expanded version of the directory:
    wWarningDestDir.addModifyListener( getModifyListenerTooltipText( wWarningDestDir ) );

    // Error lines files directory + extention
    previous = wWarningDestDir;

    // ErrorDestDir line
    wlErrorDestDir = new Label( wErrorComp, SWT.RIGHT );
    wlErrorDestDir.setText( BaseMessages.getString( PKG, "ExcelInputDialog.ErrorDestDir.Label" ) );
    props.setLook( wlErrorDestDir );
    fdlErrorDestDir = new FormData();
    fdlErrorDestDir.left = new FormAttachment( 0, 0 );
    fdlErrorDestDir.top = new FormAttachment( previous, margin );
    fdlErrorDestDir.right = new FormAttachment( middle, -margin );
    wlErrorDestDir.setLayoutData( fdlErrorDestDir );

    wbbErrorDestDir = new Button( wErrorComp, SWT.PUSH | SWT.CENTER );
    props.setLook( wbbErrorDestDir );
    wbbErrorDestDir.setText( BaseMessages.getString( PKG, "System.Button.Browse" ) );
    wbbErrorDestDir.setToolTipText( BaseMessages.getString( PKG, "System.Tooltip.BrowseForDir" ) );
    fdbErrorDestDir = new FormData();
    fdbErrorDestDir.right = new FormAttachment( 100, 0 );
    fdbErrorDestDir.top = new FormAttachment( previous, margin );
    wbbErrorDestDir.setLayoutData( fdbErrorDestDir );

    wbvErrorDestDir = new Button( wErrorComp, SWT.PUSH | SWT.CENTER );
    props.setLook( wbvErrorDestDir );
    wbvErrorDestDir.setText( BaseMessages.getString( PKG, "System.Button.Variable" ) );
    wbvErrorDestDir.setToolTipText( BaseMessages.getString( PKG, "System.Tooltip.VariableToDir" ) );
    fdbvErrorDestDir = new FormData();
    fdbvErrorDestDir.right = new FormAttachment( wbbErrorDestDir, -margin );
    fdbvErrorDestDir.top = new FormAttachment( previous, margin );
    wbvErrorDestDir.setLayoutData( fdbvErrorDestDir );

    wErrorExt = new Text( wErrorComp, SWT.SINGLE | SWT.LEFT | SWT.BORDER );
    props.setLook( wErrorExt );
    wErrorExt.addModifyListener( lsMod );
    fdErrorDestExt = new FormData();
    fdErrorDestExt.left = new FormAttachment( wbvErrorDestDir, -150 );
    fdErrorDestExt.right = new FormAttachment( wbvErrorDestDir, -margin );
    fdErrorDestExt.top = new FormAttachment( previous, margin );
    wErrorExt.setLayoutData( fdErrorDestExt );

    wlErrorExt = new Label( wErrorComp, SWT.RIGHT );
    wlErrorExt.setText( BaseMessages.getString( PKG, "System.Label.Extension" ) );
    props.setLook( wlErrorExt );
    fdlErrorDestExt = new FormData();
    fdlErrorDestExt.top = new FormAttachment( previous, margin );
    fdlErrorDestExt.right = new FormAttachment( wErrorExt, -margin );
    wlErrorExt.setLayoutData( fdlErrorDestExt );

    wErrorDestDir = new Text( wErrorComp, SWT.SINGLE | SWT.LEFT | SWT.BORDER );
    props.setLook( wErrorDestDir );
    wErrorDestDir.addModifyListener( lsMod );
    fdErrorDestDir = new FormData();
    fdErrorDestDir.left = new FormAttachment( middle, 0 );
    fdErrorDestDir.right = new FormAttachment( wlErrorExt, -margin );
    fdErrorDestDir.top = new FormAttachment( previous, margin );
    wErrorDestDir.setLayoutData( fdErrorDestDir );

    // Listen to the Browse... button
    wbbErrorDestDir.addSelectionListener( new SelectionAdapterFileDialogText( log, wErrorDestDir, transMeta,
      new SelectionAdapterOptions( transMeta.getBowl(), SelectionOperation.FOLDER ) ) );

    // Listen to the Variable... button
    wbvErrorDestDir.addSelectionListener( VariableButtonListenerFactory.getSelectionAdapter(
      shell, wErrorDestDir, transMeta ) );

    // Whenever something changes, set the tooltip to the expanded version of the directory:
    wErrorDestDir.addModifyListener( getModifyListenerTooltipText( wErrorDestDir ) );

    // Line numbers files directory + extention
    previous = wErrorDestDir;

    // LineNrDestDir line
    wlLineNrDestDir = new Label( wErrorComp, SWT.RIGHT );
    wlLineNrDestDir.setText( BaseMessages.getString( PKG, "ExcelInputDialog.LineNrDestDir.Label" ) );
    props.setLook( wlLineNrDestDir );
    fdlLineNrDestDir = new FormData();
    fdlLineNrDestDir.left = new FormAttachment( 0, 0 );
    fdlLineNrDestDir.top = new FormAttachment( previous, margin );
    fdlLineNrDestDir.right = new FormAttachment( middle, -margin );
    wlLineNrDestDir.setLayoutData( fdlLineNrDestDir );

    wbbLineNrDestDir = new Button( wErrorComp, SWT.PUSH | SWT.CENTER );
    props.setLook( wbbLineNrDestDir );
    wbbLineNrDestDir.setText( BaseMessages.getString( PKG, "System.Button.Browse" ) );
    wbbLineNrDestDir.setToolTipText( BaseMessages.getString( PKG, "System.Tooltip.BrowseForDir" ) );
    fdbLineNrDestDir = new FormData();
    fdbLineNrDestDir.right = new FormAttachment( 100, 0 );
    fdbLineNrDestDir.top = new FormAttachment( previous, margin );
    wbbLineNrDestDir.setLayoutData( fdbLineNrDestDir );

    wbvLineNrDestDir = new Button( wErrorComp, SWT.PUSH | SWT.CENTER );
    props.setLook( wbvLineNrDestDir );
    wbvLineNrDestDir.setText( BaseMessages.getString( PKG, "System.Button.Variable" ) );
    wbvLineNrDestDir.setToolTipText( BaseMessages.getString( PKG, "System.Tooltip.VariableToDir" ) );
    fdbvLineNrDestDir = new FormData();
    fdbvLineNrDestDir.right = new FormAttachment( wbbLineNrDestDir, -margin );
    fdbvLineNrDestDir.top = new FormAttachment( previous, margin );
    wbvLineNrDestDir.setLayoutData( fdbvLineNrDestDir );

    wLineNrExt = new Text( wErrorComp, SWT.SINGLE | SWT.LEFT | SWT.BORDER );
    props.setLook( wLineNrExt );
    wLineNrExt.addModifyListener( lsMod );
    fdLineNrDestExt = new FormData();
    fdLineNrDestExt.left = new FormAttachment( wbvLineNrDestDir, -150 );
    fdLineNrDestExt.right = new FormAttachment( wbvLineNrDestDir, -margin );
    fdLineNrDestExt.top = new FormAttachment( previous, margin );
    wLineNrExt.setLayoutData( fdLineNrDestExt );

    wlLineNrExt = new Label( wErrorComp, SWT.RIGHT );
    wlLineNrExt.setText( BaseMessages.getString( PKG, "System.Label.Extension" ) );
    props.setLook( wlLineNrExt );
    fdlLineNrDestExt = new FormData();
    fdlLineNrDestExt.top = new FormAttachment( previous, margin );
    fdlLineNrDestExt.right = new FormAttachment( wLineNrExt, -margin );
    wlLineNrExt.setLayoutData( fdlLineNrDestExt );

    wLineNrDestDir = new Text( wErrorComp, SWT.SINGLE | SWT.LEFT | SWT.BORDER );
    props.setLook( wLineNrDestDir );
    wLineNrDestDir.addModifyListener( lsMod );
    fdLineNrDestDir = new FormData();
    fdLineNrDestDir.left = new FormAttachment( middle, 0 );
    fdLineNrDestDir.right = new FormAttachment( wlLineNrExt, -margin );
    fdLineNrDestDir.top = new FormAttachment( previous, margin );
    wLineNrDestDir.setLayoutData( fdLineNrDestDir );

    // Listen to the Browse... button
    wbbLineNrDestDir.addSelectionListener( new SelectionAdapterFileDialogText( log, wLineNrDestDir, transMeta,
      new SelectionAdapterOptions( transMeta.getBowl(), SelectionOperation.FOLDER ) ) );

    // Listen to the Variable... button
    wbvLineNrDestDir.addSelectionListener( VariableButtonListenerFactory.getSelectionAdapter(
      shell, wLineNrDestDir, transMeta ) );

    // Whenever something changes, set the tooltip to the expanded version of the directory:
    wLineNrDestDir.addModifyListener( getModifyListenerTooltipText( wLineNrDestDir ) );

    wErrorComp.layout();
    wErrorTab.setControl( wErrorComp );

    //
    // / END OF CONTENT TAB
    //
  }

  /**
   * Preview the data generated by this step. This generates a transformation using this step & a dummy and previews
   * it.
   */
  private void preview() {
    // Create the excel reader step...
    ExcelInputMeta oneMeta = new ExcelInputMeta();
    getInfo( oneMeta );

    if ( oneMeta.isAcceptingFilenames() ) {
      MessageBox mb = new MessageBox( shell, SWT.OK | SWT.ICON_INFORMATION );
      mb.setMessage( BaseMessages.getString( PKG, "ExcelInputDialog.Dialog.SpecifyASampleFile.Message" ) ); // Nothing
      // found
      // that
      // matches
      // your
      // criteria
      mb.setText( BaseMessages.getString( PKG, "ExcelInputDialog.Dialog.SpecifyASampleFile.Title" ) ); // Sorry!
      mb.open();
      return;
    }

    TransMeta previewMeta =
      TransPreviewFactory.generatePreviewTransformation( transMeta, oneMeta, wStepname.getText() );

    EnterNumberDialog numberDialog =
      new EnterNumberDialog( shell, props.getDefaultPreviewSize(), BaseMessages.getString(
        PKG, "ExcelInputDialog.PreviewSize.DialogTitle" ), BaseMessages.getString(
        PKG, "ExcelInputDialog.PreviewSize.DialogMessage" ) );
    int previewSize = numberDialog.open();
    if ( previewSize > 0 ) {
      TransPreviewProgressDialog progressDialog =
        new TransPreviewProgressDialog(
          shell, previewMeta, new String[] { wStepname.getText() }, new int[] { previewSize } );
      progressDialog.open();

      Trans trans = progressDialog.getTrans();
      String loggingText = progressDialog.getLoggingText();

      if ( !progressDialog.isCancelled() ) {
        if ( trans.getResult() != null && trans.getResult().getNrErrors() > 0 ) {
          EnterTextDialog etd =
            new EnterTextDialog(
              shell, BaseMessages.getString( PKG, "System.Dialog.PreviewError.Title" ), BaseMessages
              .getString( PKG, "System.Dialog.PreviewError.Message" ), loggingText, true );
          etd.setReadOnly();
          etd.open();
        }
      }

      PreviewRowsDialog prd =
        new PreviewRowsDialog(
          shell, transMeta, SWT.NONE, wStepname.getText(), progressDialog.getPreviewRowsMeta( wStepname
          .getText() ), progressDialog.getPreviewRows( wStepname.getText() ), loggingText );
      prd.open();
    }
  }

  /**
   * Get the names of the sheets from the Excel workbooks and let the user select some or all of them.
   */
  public void getSheets() {
    List<String> sheetnames = new ArrayList<String>();

    ExcelInputMeta info = new ExcelInputMeta();
    getInfo( info );

    FileInputList fileList = info.getFileList( transMeta.getBowl(), transMeta );
    for ( FileObject fileObject : fileList.getFiles() ) {
      try {
        KWorkbook workbook =
          WorkbookFactory.getWorkbook( transMeta.getBowl(), info.getSpreadSheetType(),
            KettleVFS.getFilename( fileObject ), info.getEncoding(), wPassword.getText() );

        ExcelInput.getSheetNames( sheetnames, workbook );
      } catch ( Exception e ) {
        new ErrorDialog(
          shell, BaseMessages.getString( PKG, "System.Dialog.Error.Title" ), BaseMessages.getString(
          PKG, "ExcelInputDialog.ErrorReadingFile.DialogMessage", KettleVFS.getFilename( fileObject ) ), e );
      }
    }

    // Put it in an array:
    String[] lst = sheetnames.toArray( new String[ sheetnames.size() ] );

    // Let the user select the sheet-names...
    EnterListDialog esd = new EnterListDialog( shell, SWT.NONE, lst );
    String[] selection = esd.open();
    if ( selection != null ) {
      for ( int j = 0; j < selection.length; j++ ) {
        wSheetnameList.add( new String[] { selection[ j ], "" } );
      }
      wSheetnameList.removeEmptyRows();
      wSheetnameList.setRowNums();
      wSheetnameList.optWidth( true );
      checkAlerts();
    }
  }

  /**
   * Get the list of fields in the Excel workbook and put the result in the fields table view.
   */
  public void getFields() {
    RowMetaInterface fields = new RowMeta();

    ExcelInputMeta info = new ExcelInputMeta();
    getInfo( info );

    int clearFields = SWT.YES;
    if ( wFields.nrNonEmpty() > 0 ) {
      MessageBox messageBox = new MessageBox( shell, SWT.YES | SWT.NO | SWT.CANCEL | SWT.ICON_QUESTION );
      messageBox.setMessage( BaseMessages.getString( PKG, "ExcelInputDialog.ClearFieldList.DialogMessage" ) );
      messageBox.setText( BaseMessages.getString( PKG, "ExcelInputDialog.ClearFieldList.DialogTitle" ) );
      clearFields = messageBox.open();
      if ( clearFields == SWT.CANCEL ) {
        return;
      }
    }

    FileInputList fileList = info.getFileList( transMeta.getBowl(), transMeta );
    for ( FileObject file : fileList.getFiles() ) {
      try {
        KWorkbook workbook =
<<<<<<< HEAD
          WorkbookFactory.getWorkbook( transMeta.getBowl(), info.getSpreadSheetType(),
            KettleVFS.getFilename( file ), info.getEncoding(), wPassword.getText() );
        processingWorkbook( fields, info, workbook );
=======
          WorkbookFactory.getWorkbook( info.getSpreadSheetType(), KettleVFS.getFilename( file ), info
            .getEncoding(), wPassword.getText() );

        Trans trans = new Trans( transMeta, null );
        trans.rowsets = new ArrayList<>();

        getInfo( input );
        ExcelInput step = (ExcelInput) input.getStep( stepMeta, input.getStepData(), 0, transMeta, trans );
        step.setStepMetaInterface( input );
        step.processingWorkbook( fields, info, workbook );

>>>>>>> 682fcc64
        workbook.close();
      } catch ( Exception e ) {
        new ErrorDialog( shell, BaseMessages.getString( PKG, "System.Dialog.Error.Title" ), BaseMessages
          .getString( PKG, "ExcelInputDialog.ErrorReadingFile2.DialogMessage", KettleVFS.getFilename( file ), e
            .toString() ), e );
      }
    }

    if ( fields.size() > 0 ) {
      if ( clearFields == SWT.YES ) {
        wFields.clearAll( false );
      }
      for ( int j = 0; j < fields.size(); j++ ) {
        ValueMetaInterface field = fields.getValueMeta( j );
        wFields.add( new String[] { field.getName(), field.getTypeDesc(), "", "", "none", "N" } );
      }
      wFields.removeEmptyRows();
      wFields.setRowNums();
      wFields.optWidth( true );
    } else {
      MessageBox mb = new MessageBox( shell, SWT.OK | SWT.ICON_WARNING );
      mb.setMessage( BaseMessages.getString( PKG, "ExcelInputDialog.UnableToFindFields.DialogMessage" ) );
      mb.setText( BaseMessages.getString( PKG, "ExcelInputDialog.UnableToFindFields.DialogTitle" ) );
      mb.open();
    }
    checkAlerts();
  }

  private void showFiles() {
    ExcelInputMeta eii = new ExcelInputMeta();
    getInfo( eii );
    String[] files = eii.getFilePaths( transMeta.getBowl(), transMeta );
    if ( files.length > 0 ) {
      EnterSelectionDialog esd =
        new EnterSelectionDialog( shell, files,
          BaseMessages.getString( PKG, "ExcelInputDialog.FilesRead.DialogTitle" ),
          BaseMessages.getString( PKG, "ExcelInputDialog.FilesRead.DialogMessage" ) );
      esd.setViewOnly();
      esd.open();
    } else {
      MessageBox mb = new MessageBox( shell, SWT.OK | SWT.ICON_ERROR );
      mb.setMessage( BaseMessages.getString( PKG, "ExcelInputDialog.NoFilesFound.DialogMessage" ) );
      mb.setText( BaseMessages.getString( PKG, "System.Dialog.Error.Title" ) );
      mb.open();
    }
  }

  private void setEncodings() {
    // Encoding of the text file:
    if ( !gotEncodings ) {
      gotEncodings = true;

      wEncoding.removeAll();

      List<Charset> values = new ArrayList<Charset>( Charset.availableCharsets().values() );
      for ( int i = 0; i < values.size(); i++ ) {
        Charset charSet = values.get( i );
        wEncoding.add( charSet.displayName() );
      }

      // Now select the default!
      String defEncoding = Const.getEnvironmentVariable( "file.encoding", "UTF-8" );
      int idx = Const.indexOfString( defEncoding, wEncoding.getItems() );
      if ( idx >= 0 ) {
        wEncoding.select( idx );
      }
    }
  }

  /**
   * It is perfectly permissible to put away an incomplete step definition. However, to assist the user in setting up
   * the full kit, this method is invoked whenever data changes in the dialog. It scans the dialog's model looking for
   * missing and/or inconsistent data. Tabs needing attention are visually flagged and attention messages are displayed
   * in the statusMessage line (a la Eclipse).
   * <p>
   * Since there's only one statusMessage line, messages are prioritized. As each higher-level item is corrected, the
   * next lower level message is displayed.
   *
   * @author Tim Holloway <timh@mousetech.com>
   * @since 15-FEB-2008
   */
  private void checkAlerts() {
    logDebug( "checkAlerts" );
    // # Check the fields tab. At least one field is required.
    // # Check the Sheets tab. At least one sheet is required.
    // # Check the Files tab.

    final boolean fieldsOk = wFields.nrNonEmpty() != 0;
    final boolean sheetsOk = wSheetnameList.nrNonEmpty() != 0;
    final boolean filesOk =
      wFilenameList.nrNonEmpty() != 0
        || ( wAccFilenames.getSelection() && !Utils.isEmpty( wAccField.getText() ) );
    String msgText = ""; // Will clear status if no actions.

    // Assign the highest-priority action message.
    if ( !fieldsOk ) {
      // TODO: NLS
      msgText = ( BaseMessages.getString( PKG, "ExcelInputDialog.AddFields" ) );
    } else if ( !sheetsOk ) {
      // TODO: NLS
      msgText = ( BaseMessages.getString( PKG, "ExcelInputDialog.AddSheets" ) );
    } else if ( !filesOk ) {
      // TODO: NLS
      msgText = ( BaseMessages.getString( PKG, "ExcelInputDialog.AddFilenames" ) );
    }
    tagTab( !fieldsOk, wFieldsTab, BaseMessages.getString( PKG, "ExcelInputDialog.FieldsTab.TabTitle" ) );
    tagTab( !sheetsOk, wSheetTab, BaseMessages.getString( PKG, "ExcelInputDialog.SheetsTab.TabTitle" ) );
    tagTab( !filesOk, wFileTab, BaseMessages.getString( PKG, "ExcelInputDialog.FileTab.TabTitle" ) );

    wPreview.setEnabled( fieldsOk && sheetsOk && filesOk );

    wlStatusMessage.setText( msgText );
  }

  /**
   * Hilight (or not) tab to indicate if action is required.
   *
   * @param hilightMe  <code>true</code> to highlight, <code>false</code> if not.
   * @param tabItem    Tab to highlight
   * @param tabCaption Tab text (normally fetched from resource).
   */
  private void tagTab( boolean hilightMe, CTabItem tabItem, String tabCaption ) {
    if ( hilightMe ) {
      tabItem.setText( TAB_FLAG + tabCaption );
    } else {
      tabItem.setText( tabCaption );
    }
  }

  private void addAdditionalFieldsTab() {
    //
    // START OF ADDITIONAL FIELDS TAB /
    //
    wAdditionalFieldsTab = new CTabItem( wTabFolder, SWT.NONE );
    wAdditionalFieldsTab.setText( BaseMessages.getString( PKG, "ExcelInputDialog.AdditionalFieldsTab.TabTitle" ) );

    wAdditionalFieldsComp = new Composite( wTabFolder, SWT.NONE );
    props.setLook( wAdditionalFieldsComp );

    FormLayout fieldsLayout = new FormLayout();
    fieldsLayout.marginWidth = 3;
    fieldsLayout.marginHeight = 3;
    wAdditionalFieldsComp.setLayout( fieldsLayout );

    wlInclFilenameField = new Label( wAdditionalFieldsComp, SWT.RIGHT );
    wlInclFilenameField.setText( BaseMessages.getString( PKG, "ExcelInputDialog.InclFilenameField.Label" ) );
    props.setLook( wlInclFilenameField );
    fdlInclFilenameField = new FormData();
    fdlInclFilenameField.left = new FormAttachment( 0, 0 );
    fdlInclFilenameField.top = new FormAttachment( wStepname, margin );
    fdlInclFilenameField.right = new FormAttachment( middle, -margin );
    wlInclFilenameField.setLayoutData( fdlInclFilenameField );
    wInclFilenameField = new Text( wAdditionalFieldsComp, SWT.SINGLE | SWT.LEFT | SWT.BORDER );
    props.setLook( wInclFilenameField );
    wInclFilenameField.addModifyListener( lsMod );
    fdInclFilenameField = new FormData();
    fdInclFilenameField.left = new FormAttachment( middle, 0 );
    fdInclFilenameField.top = new FormAttachment( wStepname, margin );
    fdInclFilenameField.right = new FormAttachment( 100, 0 );
    wInclFilenameField.setLayoutData( fdInclFilenameField );

    wlInclSheetnameField = new Label( wAdditionalFieldsComp, SWT.RIGHT );
    wlInclSheetnameField.setText( BaseMessages.getString( PKG, "ExcelInputDialog.InclSheetnameField.Label" ) );
    props.setLook( wlInclSheetnameField );
    fdlInclSheetnameField = new FormData();
    fdlInclSheetnameField.left = new FormAttachment( 0, 0 );
    fdlInclSheetnameField.top = new FormAttachment( wInclFilenameField, margin );
    fdlInclSheetnameField.right = new FormAttachment( middle, -margin );
    wlInclSheetnameField.setLayoutData( fdlInclSheetnameField );
    wInclSheetnameField = new Text( wAdditionalFieldsComp, SWT.SINGLE | SWT.LEFT | SWT.BORDER );
    props.setLook( wInclSheetnameField );
    wInclSheetnameField.addModifyListener( lsMod );
    fdInclSheetnameField = new FormData();
    fdInclSheetnameField.left = new FormAttachment( middle, 0 );
    fdInclSheetnameField.top = new FormAttachment( wInclFilenameField, margin );
    fdInclSheetnameField.right = new FormAttachment( 100, 0 );
    wInclSheetnameField.setLayoutData( fdInclSheetnameField );

    wlInclSheetRownumField = new Label( wAdditionalFieldsComp, SWT.RIGHT );
    wlInclSheetRownumField.setText( BaseMessages.getString( PKG, "ExcelInputDialog.InclSheetRownumField.Label" ) );
    props.setLook( wlInclSheetRownumField );
    fdlInclSheetRownumField = new FormData();
    fdlInclSheetRownumField.left = new FormAttachment( 0, 0 );
    fdlInclSheetRownumField.top = new FormAttachment( wInclSheetnameField, margin );
    fdlInclSheetRownumField.right = new FormAttachment( middle, -margin );
    wlInclSheetRownumField.setLayoutData( fdlInclSheetRownumField );
    wInclSheetRownumField = new Text( wAdditionalFieldsComp, SWT.SINGLE | SWT.LEFT | SWT.BORDER );
    props.setLook( wInclSheetRownumField );
    wInclSheetRownumField.addModifyListener( lsMod );
    fdInclSheetRownumField = new FormData();
    fdInclSheetRownumField.left = new FormAttachment( middle, 0 );
    fdInclSheetRownumField.top = new FormAttachment( wInclSheetnameField, margin );
    fdInclSheetRownumField.right = new FormAttachment( 100, 0 );
    wInclSheetRownumField.setLayoutData( fdInclSheetRownumField );

    wlInclRownumField = new Label( wAdditionalFieldsComp, SWT.RIGHT );
    wlInclRownumField.setText( BaseMessages.getString( PKG, "ExcelInputDialog.InclRownumField.Label" ) );
    props.setLook( wlInclRownumField );
    fdlInclRownumField = new FormData();
    fdlInclRownumField.left = new FormAttachment( 0, 0 );
    fdlInclRownumField.top = new FormAttachment( wInclSheetRownumField, margin );
    fdlInclRownumField.right = new FormAttachment( middle, -margin );
    wlInclRownumField.setLayoutData( fdlInclRownumField );
    wInclRownumField = new Text( wAdditionalFieldsComp, SWT.SINGLE | SWT.LEFT | SWT.BORDER );
    props.setLook( wInclRownumField );
    wInclRownumField.addModifyListener( lsMod );
    fdInclRownumField = new FormData();
    fdInclRownumField.left = new FormAttachment( middle, 0 );
    fdInclRownumField.top = new FormAttachment( wInclSheetRownumField, margin );
    fdInclRownumField.right = new FormAttachment( 100, 0 );
    wInclRownumField.setLayoutData( fdInclRownumField );

    // ShortFileFieldName line
    wlShortFileFieldName = new Label( wAdditionalFieldsComp, SWT.RIGHT );
    wlShortFileFieldName.setText( BaseMessages.getString( PKG, "ExcelInputDialog.ShortFileFieldName.Label" ) );
    props.setLook( wlShortFileFieldName );
    fdlShortFileFieldName = new FormData();
    fdlShortFileFieldName.left = new FormAttachment( 0, 0 );
    fdlShortFileFieldName.top = new FormAttachment( wInclRownumField, margin );
    fdlShortFileFieldName.right = new FormAttachment( middle, -margin );
    wlShortFileFieldName.setLayoutData( fdlShortFileFieldName );

    wShortFileFieldName = new Text( wAdditionalFieldsComp, SWT.SINGLE | SWT.LEFT | SWT.BORDER );
    props.setLook( wShortFileFieldName );
    wShortFileFieldName.addModifyListener( lsMod );
    fdShortFileFieldName = new FormData();
    fdShortFileFieldName.left = new FormAttachment( middle, 0 );
    fdShortFileFieldName.right = new FormAttachment( 100, -margin );
    fdShortFileFieldName.top = new FormAttachment( wInclRownumField, margin );
    wShortFileFieldName.setLayoutData( fdShortFileFieldName );

    // ExtensionFieldName line
    wlExtensionFieldName = new Label( wAdditionalFieldsComp, SWT.RIGHT );
    wlExtensionFieldName.setText( BaseMessages.getString( PKG, "ExcelInputDialog.ExtensionFieldName.Label" ) );
    props.setLook( wlExtensionFieldName );
    fdlExtensionFieldName = new FormData();
    fdlExtensionFieldName.left = new FormAttachment( 0, 0 );
    fdlExtensionFieldName.top = new FormAttachment( wShortFileFieldName, margin );
    fdlExtensionFieldName.right = new FormAttachment( middle, -margin );
    wlExtensionFieldName.setLayoutData( fdlExtensionFieldName );

    wExtensionFieldName = new Text( wAdditionalFieldsComp, SWT.SINGLE | SWT.LEFT | SWT.BORDER );
    props.setLook( wExtensionFieldName );
    wExtensionFieldName.addModifyListener( lsMod );
    fdExtensionFieldName = new FormData();
    fdExtensionFieldName.left = new FormAttachment( middle, 0 );
    fdExtensionFieldName.right = new FormAttachment( 100, -margin );
    fdExtensionFieldName.top = new FormAttachment( wShortFileFieldName, margin );
    wExtensionFieldName.setLayoutData( fdExtensionFieldName );

    // PathFieldName line
    wlPathFieldName = new Label( wAdditionalFieldsComp, SWT.RIGHT );
    wlPathFieldName.setText( BaseMessages.getString( PKG, "ExcelInputDialog.PathFieldName.Label" ) );
    props.setLook( wlPathFieldName );
    fdlPathFieldName = new FormData();
    fdlPathFieldName.left = new FormAttachment( 0, 0 );
    fdlPathFieldName.top = new FormAttachment( wExtensionFieldName, margin );
    fdlPathFieldName.right = new FormAttachment( middle, -margin );
    wlPathFieldName.setLayoutData( fdlPathFieldName );

    wPathFieldName = new Text( wAdditionalFieldsComp, SWT.SINGLE | SWT.LEFT | SWT.BORDER );
    props.setLook( wPathFieldName );
    wPathFieldName.addModifyListener( lsMod );
    fdPathFieldName = new FormData();
    fdPathFieldName.left = new FormAttachment( middle, 0 );
    fdPathFieldName.right = new FormAttachment( 100, -margin );
    fdPathFieldName.top = new FormAttachment( wExtensionFieldName, margin );
    wPathFieldName.setLayoutData( fdPathFieldName );

    // SizeFieldName line
    wlSizeFieldName = new Label( wAdditionalFieldsComp, SWT.RIGHT );
    wlSizeFieldName.setText( BaseMessages.getString( PKG, "ExcelInputDialog.SizeFieldName.Label" ) );
    props.setLook( wlSizeFieldName );
    fdlSizeFieldName = new FormData();
    fdlSizeFieldName.left = new FormAttachment( 0, 0 );
    fdlSizeFieldName.top = new FormAttachment( wPathFieldName, margin );
    fdlSizeFieldName.right = new FormAttachment( middle, -margin );
    wlSizeFieldName.setLayoutData( fdlSizeFieldName );

    wSizeFieldName = new Text( wAdditionalFieldsComp, SWT.SINGLE | SWT.LEFT | SWT.BORDER );
    props.setLook( wSizeFieldName );
    wSizeFieldName.addModifyListener( lsMod );
    fdSizeFieldName = new FormData();
    fdSizeFieldName.left = new FormAttachment( middle, 0 );
    fdSizeFieldName.right = new FormAttachment( 100, -margin );
    fdSizeFieldName.top = new FormAttachment( wPathFieldName, margin );
    wSizeFieldName.setLayoutData( fdSizeFieldName );

    // IsHiddenName line
    wlIsHiddenName = new Label( wAdditionalFieldsComp, SWT.RIGHT );
    wlIsHiddenName.setText( BaseMessages.getString( PKG, "ExcelInputDialog.IsHiddenName.Label" ) );
    props.setLook( wlIsHiddenName );
    fdlIsHiddenName = new FormData();
    fdlIsHiddenName.left = new FormAttachment( 0, 0 );
    fdlIsHiddenName.top = new FormAttachment( wSizeFieldName, margin );
    fdlIsHiddenName.right = new FormAttachment( middle, -margin );
    wlIsHiddenName.setLayoutData( fdlIsHiddenName );

    wIsHiddenName = new Text( wAdditionalFieldsComp, SWT.SINGLE | SWT.LEFT | SWT.BORDER );
    props.setLook( wIsHiddenName );
    wIsHiddenName.addModifyListener( lsMod );
    fdIsHiddenName = new FormData();
    fdIsHiddenName.left = new FormAttachment( middle, 0 );
    fdIsHiddenName.right = new FormAttachment( 100, -margin );
    fdIsHiddenName.top = new FormAttachment( wSizeFieldName, margin );
    wIsHiddenName.setLayoutData( fdIsHiddenName );

    // LastModificationTimeName line
    wlLastModificationTimeName = new Label( wAdditionalFieldsComp, SWT.RIGHT );
    wlLastModificationTimeName.setText( BaseMessages.getString(
      PKG, "ExcelInputDialog.LastModificationTimeName.Label" ) );
    props.setLook( wlLastModificationTimeName );
    fdlLastModificationTimeName = new FormData();
    fdlLastModificationTimeName.left = new FormAttachment( 0, 0 );
    fdlLastModificationTimeName.top = new FormAttachment( wIsHiddenName, margin );
    fdlLastModificationTimeName.right = new FormAttachment( middle, -margin );
    wlLastModificationTimeName.setLayoutData( fdlLastModificationTimeName );

    wLastModificationTimeName = new Text( wAdditionalFieldsComp, SWT.SINGLE | SWT.LEFT | SWT.BORDER );
    props.setLook( wLastModificationTimeName );
    wLastModificationTimeName.addModifyListener( lsMod );
    fdLastModificationTimeName = new FormData();
    fdLastModificationTimeName.left = new FormAttachment( middle, 0 );
    fdLastModificationTimeName.right = new FormAttachment( 100, -margin );
    fdLastModificationTimeName.top = new FormAttachment( wIsHiddenName, margin );
    wLastModificationTimeName.setLayoutData( fdLastModificationTimeName );

    // UriName line
    wlUriName = new Label( wAdditionalFieldsComp, SWT.RIGHT );
    wlUriName.setText( BaseMessages.getString( PKG, "ExcelInputDialog.UriName.Label" ) );
    props.setLook( wlUriName );
    fdlUriName = new FormData();
    fdlUriName.left = new FormAttachment( 0, 0 );
    fdlUriName.top = new FormAttachment( wLastModificationTimeName, margin );
    fdlUriName.right = new FormAttachment( middle, -margin );
    wlUriName.setLayoutData( fdlUriName );

    wUriName = new Text( wAdditionalFieldsComp, SWT.SINGLE | SWT.LEFT | SWT.BORDER );
    props.setLook( wUriName );
    wUriName.addModifyListener( lsMod );
    fdUriName = new FormData();
    fdUriName.left = new FormAttachment( middle, 0 );
    fdUriName.right = new FormAttachment( 100, -margin );
    fdUriName.top = new FormAttachment( wLastModificationTimeName, margin );
    wUriName.setLayoutData( fdUriName );

    // RootUriName line
    wlRootUriName = new Label( wAdditionalFieldsComp, SWT.RIGHT );
    wlRootUriName.setText( BaseMessages.getString( PKG, "ExcelInputDialog.RootUriName.Label" ) );
    props.setLook( wlRootUriName );
    fdlRootUriName = new FormData();
    fdlRootUriName.left = new FormAttachment( 0, 0 );
    fdlRootUriName.top = new FormAttachment( wUriName, margin );
    fdlRootUriName.right = new FormAttachment( middle, -margin );
    wlRootUriName.setLayoutData( fdlRootUriName );

    wRootUriName = new Text( wAdditionalFieldsComp, SWT.SINGLE | SWT.LEFT | SWT.BORDER );
    props.setLook( wRootUriName );
    wRootUriName.addModifyListener( lsMod );
    fdRootUriName = new FormData();
    fdRootUriName.left = new FormAttachment( middle, 0 );
    fdRootUriName.right = new FormAttachment( 100, -margin );
    fdRootUriName.top = new FormAttachment( wUriName, margin );
    wRootUriName.setLayoutData( fdRootUriName );

    fdAdditionalFieldsComp = new FormData();
    fdAdditionalFieldsComp.left = new FormAttachment( 0, 0 );
    fdAdditionalFieldsComp.top = new FormAttachment( wStepname, margin );
    fdAdditionalFieldsComp.right = new FormAttachment( 100, 0 );
    fdAdditionalFieldsComp.bottom = new FormAttachment( 100, 0 );
    wAdditionalFieldsComp.setLayoutData( fdAdditionalFieldsComp );

    wAdditionalFieldsComp.layout();
    wAdditionalFieldsTab.setControl( wAdditionalFieldsComp );

    //
    // / END OF ADDITIONAL FIELDS TAB
    //
  }
}<|MERGE_RESOLUTION|>--- conflicted
+++ resolved
@@ -1949,13 +1949,8 @@
     for ( FileObject file : fileList.getFiles() ) {
       try {
         KWorkbook workbook =
-<<<<<<< HEAD
-          WorkbookFactory.getWorkbook( transMeta.getBowl(), info.getSpreadSheetType(),
-            KettleVFS.getFilename( file ), info.getEncoding(), wPassword.getText() );
-        processingWorkbook( fields, info, workbook );
-=======
-          WorkbookFactory.getWorkbook( info.getSpreadSheetType(), KettleVFS.getFilename( file ), info
-            .getEncoding(), wPassword.getText() );
+          WorkbookFactory.getWorkbook( transMeta.getBowl(), info.getSpreadSheetType(), KettleVFS.getFilename( file ),
+            info.getEncoding(), wPassword.getText() );
 
         Trans trans = new Trans( transMeta, null );
         trans.rowsets = new ArrayList<>();
@@ -1965,7 +1960,6 @@
         step.setStepMetaInterface( input );
         step.processingWorkbook( fields, info, workbook );
 
->>>>>>> 682fcc64
         workbook.close();
       } catch ( Exception e ) {
         new ErrorDialog( shell, BaseMessages.getString( PKG, "System.Dialog.Error.Title" ), BaseMessages
