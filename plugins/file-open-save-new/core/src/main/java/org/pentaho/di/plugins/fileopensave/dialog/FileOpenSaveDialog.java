/*! ******************************************************************************
 *
 * Pentaho Data Integration
 *
 * Copyright (C) 2017-2022 by Hitachi Vantara : http://www.pentaho.com
 *
 *******************************************************************************
 *
 * Licensed under the Apache License, Version 2.0 (the "License");
 * you may not use this file except in compliance with
 * the License. You may obtain a copy of the License at
 *
 *    http://www.apache.org/licenses/LICENSE-2.0
 *
 * Unless required by applicable law or agreed to in writing, software
 * distributed under the License is distributed on an "AS IS" BASIS,
 * WITHOUT WARRANTIES OR CONDITIONS OF ANY KIND, either express or implied.
 * See the License for the specific language governing permissions and
 * limitations under the License.
 *
 ******************************************************************************/

package org.pentaho.di.plugins.fileopensave.dialog;

import java.nio.file.Paths;
import java.text.SimpleDateFormat;
import java.util.Arrays;
import java.util.Comparator;
import java.util.List;
import java.util.concurrent.atomic.AtomicBoolean;

import org.apache.commons.lang.StringUtils;
import org.eclipse.jface.dialogs.Dialog;

import org.eclipse.jface.viewers.ArrayContentProvider;
import org.eclipse.jface.viewers.ColumnLabelProvider;
import org.eclipse.jface.viewers.ISelection;
import org.eclipse.jface.viewers.IStructuredSelection;
import org.eclipse.jface.viewers.ITreeContentProvider;
import org.eclipse.jface.viewers.LabelProvider;
import org.eclipse.jface.viewers.StructuredSelection;
import org.eclipse.jface.viewers.TableViewer;
import org.eclipse.jface.viewers.TableViewerColumn;
import org.eclipse.jface.viewers.TreeSelection;
import org.eclipse.jface.viewers.TreeViewer;
import org.eclipse.jface.viewers.Viewer;
import org.eclipse.swt.SWT;
import org.eclipse.swt.custom.CLabel;
import org.eclipse.swt.custom.SashForm;
import org.eclipse.swt.events.ModifyEvent;
import org.eclipse.swt.events.ModifyListener;
import org.eclipse.swt.events.MouseAdapter;
import org.eclipse.swt.events.MouseEvent;

import org.eclipse.swt.events.MouseTrackAdapter;
import org.eclipse.swt.events.SelectionAdapter;
import org.eclipse.swt.events.SelectionEvent;
import org.eclipse.swt.events.SelectionListener;
import org.eclipse.swt.graphics.Color;
import org.eclipse.swt.graphics.Image;
import org.eclipse.swt.graphics.Point;
import org.eclipse.swt.graphics.Rectangle;
import org.eclipse.swt.layout.FormLayout;
import org.eclipse.swt.layout.GridData;
import org.eclipse.swt.layout.GridLayout;
import org.eclipse.swt.layout.RowData;
import org.eclipse.swt.layout.RowLayout;
import org.eclipse.swt.program.Program;
import org.eclipse.swt.widgets.Button;
import org.eclipse.swt.widgets.Combo;
import org.eclipse.swt.widgets.Composite;
import org.eclipse.swt.widgets.Control;
import org.eclipse.swt.widgets.Event;
import org.eclipse.swt.widgets.Label;
import org.eclipse.swt.widgets.Shell;
import org.eclipse.swt.widgets.TableItem;
import org.eclipse.swt.widgets.Text;
import org.eclipse.swt.widgets.TreeItem;
import org.eclipse.swt.widgets.TypedListener;
import org.pentaho.di.core.Const;
import org.pentaho.di.core.SwtUniversalImage;
import org.pentaho.di.core.logging.LogChannelInterface;
import org.pentaho.di.i18n.BaseMessages;
import org.pentaho.di.plugins.fileopensave.api.file.FileDetails;
import org.pentaho.di.plugins.fileopensave.api.providers.Directory;
import org.pentaho.di.plugins.fileopensave.api.providers.Entity;
import org.pentaho.di.plugins.fileopensave.api.providers.File;
import org.pentaho.di.plugins.fileopensave.api.providers.FileProvider;
import org.pentaho.di.plugins.fileopensave.api.providers.Tree;
import org.pentaho.di.plugins.fileopensave.api.providers.Utils;
import org.pentaho.di.plugins.fileopensave.api.providers.exception.FileException;
import org.pentaho.di.plugins.fileopensave.controllers.FileController;
import org.pentaho.di.plugins.fileopensave.providers.recents.model.RecentTree;
import org.pentaho.di.plugins.fileopensave.providers.vfs.model.VFSTree;
import org.pentaho.di.plugins.fileopensave.service.FileCacheService;
import org.pentaho.di.plugins.fileopensave.service.ProviderServiceService;
import org.pentaho.di.ui.core.FileDialogOperation;
import org.pentaho.di.ui.core.FormDataBuilder;
import org.pentaho.di.ui.core.PropsUI;
import org.pentaho.di.ui.core.dialog.EnterStringDialog;
import org.pentaho.di.ui.core.dialog.ErrorDialog;
import org.pentaho.di.ui.core.events.dialog.ProviderFilterType;
import org.pentaho.di.ui.core.gui.GUIResource;
import org.pentaho.di.ui.util.SwtSvgImageUtil;

public class FileOpenSaveDialog extends Dialog implements FileDetails {
  private static final Class<?> PKG = FileOpenSaveDialog.class;

  public static final String STATE_SAVE = "save";
  public static final String STATE_OPEN = "open";
  public static final String STATE_SELECT_FILE = "selectFile";

  public static final String SELECT_FOLDER = "selectFolder";
  private final Image logo = GUIResource.getInstance().getImageLogoSmall();
  private static final int OPTIONS = SWT.APPLICATION_MODAL | SWT.DIALOG_TRIM | SWT.RESIZE | SWT.MAX;
  private static final String HELP_URL = Const.getDocUrl( "Products/Work_with_transformations#Open_a_transformation" );

  public static final String PATH_PARAM = "path";
  public static final String USE_SCHEMA_PARAM = "useSchema";
  public static final String CONNECTION_PARAM = "connection";
  public static final String PROVIDER_PARAM = "provider";
  public static final String PROVIDER_FILTER_PARAM = "providerFilter";
  public static final String FILTER_PARAM = "filter";
  public static final String DEFAULT_FILTER_PARAM = "defaultFilter";
  public static final String CONNECTION_FILTER_PARAM = "connectionTypes";
  public static final String ORIGIN_PARAM = "origin";
  public static final String FILENAME_PARAM = "filename";
  public static final String FILE_TYPE_PARM = "fileType";
  public static final String OBJECT_ID_PARAM = "objectId";
  public static final String NAME_PARAM = "name";
  public static final String PARENT_PARAM = "parent";
  public static final String TYPE_PARAM = "type";
  private static final String ALL_FILE_TYPES = "ALL";

  private String shellTitle = "Open";
  private String objectId;
  private String name;
  private String path;
  private String parentPath;
  private String type;
  private String connection;
  private String provider;
  private String command = STATE_OPEN;
  private FileDialogOperation fileDialogOperation = new FileDialogOperation( command );

  private Text txtFileName;
  private LogChannelInterface log;
  private int width;
  private int height;

  // The left-hand tree viewer
  protected TreeViewer treeViewer;
  protected TableViewer fileTableViewer;

  private static final FileController FILE_CONTROLLER;

  private Label lblComboFilter;


  private Combo comboFilter;

  // Buttons
  private Button btnSave;

  private Button btnOpen;
  private Button btnCancel;

  // Colors
  private Color clrGray;
  private Color clrBlack;

  // Images
  private Image imgTime;
  private Image imgVFS;
  private Image imgFolder;
  private Image imgDisk;
  private Image imgFile;

  // Dialogs

  private EnterStringDialog enterStringDialog;

  // Top Right Buttons
  private FlatButton flatBtnAdd;

  static {
    FILE_CONTROLLER = new FileController( FileCacheService.INSTANCE.get(), ProviderServiceService.INSTANCE.get() );
  }

  public FileOpenSaveDialog( Shell parentShell, int width, int height, LogChannelInterface logger ) {
    super( parentShell );
    this.log = logger;
    this.width = width;
    this.height = height;
    setShellStyle( OPTIONS );
  }

  public void open( FileDialogOperation fileDialogOperation ) {

    this.fileDialogOperation = fileDialogOperation;
    command = fileDialogOperation.getCommand();
    shellTitle = BaseMessages.getString( PKG, "FileOpenSaveDialog.dialog." + command + ".title" );
    open();
    if ( getShell() != null ) {
      while ( !getShell().isDisposed() ) {
        if ( !getShell().getDisplay().readAndDispatch() ) {
          getShell().getDisplay().sleep();
        }
      }
    } else {
      clearState();
    }
  }

  LabelProvider labelProvider = new LabelProvider() {
    @Override public String getText( Object element ) {
      if ( element instanceof Tree ) {
        return ( (Tree) element ).getName();
      } else if ( element instanceof Directory ) {
        return ( (Directory) element ).getName();
      } else if ( element instanceof File ) {
        return ( (File) element ).getName();
      }
      return null;
    }

    @Override public Image getImage( Object element ) {
      if ( element instanceof Tree ) {
        if ( element instanceof RecentTree ) {
          return imgTime;
        } else if ( element instanceof VFSTree ) {
          return imgVFS;
        }
        return imgDisk;
      } else if ( element instanceof Directory ) {
        return imgFolder;
      }
      return null;
    }
  };

  @Override protected void configureShell( Shell newShell ) {
    newShell.setImage( logo );
    newShell.setText( shellTitle );
    PropsUI.getInstance().setLook( newShell );
    newShell.setMinimumSize( 545, 458 );
  }

  @Override protected Point getInitialSize() {
    return new Point( width, height );
  }

  protected void createSaveLayout( Composite parent, Composite select ) {
    btnOpen = new Button( parent, SWT.NONE );
    btnOpen.setEnabled( false );
    PropsUI.getInstance().setLook( btnOpen );
    lblComboFilter.setLayoutData( new FormDataBuilder().top( select, 20 ).right( comboFilter, -5 ).result() );
    comboFilter.setLayoutData( new FormDataBuilder().top( select, 20 ).right( btnOpen, -15 ).result() );

    btnOpen.setLayoutData( new FormDataBuilder().top( select, 20 ).right( btnCancel, -15 ).result() );
    btnOpen.setText( BaseMessages.getString( PKG, "file-open-save-plugin.app.open.button" ) );
    btnOpen.addSelectionListener( new SelectionAdapter() {
      @Override public void widgetSelected( SelectionEvent selectionEvent ) {
        StructuredSelection structuredSelection = (StructuredSelection) fileTableViewer.getSelection();

        File file = (File) structuredSelection.getFirstElement();

        if ( file != null ) {
          openFileSelector( file );
          getShell().dispose();
        } else {
          // TODO: Display something
        }
      }
    } );
    btnCancel.setLayoutData( new FormDataBuilder().top( select, 20 ).right( 100, -30 ).result() );
    btnCancel.setText( BaseMessages.getString( PKG, "file-open-save-plugin.app.cancel.button" ) );

  }

  @Override protected Control createContents( Composite parent ) {

    FormLayout formLayout = new FormLayout();
    formLayout.marginTop = 20;
    formLayout.marginBottom = 25;

    parent.setLayout( formLayout );
    Composite header = createHeader( parent );
    header.setLayoutData( new FormDataBuilder().top( 0, 0 ).left( 0, 0 ).right( 100, 0 ).result() );
    Composite buttons = createButtonsBar( parent );
    buttons.setLayoutData( new FormDataBuilder().top( header, 25 ).left( 0, 0 ).right( 100, 0 ).result() );

    FlatButton flatBtnHelp =
      new FlatButton( parent, SWT.NONE ).setEnabledImage( rasterImage( "img/help.svg", 24, 24 ) )
        .setDisabledImage( rasterImage( "img/help.svg", 24, 24 ) ).setEnabled( true )
        .setLayoutData( new FormDataBuilder().bottom( 100, 0 ).left( 0, 20 ).result() ).addListener(
          new SelectionAdapter() {
            @Override public void widgetSelected( SelectionEvent selectionEvent ) {
              openHelpDialog();
            }
          } );
    flatBtnHelp.getLabel().setText( BaseMessages.getString( PKG, "file-open-save-plugin.app.help.label" ) );

    Composite select = createFilesBrowser( parent );
    select.setLayoutData(
      new FormDataBuilder().top( buttons, 15 ).left( 0, 0 ).right( 100, 0 ).bottom( flatBtnHelp.getLabel(), -20 )
        .result() );

    comboFilter = new Combo( parent, SWT.NONE );
    lblComboFilter = new Label( parent, SWT.NONE );
    lblComboFilter.setText( BaseMessages.getString( PKG, "file-open-save-plugin.app.save.file-filter.label" ) );
    PropsUI.getInstance().setLook( lblComboFilter );
    // TODO: Implement retrieving and setting filters
    String[] fileFilters = StringUtils.isNotEmpty( fileDialogOperation.getFilter() )
      ? fileDialogOperation.getFilter().split( "," )
      : new String[] {ALL_FILE_TYPES};


    for ( int i = 0; i < fileFilters.length; i++ ) {
      comboFilter.add( fileFilters[i] );
    }
    int defaultIndex = Arrays.asList( fileFilters ).indexOf( fileDialogOperation.getDefaultFilter() );
    comboFilter.setText( defaultIndex == -1 ? fileFilters[0] : fileFilters[ defaultIndex ] );

    SelectionListener fileFilterSelectionListener = new SelectionAdapter() {
      @Override public void widgetSelected( SelectionEvent selectionEvent ) {
        super.widgetSelected( selectionEvent );
        IStructuredSelection treeViewerSelection = (TreeSelection) ( treeViewer.getSelection() );
        selectPath( treeViewerSelection.getFirstElement() );
        setButtonSaveState();
        setButtonOpenState();
      }
    };

    comboFilter.addSelectionListener( fileFilterSelectionListener );

    btnCancel = new Button( parent, SWT.NONE );
    PropsUI.getInstance().setLook( btnCancel );
    btnCancel.addSelectionListener( new SelectionAdapter() {
      @Override public void widgetSelected( SelectionEvent selectionEvent ) {
        clearState();
        parent.dispose();
      }
    } );

    if ( !this.command.equalsIgnoreCase( FileDialogOperation.SAVE ) ) {
      createSaveLayout( parent, select );
    } else if ( this.command.contains( STATE_SAVE ) ) {
      createOpenFileOrFolderLayout( parent, select );
    }
    return parent;
  }

  private void clearState() {
    parentPath = null;
    type = null;
    provider = null;
    path = null;
  }

  private void createOpenFileOrFolderLayout( Composite parent, Composite select ) {
    txtFileName = new Text( parent, SWT.SINGLE | SWT.LEFT | SWT.BORDER );
    Label filenameLabel = new Label( parent, SWT.NONE );

    filenameLabel.setText( BaseMessages.getString( PKG, "file-open-save-plugin.app.save.file-name.label" ) );

    PropsUI.getInstance().setLook( filenameLabel );
    PropsUI.getInstance().setLook( txtFileName );

    txtFileName.setSize( 40, 40 ); // TODO: Figure out how to set size correctly
    btnSave = new Button( parent, SWT.NONE );
    btnSave.setEnabled( false );

    filenameLabel.setLayoutData( new FormDataBuilder().top( select, 20 ).right( txtFileName, -5 ).result() );
    txtFileName.setLayoutData( new FormDataBuilder().top( select, 20 ).right( lblComboFilter, -15 ).result() );
    lblComboFilter.setLayoutData( new FormDataBuilder().top( select, 20 ).right( comboFilter, -5 ).result() );
    comboFilter.setLayoutData( new FormDataBuilder().top( select, 20 ).right( btnSave, -15 ).result() );

    txtFileName.addModifyListener( new ModifyListener() {
      @Override public void modifyText( ModifyEvent modifyEvent ) {
        setButtonSaveState();
      }
    } );

    PropsUI.getInstance().setLook( btnSave );
    btnSave.setLayoutData( new FormDataBuilder().top( select, 20 ).right( btnCancel, -15 ).result() );
    btnSave.setText( BaseMessages.getString( PKG, "file-open-save-plugin.app.save.button" ) );


    btnSave.addSelectionListener( new SelectionAdapter() {
      @Override public void widgetSelected( SelectionEvent selectionEvent ) {

        StructuredSelection structuredSelection = (StructuredSelection) fileTableViewer.getSelection();
        Directory directory = (Directory) structuredSelection.getFirstElement();

        if ( txtFileName.getText() != null && StringUtils.isNotEmpty( txtFileName.getText() ) ) {
          processOnSavePressed( directory );
        }
      }
    } );
    btnCancel.setLayoutData( new FormDataBuilder().top( select, 20 ).right( 100, -30 ).result() );
    btnCancel.setText( BaseMessages.getString( PKG, "file-open-save-plugin.app.cancel.button" ) );

  }

  private void processOnSavePressed( Directory directory ) {
    if ( directory != null ) {

      parentPath = directory.getParent();
      type = fileDialogOperation.getFileType();
      path = directory.getPath();
      name = txtFileName.getText().contains( "." ) ? txtFileName.getText().split( "." )[0] : txtFileName.getText();
      provider = directory.getProvider();

      getShell().dispose();
    } else if ( !treeViewer.getSelection().isEmpty() ) {
      type = fileDialogOperation.getFileType();
      name = txtFileName.getText().contains( "." ) ? txtFileName.getText().split( "." )[0] : txtFileName.getText();

      getShell().dispose();
    } else {
      // TODO: Display something informing the user
    }
  }

  public Composite createHeader( Composite parent ) {
    Composite headerComposite = new Composite( parent, SWT.NONE );

    FormLayout formLayout = new FormLayout();
    formLayout.marginLeft = 20;
    formLayout.marginRight = 20;
    headerComposite.setLayout( formLayout );
    PropsUI.getInstance().setLook( headerComposite );
    Label lblSelect = new Label( headerComposite, SWT.LEFT );
    PropsUI.getInstance().setLook( lblSelect );
    lblSelect.setText( StringUtils.capitalize( shellTitle ) );

    // TODO: Implement "Search Button" behavior
    final Color clrWhite = new Color( getShell().getDisplay(), 255, 255, 255 );
    Composite searchComp = new Composite( headerComposite, SWT.BORDER );
    PropsUI.getInstance().setLook( searchComp );
    searchComp.addDisposeListener( e -> clrWhite.dispose() );
    searchComp.setLayoutData( new FormDataBuilder().right( 100, 0 ).result() );
    searchComp.setBackground( clrWhite );

    RowLayout searchLayout = new RowLayout();
    searchLayout.center = true;
    searchComp.setLayout( searchLayout );

    Label lblSearch = new Label( searchComp, SWT.NONE );
    PropsUI.getInstance().setLook( lblSearch );
    lblSearch.setLayoutData( new RowData() );
    lblSearch.setBackground( clrWhite );
    lblSearch.setImage( rasterImage( "img/Search.S_D.svg", 25, 25 ) );

    RowData rd = new RowData();
    rd.width = 200;
    Text txtSearch = new Text( searchComp, SWT.NONE );
    PropsUI.getInstance().setLook( txtSearch );
    txtSearch.setBackground( clrWhite );
    txtSearch.setLayoutData( rd );

    headerComposite.layout();

    return headerComposite;
  }

  private Composite createButtonsBar( Composite parent ) {
    Composite buttons = new Composite( parent, SWT.NONE );
    PropsUI.getInstance().setLook( buttons );

    FormLayout formLayout = new FormLayout();
    formLayout.marginLeft = 20;
    formLayout.marginRight = 20;
    buttons.setLayout( formLayout );

    FlatButton backButton =
      new FlatButton( buttons, SWT.NONE ).setEnabledImage( rasterImage( "img/Backwards.S_D.svg", 32, 32 ) )
        .setDisabledImage( rasterImage( "img/Backwards.S_D_disabled.svg", 32, 32 ) )
        .setToolTipText( BaseMessages.getString( PKG, "file-open-save-plugin.app.back.button" ) )
        .setEnabled( false );

    FlatButton forwardButton =
      new FlatButton( buttons, SWT.NONE ).setEnabledImage( rasterImage( "img/Forwards.S_D.svg", 32, 32 ) )
        .setDisabledImage( rasterImage( "img/Forwards.S_D_disabled.svg", 32, 32 ) )
        .setToolTipText( BaseMessages.getString( PKG, "file-open-save-plugin.app.forward.button" ) )
        .setEnabled( true ).setLayoutData( new FormDataBuilder().left( backButton.getLabel(), 0 ).result() );

    Composite fileButtons = new Composite( buttons, SWT.NONE );
    PropsUI.getInstance().setLook( fileButtons );
    fileButtons.setLayout( new RowLayout() );
    fileButtons.setLayoutData( new FormDataBuilder().right( 100, 0 ).result() );

    FlatButton
      upButton =
      new FlatButton( fileButtons, SWT.NONE ).setEnabledImage( rasterImage( "img/Up_Folder.S_D.svg", 32, 32 ) )
        .setDisabledImage( rasterImage( "img/Up_Folder.S_D_disabled.svg", 32, 32 ) )
        .setToolTipText( BaseMessages.getString( PKG, "file-open-save-plugin.app.up-directory.button" ) )

        .setLayoutData( new RowData() ).setEnabled( true );

    flatBtnAdd = new FlatButton( fileButtons, SWT.NONE )
      .setEnabledImage( rasterImage( "img/New_Folder.S_D.svg", 32, 32 ) )
      .setDisabledImage( rasterImage( "img/New_Folder.S_D_disabled.svg", 32, 32 ) )
      .setToolTipText( BaseMessages.getString( PKG, "file-open-save-plugin.app.add-folder.button" ) )
      .setLayoutData( new RowData() ).setEnabled( false ).addListener(
        new SelectionAdapter() {
          @Override public void widgetSelected( SelectionEvent selectionEvent ) {
            // TODO: Get text from i18 package
            enterStringDialog = new EnterStringDialog( getShell(), StringUtils.EMPTY,  "Please provide a folder name", "New Folder Name" );
            String newFolderName = enterStringDialog.open();

            if ( StringUtils.isNotEmpty( newFolderName ) ) {
              addFolder( newFolderName );
            }
          }
        } );


    FlatButton
      deleteButton =
      new FlatButton( fileButtons, SWT.NONE ).setEnabledImage( rasterImage( "img/Close.S_D.svg", 32, 32 ) )
        .setDisabledImage( rasterImage( "img/Close.S_D_disabled.svg", 32, 32 ) )
        .setToolTipText( BaseMessages.getString( PKG, "file-open-save-plugin.app.delete.button" ) )
        .setLayoutData( new RowData() ).setEnabled( false );

    FlatButton
      refreshButton =
      new FlatButton( fileButtons, SWT.NONE ).setEnabledImage( rasterImage( "img/Refresh.S_D.svg", 32, 32 ) )
        .setDisabledImage( rasterImage( "img/Refresh.S_D_disabled.svg", 32, 32 ) )
        .setToolTipText( BaseMessages.getString( PKG, "file-open-save-plugin.app.refresh.button" ) )
        .setLayoutData( new RowData() ).setEnabled( true );

    Composite navComposite = new Composite( buttons, SWT.BORDER );
    PropsUI.getInstance().setLook( navComposite );
    navComposite.setBackground( getShell().getDisplay().getSystemColor( SWT.COLOR_WHITE ) );
    navComposite.setLayoutData(
      new FormDataBuilder().left( forwardButton.getLabel(), 10 ).right( fileButtons, -10 ).height( 32 ).result() );

    return buttons;
  }

  private Composite createFilesBrowser( Composite parent ) {
    clrGray = getShell().getDisplay().getSystemColor( SWT.COLOR_GRAY );
    clrBlack = getShell().getDisplay().getSystemColor( SWT.COLOR_BLACK );
    imgTime = rasterImage( "img/Time.S_D.svg", 25, 25 );
    imgVFS = rasterImage( "img/VFS_D.svg", 25, 25 );
    imgFolder = rasterImage( "img/file_icons/Archive.S_D.svg", 25, 25 );
    imgDisk = rasterImage( "img/Disk.S_D.svg", 25, 25 );
    imgFile = rasterImage( "img/file_icons/Doc.S_D.svg", 25, 25 );
    Composite browser = new Composite( parent, SWT.NONE );
    PropsUI.getInstance().setLook( browser );
    GridLayout gridLayout = new GridLayout();
    gridLayout.marginRight = 0;
    gridLayout.marginLeft = 0;
    browser.setLayout( gridLayout );

    SashForm sashForm = new SashForm( browser, SWT.HORIZONTAL );
    PropsUI.getInstance().setLook( sashForm );
    sashForm.setLayoutData( new GridData( SWT.FILL, SWT.FILL, true, true ) );

    treeViewer = new TreeViewer( sashForm, SWT.BORDER | SWT.V_SCROLL | SWT.H_SCROLL | SWT.FULL_SELECTION );
    PropsUI.getInstance().setLook( treeViewer.getTree() );

    treeViewer.setLabelProvider( labelProvider );

    treeViewer.setContentProvider( new FileTreeContentProvider( FILE_CONTROLLER ) );

    // Load the various file types on the left
    treeViewer.setInput( FILE_CONTROLLER.load( ProviderFilterType.ALL_PROVIDERS.toString() ).toArray() );

    treeViewer.addPostSelectionChangedListener( e -> {
      IStructuredSelection selection = (IStructuredSelection) e.getSelection();
      Object selectedNode = selection.getFirstElement();
      // Expand the selection in the treeviewer
      if ( selectedNode != null && !treeViewer.getExpandedState( selectedNode ) ) {
        treeViewer.setExpandedState( selectedNode, true );
      }
      // Update the path that is selected
      selectPath( selectedNode );
      // Clears the selection from fileTableViewer
      fileTableViewer.setSelection( new StructuredSelection() );
      setButtonOpenState();
      setButtonSaveState();
    } );

    fileTableViewer = new TableViewer( sashForm, SWT.BORDER | SWT.V_SCROLL | SWT.FULL_SELECTION );
    PropsUI.getInstance().setLook( fileTableViewer.getTable() );
    fileTableViewer.getTable().setHeaderVisible( true );
    TableViewerColumn tvcName = new TableViewerColumn( fileTableViewer, SWT.NONE );
    tvcName.getColumn().setText( BaseMessages.getString( PKG, "file-open-save-plugin.files.name.header" ) );
    tvcName.getColumn().setWidth( 250 );

    ColumnLabelProvider clpName = new ColumnLabelProvider() {

      @Override public String getText( Object element ) {
        File f = (File) element;
        return f.getName();
      }

      @Override public Image getImage( Object element ) {
        if ( element instanceof Directory ) {
          return imgFolder;
        } else if ( element instanceof File ) {
          return imgFile;
        }
        return null;
      }

    };

    tvcName.setLabelProvider( clpName );

    TableViewerColumn tvcType = new TableViewerColumn( fileTableViewer, SWT.NONE );
    tvcType.getColumn().setText( BaseMessages.getString( PKG, "file-open-save-plugin.files.type.header" ) );
    tvcType.getColumn().setWidth( 100 );
    tvcType.getColumn().setResizable( false );
    tvcType.setLabelProvider( new ColumnLabelProvider() {
      @Override public Color getForeground( Object element ) {
        return clrGray;
      }

      @Override public String getText( Object element ) {
        return super.getText( StringUtils.capitalize( ( (File) element ).getType() ) );
      }
    } );

    TableViewerColumn tvcModified = new TableViewerColumn( fileTableViewer, SWT.NONE );
    tvcModified.getColumn().setText( BaseMessages.getString( PKG, "file-open-save-plugin.files.modified.header" ) );
    tvcModified.getColumn().setWidth( 140 );
    tvcModified.getColumn().setResizable( false );

    tvcModified.setLabelProvider( new ColumnLabelProvider() {
      SimpleDateFormat sdf = new SimpleDateFormat( "MM/dd/yy hh:mm aa" );

      @Override public Color getForeground( Object element ) {
        return clrGray;
      }

      @Override public String getText( Object element ) {
        try {
          return super.getText( sdf.format( ( (File) element ).getDate() ) );
        } catch ( Exception e ) {
          return "";
        }
      }
    } );

    fileTableViewer.getTable().addListener( SWT.Resize, e -> {
      Rectangle r = fileTableViewer.getTable().getClientArea(); tvcName.getColumn()
        .setWidth( Math.max( 150, r.width - tvcType.getColumn().getWidth() - tvcModified.getColumn().getWidth() ) );

    } );

    fileTableViewer.setContentProvider( new ArrayContentProvider() );

    fileTableViewer.addPostSelectionChangedListener( e -> {
      IStructuredSelection selection = (IStructuredSelection) e.getSelection();
      Object selectedNode = selection.getFirstElement();
      if ( selectedNode instanceof File ) {
        setButtonOpenState();
      }
    } );

    fileTableViewer.addDoubleClickListener( e -> {
      Object selection = ( (IStructuredSelection) e.getSelection() ).getFirstElement();

      if ( selection instanceof Directory ) {
        treeViewer.setExpandedState( selection, true );
        treeViewer.setSelection( new StructuredSelection( selection ), true );

        if ( command.equals( STATE_SAVE ) || command.equals( SELECT_FOLDER ) ) {
          parentPath = ( (Directory) selection ).getParent();
          path = ( (Directory) selection ).getPath();
          provider = ( (Directory) selection).getProvider();
        }

      } else if ( selection instanceof File ) {
        File localFile = (File) selection;
        if ( command.equalsIgnoreCase( STATE_SELECT_FILE ) ) {
          String fileExtension = Utils.getExtension(  localFile.getName() );
          if ( comboFilter.getText().toLowerCase().contains( fileExtension ) ) {
            openFileSelector( localFile );
            getShell().dispose();
          }
        } else if ( command.equalsIgnoreCase( STATE_OPEN ) ) {
          openFileSelector( localFile );
          getShell().dispose();
        }
      }
      setButtonSaveState();
      setButtonOpenState();
    } );

    sashForm.setWeights( new int[] { 1, 2 } );

    return browser;
  }

  private void openFileSelector( File f ) {
    path = f.getPath();
    parentPath = f.getParent();
    type = f.getType();
    connection = this.fileDialogOperation.getConnection();
    provider = f.getProvider();
  }

  private void setButtonOpenState() {
    if ( btnOpen != null && !getShell().isDisposed() ) {
      openStructuredSelectionPath( (IStructuredSelection) treeViewer.getSelection() );

      openStructuredSelectionPath( (IStructuredSelection) fileTableViewer.getSelection() );

      if ( command.equalsIgnoreCase( STATE_OPEN ) ) {
        if ( StringUtils.isNotEmpty( path ) || StringUtils.isNotEmpty( name ) ) {
          btnOpen.setEnabled( true );
        } else {
          btnOpen.setEnabled( false );
        }
      } else if ( command.equalsIgnoreCase( STATE_SELECT_FILE ) ) {

        if ( StringUtils.isNotEmpty( name )
          && comboFilter.getText().toLowerCase().contains( Utils.getExtension( name ).toLowerCase() ) ) {
          btnOpen.setEnabled( true );
        } else {
          btnOpen.setEnabled( false );
        }
      }

    }
  }
  private void setButtonSaveState() {
    if ( btnSave != null && txtFileName != null  && !getShell().isDisposed() ) {
      // If the path set by the treeViewer; use the left-hand values
      saveStructuredSelectionPath( (IStructuredSelection) treeViewer.getSelection() );

      // If the path is set by the fileTableViewer override the treeViewer values (use the right-hand values)
      saveStructuredSelectionPath( (IStructuredSelection) fileTableViewer.getSelection() );

      if ( StringUtils.isNotEmpty( txtFileName.getText() ) && StringUtils.isNotEmpty( path ) ) {
        btnSave.setEnabled( true );
      } else {
        btnSave.setEnabled( false );
      }
    }
  }

  private void openStructuredSelectionPath( IStructuredSelection selection ) {
    IStructuredSelection selectedFileTreeViewer = selection.isEmpty() ? null : selection;
    if ( selectedFileTreeViewer != null && selectedFileTreeViewer.getFirstElement() instanceof Directory ) {
      path = ( (Directory) selectedFileTreeViewer.getFirstElement()).getPath();
      parentPath = ( (Directory) selectedFileTreeViewer.getFirstElement()).getParent();
      provider = ( (Directory) selectedFileTreeViewer.getFirstElement()).getProvider();
      name = null;
    } else if ( selectedFileTreeViewer != null && selectedFileTreeViewer.getFirstElement() instanceof File ) {
      name = ( (File) selectedFileTreeViewer.getFirstElement()).getName();
      path = ( (File) selectedFileTreeViewer.getFirstElement()).getPath();
      parentPath = ( (File) selectedFileTreeViewer.getFirstElement()).getParent();
      provider = ( (File) selectedFileTreeViewer.getFirstElement()).getProvider();
    }
  }
  private void saveStructuredSelectionPath( IStructuredSelection selection ) {
    IStructuredSelection selectedFileTreeViewer = selection.isEmpty() ? null : selection;
    if ( selectedFileTreeViewer != null && selectedFileTreeViewer.getFirstElement() instanceof Directory ) {
      path = ( (Directory) selectedFileTreeViewer.getFirstElement()).getPath();
      parentPath = ( (Directory) selectedFileTreeViewer.getFirstElement()).getParent();
      provider = ( (Directory) selectedFileTreeViewer.getFirstElement()).getProvider();
    }
  }



  private boolean addFolder( String newFolderName ) {
    try {
      Object selection;
      Object treeViewerDestination;
      StructuredSelection fileTableViewerSelection = (StructuredSelection) ( fileTableViewer.getSelection() );
      TreeSelection treeViewerSelection = (TreeSelection) ( treeViewer.getSelection() );
      FileProvider fileProvider = null;
      String parentPathOfSelection = "";


      if ( !fileTableViewerSelection.isEmpty() ) {
        selection = fileTableViewerSelection.getFirstElement();
        if ( selection instanceof Directory ) {
          treeViewerDestination = fileTableViewerSelection.getFirstElement();
        } else {
          treeViewerDestination = treeViewerSelection.getFirstElement();
        }
      } else {
        selection = treeViewerSelection.getFirstElement();
        treeViewerDestination = treeViewerSelection.getFirstElement();
      }

      if ( selection instanceof Directory ) {
        fileProvider = ProviderServiceService.INSTANCE.get().get( ( (Directory) selection).getProvider() );
        parentPathOfSelection = ( (Directory) selection ).getPath();
      } else if ( selection instanceof File ) {
        fileProvider = ProviderServiceService.INSTANCE.get().get( ( (File) selection).getProvider() );
        parentPathOfSelection = Paths.get( ( (File) selection ).getParent() ).getParent().toString();
      }

      fileProvider.createDirectory( parentPathOfSelection, (File) selection, newFolderName );
      FILE_CONTROLLER.clearCache( (File) treeViewerDestination );
      treeViewer.refresh( treeViewerDestination );

      selectPath( treeViewerDestination, false );

      IStructuredSelection selectionAsStructuredSelection = new StructuredSelection( treeViewerDestination );
      treeViewer.setSelection( selectionAsStructuredSelection, true );
      if ( !treeViewer.getExpandedState( selectionAsStructuredSelection ) ) {
        treeViewer.setExpandedState( selectionAsStructuredSelection, true );
      }
      // Set selection in fileTableViewer to new folder
      for ( TableItem tableItem: fileTableViewer.getTable().getItems() ) {
        if ( tableItem.getText( 0 ).equals( newFolderName ) ) {
          fileTableViewer.getTable().setSelection( tableItem );
          fileTableViewer.getTable().setFocus();
          break;
        }
      }
      setButtonSaveState();
      setButtonOpenState();
      return true;
    } catch ( Exception ex ) {
      ErrorDialog errorDialog = new ErrorDialog( getShell(), "Error",  BaseMessages.getString( PKG, "file-open-save-plugin.error.unable-to-move-file.message" ), ex, false );
    }
    return false;
  }

  private Image rasterImage( String path, int width, int height ) {
    SwtUniversalImage img =
      SwtSvgImageUtil.getUniversalImage( getShell().getDisplay(), getClass().getClassLoader(), path );
    Image image = img.getAsBitmapForSize( getShell().getDisplay(), width, height );
    getShell().addDisposeListener( e -> {
      img.dispose();
      image.dispose();
    } );
    return image;
  }

  private void openHelpDialog() {
    Program.launch( HELP_URL );
  }

  public String getObjectId() {
    return objectId;
  }

  public void setObjectId( String objectId ) {
    this.objectId = objectId;
  }

  public String getName() {
    return name;
  }

  public void setName( String name ) {
    this.name = name;
  }

  public String getPath() {
    return path;
  }

  public void setPath( String path ) {
    this.path = path;
  }

  public String getType() {
    return type;
  }

  public void setType( String type ) {
    this.type = type;
  }

  public String getConnection() {
    return connection;
  }

  public void setConnection( String connection ) {
    this.connection = connection;
  }

  public String getProvider() {
    return provider;
  }

  public void setProvider( String provider ) {
    this.provider = provider;
  }

  public String getParentPath() {
    return parentPath;
  }

  public void setParentPath( String parentPath ) {
    this.parentPath = parentPath;
  }

  protected void selectPath( Object selectedElement ) {
    selectPath( selectedElement, true );
  }

  protected void selectPath( Object selectedElement, boolean useCache ) {

    if ( selectedElement instanceof Tree ) {

      List<Object> children = ( (Tree) selectedElement ).getChildren();
      if ( children != null ) {
        fileTableViewer.setInput( children.toArray() );
        // Sets state to blank
        parentPath = null;
        path = null;
        name = null;
      }
      flatBtnAdd.setEnabled( false );
      setButtonSaveState();
      setButtonOpenState();
    } else if ( selectedElement instanceof Directory ) {
      try {
        fileTableViewer.setInput( FILE_CONTROLLER.getFiles( (File) selectedElement, null, useCache ).stream().sorted(
            Comparator.comparing( f -> f instanceof Directory, Boolean::compare ).reversed()
              .thenComparing( Comparator.comparing( f -> ( (File) f ).getName(),
                String.CASE_INSENSITIVE_ORDER ) ) )
          .toArray() );
        for ( TableItem fileTableItem : fileTableViewer.getTable().getItems() ) {
          Object tableItemObject = fileTableItem.getData();
          if ( !( tableItemObject instanceof Directory ) ) {
            String fileExtension  = Utils.getExtension( ( (File) tableItemObject ).getName() );
            if ( comboFilter.getText().equalsIgnoreCase( ALL_FILE_TYPES )
              || comboFilter.getText().toLowerCase().contains( fileExtension.toLowerCase() ) ) {
              fileTableItem.setForeground( clrBlack );
            } else {
              fileTableItem.setForeground( clrGray );
            }
          }
        }


        if ( ( (Directory) selectedElement ).isCanAddChildren() ) {
          flatBtnAdd.setEnabled( true );
        } else {
          flatBtnAdd.setEnabled( false );
        }
        setButtonSaveState();
        setButtonOpenState();
      } catch ( FileException e ) {
        // TODO Auto-generated catch block
        log.logBasic( e.getMessage() );
      }
    }

  }

  protected static class FlatButton {

    private CLabel label;

    private AtomicBoolean enabled = new AtomicBoolean( true );

    private Color hoverColor;
    private Image enabledImage;
    private Image disabledImage;

    public FlatButton( Composite parent, int style ) {

      label = new CLabel( parent, style );
      PropsUI.getInstance().setLook( label );
      setEnabled( true );
      setHoverColor( parent.getDisplay().getSystemColor( SWT.COLOR_GRAY ) );

      label.addMouseTrackListener( new MouseTrackAdapter() {

        private Color origColor;

        @Override public void mouseEnter( MouseEvent arg0 ) {
          origColor = label.getBackground();
          if ( enabled.get() ) {
            label.setBackground( hoverColor );
          }
        }

        @Override public void mouseExit( MouseEvent e ) {
          if ( origColor != null ) {
            label.setBackground( origColor );
          }
        }

      } );

      label.addMouseListener( new MouseAdapter() {
        private boolean down = false;
        @Override
        public void mouseDown( MouseEvent me ) {
          down = true;
        }
        public void mouseUp( MouseEvent me ) {
          if ( down && isEnabled() ) {
            Event e = new Event();
            label.notifyListeners( SWT.Selection, new Event()  );
          }
          down = false;
        };
      } );
    }

    public CLabel getLabel() {
      return label;
    }

    public boolean isEnabled() {
      return enabled.get();
    }

    public FlatButton setEnabled( boolean enabled ) {

      if ( disabledImage != null && enabledImage != null ) {
        label.setImage( enabled ? enabledImage : disabledImage );
      } else if ( enabledImage != null && disabledImage == null ) {
        label.setImage( enabledImage );
      } else if ( enabledImage == null && disabledImage != null ) {
        label.setImage( disabledImage );
      }
      label.redraw();

      this.enabled.set( enabled );
      return this;

    }

    public Image getEnabledImage() {
      return enabledImage;
    }

    public FlatButton setEnabledImage( Image enabledImage ) {
      this.enabledImage = enabledImage;
      return this;
    }

    public Image getDisabledImage() {
      return disabledImage;
    }

    public FlatButton setDisabledImage( Image disabledImage ) {
      this.disabledImage = disabledImage;
      return this;
    }

    public FlatButton setToolTipText( String toolTipText ) {
      label.setToolTipText( toolTipText );
      return this;
    }

    public Color getHoverColor() {
      return hoverColor;
    }

    public FlatButton setHoverColor( Color hoverColor ) {
      this.hoverColor = hoverColor;
      return this;
    }

    public FlatButton setLayoutData( Object o ) {
      label.setLayoutData( o );
      return this;
    }

    public FlatButton addListener( SelectionListener listener ) {
      TypedListener typedListener = new TypedListener( listener );
      label.addListener( SWT.Selection, typedListener );
      return this;
    }



  }

  protected static class FileTreeContentProvider implements ITreeContentProvider {

    private final FileController fileController;

    public FileTreeContentProvider( FileController fileController ) {
      this.fileController = fileController;
    }

    @Override public Object[] getElements( Object inputElement ) {
      return (Object[]) inputElement;
    }

    @Override public Object[] getChildren( Object parentElement ) {

      if ( parentElement instanceof Tree ) {

        Tree parentTree = (Tree) parentElement;
        if ( parentTree.isHasChildren() ) {
          return ( parentTree ).getChildren().toArray();
        }
      } else if ( parentElement instanceof Directory ) {
        try {
          return fileController.getFiles( (Directory) parentElement, null, true ).stream()
            .filter( Directory.class::isInstance )
            .sorted( Comparator.comparing( Entity::getName, String.CASE_INSENSITIVE_ORDER ) ).toArray();
        } catch ( FileException e ) {
          // TODO: Error message that something went wrong
        }
      }

      return new Object[0];
    }

    @Override public Object getParent( Object element ) {

      return null;
    }

    @Override public boolean hasChildren( Object element ) {
      if ( element instanceof Tree ) {
        return ( (Tree) element ).isHasChildren();
      } else if ( element instanceof Directory ) {
        return ( (Directory) element ).isHasChildren();
      }
      return false;
    }

    @Override public void dispose() {
      // TODO Auto-generated method stub
<<<<<<< HEAD

=======
>>>>>>> ccb06f0d
    }

    @Override public void inputChanged( Viewer arg0, Object arg1, Object arg2 ) {
      // TODO Auto-generated method stub

    }

  }

}<|MERGE_RESOLUTION|>--- conflicted
+++ resolved
@@ -1126,10 +1126,6 @@
 
     @Override public void dispose() {
       // TODO Auto-generated method stub
-<<<<<<< HEAD
-
-=======
->>>>>>> ccb06f0d
     }
 
     @Override public void inputChanged( Viewer arg0, Object arg1, Object arg2 ) {
