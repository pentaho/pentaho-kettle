--- conflicted
+++ resolved
@@ -42,11 +42,8 @@
 import org.eclipse.swt.SWT;
 import org.eclipse.swt.custom.CLabel;
 import org.eclipse.swt.custom.SashForm;
-<<<<<<< HEAD
 import org.eclipse.swt.events.ModifyEvent;
 import org.eclipse.swt.events.ModifyListener;
-=======
->>>>>>> 7beafb77
 import org.eclipse.swt.events.MouseAdapter;
 import org.eclipse.swt.events.MouseEvent;
 
@@ -162,11 +159,8 @@
   // Colors
   private Color clrGray;
 
-<<<<<<< HEAD
+
   // Images
-=======
-  private Text txtNavigation;
->>>>>>> 7beafb77
   private Image imgTime;
   private Image imgVFS;
   private Image imgFolder;
@@ -290,7 +284,6 @@
     Composite buttons = createButtonsBar( parent );
     buttons.setLayoutData( new FormDataBuilder().top( header, 25 ).left( 0, 0 ).right( 100, 0 ).result() );
 
-<<<<<<< HEAD
     FlatButton flatBtnHelp =
       new FlatButton( parent, SWT.NONE ).setEnabledImage( rasterImage( "img/help.svg", 24, 24 ) )
         .setDisabledImage( rasterImage( "img/help.svg", 24, 24 ) ).setEnabled( true )
@@ -301,21 +294,6 @@
             }
           } );
     flatBtnHelp.getLabel().setText( BaseMessages.getString( PKG, "file-open-save-plugin.app.help.label" ) );
-=======
-    FlatButton
-        helpButton =
-        new FlatButton( parent, SWT.NONE ).setEnabledImage( rasterImage( "img/help.svg", 24, 24 ) )
-            .setDisabledImage( rasterImage( "img/help.svg", 24, 24 ) ).setEnabled( true )
-            .setLayoutData( new FormDataBuilder().bottom( 100, 0 ).left( 0, 20 ).result() );
-    helpButton.getLabel().setText( BaseMessages.getString( PKG, "file-open-save-plugin.app.help.label" ) );
-    helpButton.getLabel().addMouseListener(
-      new MouseAdapter() {
-        @Override public void mouseUp( MouseEvent mouseEvent ) {
-          openHelpDialog();
-        }
-      }
-    );
->>>>>>> 7beafb77
 
     Composite select = createFilesBrowser( parent );
     select.setLayoutData(
@@ -339,11 +317,7 @@
         provider = null;
         path = null;
 
-<<<<<<< HEAD
         parent.dispose();
-=======
-        getShell().dispose();
->>>>>>> 7beafb77
       }
     } );
 
@@ -364,16 +338,10 @@
     PropsUI.getInstance().setLook( filenameLabel );
     PropsUI.getInstance().setLook( txtFileName );
 
-<<<<<<< HEAD
+
     txtFileName.setSize( 40, 40 ); // TODO: Figure out how to set size correctly
     btnSave = new Button( parent, SWT.NONE );
     btnSave.setEnabled( false );
-=======
-
-
-    txtFileName.setText( fileDialogOperation.getFilename() + getExtension( fileDialogOperation.getFileType() ) ); // TODO: Figure out how to set size correctly
-    Button btnSave = new Button( parent, SWT.NONE );
->>>>>>> 7beafb77
 
     filenameLabel.setLayoutData( new FormDataBuilder().top( select, 20 ).right( txtFileName, -5 ).result() );
     txtFileName.setLayoutData( new FormDataBuilder().top( select, 20 ).right( lblComboFilter, -15 ).result() );
@@ -389,11 +357,7 @@
     PropsUI.getInstance().setLook( btnSave );
     btnSave.setLayoutData( new FormDataBuilder().top( select, 20 ).right( btnCancel, -15 ).result() );
     btnSave.setText( BaseMessages.getString( PKG, "file-open-save-plugin.app.save.button" ) );
-<<<<<<< HEAD
-
-
-=======
->>>>>>> 7beafb77
+
     btnSave.addSelectionListener( new SelectionAdapter() {
       @Override public void widgetSelected( SelectionEvent selectionEvent ) {
 
@@ -422,10 +386,7 @@
     } else if ( !treeViewer.getSelection().isEmpty() ) {
       type = fileDialogOperation.getFileType();
       name = txtFileName.getText().contains( "." ) ? txtFileName.getText().split( "." )[0] : txtFileName.getText();
-<<<<<<< HEAD
-
-=======
->>>>>>> 7beafb77
+      
       getShell().dispose();
     } else {
       // TODO: Display something informing the user
@@ -845,13 +806,11 @@
         parentPath = null;
         path = null;
       }
-<<<<<<< HEAD
+      
       flatBtnAdd.setEnabled( false );
       setButtonSaveState();
       setButtonOpenState();
-=======
-      txtNavigation.setText( ((Tree) selectedElement).getProvider() + ":" );
->>>>>>> 7beafb77
+
     } else if ( selectedElement instanceof Directory ) {
       try {
 
@@ -860,7 +819,7 @@
                     .thenComparing( Comparator.comparing( f -> ( (File) f ).getName(),
                       String.CASE_INSENSITIVE_ORDER ) ) )
             .toArray() );
-<<<<<<< HEAD
+
         if ( ( (Directory) selectedElement ).isCanAddChildren() ) {
           flatBtnAdd.setEnabled( true );
         } else {
@@ -868,12 +827,6 @@
         }
         setButtonSaveState();
         setButtonOpenState();
-=======
-        parentPath = ( (Directory) selectedElement).getParent();
-        path = ( (Directory) selectedElement).getPath();
-        provider = ( (Directory) selectedElement).getProvider();
-        txtNavigation.setText( path );
->>>>>>> 7beafb77
       } catch ( FileException e ) {
         // TODO Auto-generated catch block
         log.logBasic( e.getMessage() );
