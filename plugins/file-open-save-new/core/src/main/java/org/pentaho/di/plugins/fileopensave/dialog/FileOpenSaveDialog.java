/*! ******************************************************************************
 *
 * Pentaho Data Integration
 *
 * Copyright (C) 2017-2022 by Hitachi Vantara : http://www.pentaho.com
 *
 *******************************************************************************
 *
 * Licensed under the Apache License, Version 2.0 (the "License");
 * you may not use this file except in compliance with
 * the License. You may obtain a copy of the License at
 *
 *    http://www.apache.org/licenses/LICENSE-2.0
 *
 * Unless required by applicable law or agreed to in writing, software
 * distributed under the License is distributed on an "AS IS" BASIS,
 * WITHOUT WARRANTIES OR CONDITIONS OF ANY KIND, either express or implied.
 * See the License for the specific language governing permissions and
 * limitations under the License.
 *
 ******************************************************************************/

package org.pentaho.di.plugins.fileopensave.dialog;


import com.fasterxml.jackson.databind.ObjectMapper;
import org.apache.commons.lang.StringUtils;
import org.eclipse.jface.dialogs.Dialog;
import org.eclipse.jface.viewers.ArrayContentProvider;
import org.eclipse.jface.viewers.ColumnLabelProvider;
import org.eclipse.jface.viewers.ComboViewer;
import org.eclipse.jface.viewers.ISelection;
import org.eclipse.jface.viewers.IStructuredSelection;
import org.eclipse.jface.viewers.ITreeContentProvider;
import org.eclipse.jface.viewers.LabelProvider;
import org.eclipse.jface.viewers.StructuredSelection;
import org.eclipse.jface.viewers.TableViewer;
import org.eclipse.jface.viewers.TableViewerColumn;
import org.eclipse.jface.viewers.TreePath;
import org.eclipse.jface.viewers.TreeSelection;
import org.eclipse.jface.viewers.TreeViewer;
import org.eclipse.jface.viewers.Viewer;
import org.eclipse.swt.SWT;
import org.eclipse.swt.custom.CLabel;
import org.eclipse.swt.custom.SashForm;
import org.eclipse.swt.events.ModifyEvent;
import org.eclipse.swt.events.MouseAdapter;
import org.eclipse.swt.events.MouseEvent;
<<<<<<< HEAD
=======
import org.eclipse.swt.events.MouseTrackAdapter;
>>>>>>> 8e82f71b
import org.eclipse.swt.events.SelectionAdapter;
import org.eclipse.swt.events.MouseTrackAdapter;
import org.eclipse.swt.events.SelectionListener;

import org.eclipse.swt.events.SelectionEvent;
import org.eclipse.swt.graphics.Color;
import org.eclipse.swt.graphics.Font;
import org.eclipse.swt.graphics.FontData;
import org.eclipse.swt.graphics.Image;
import org.eclipse.swt.graphics.Point;
import org.eclipse.swt.graphics.Rectangle;
import org.eclipse.swt.layout.FormLayout;
import org.eclipse.swt.layout.GridData;
import org.eclipse.swt.layout.GridLayout;
import org.eclipse.swt.layout.RowData;
import org.eclipse.swt.layout.RowLayout;
import org.eclipse.swt.program.Program;
import org.eclipse.swt.widgets.Button;
import org.eclipse.swt.widgets.Composite;
import org.eclipse.swt.widgets.Control;
import org.eclipse.swt.widgets.Event;
import org.eclipse.swt.widgets.Label;
import org.eclipse.swt.widgets.Shell;
import org.eclipse.swt.widgets.TableItem;
import org.eclipse.swt.widgets.Text;
import org.eclipse.swt.widgets.TypedListener;
import org.pentaho.di.core.Const;
import org.pentaho.di.core.SwtUniversalImage;
import org.pentaho.di.core.exception.KettleException;
import org.pentaho.di.core.logging.LogChannelInterface;
import org.pentaho.di.i18n.BaseMessages;
import org.pentaho.di.plugins.fileopensave.api.file.FileDetails;
import org.pentaho.di.plugins.fileopensave.api.providers.Directory;
import org.pentaho.di.plugins.fileopensave.api.providers.Entity;
import org.pentaho.di.plugins.fileopensave.api.providers.File;
import org.pentaho.di.plugins.fileopensave.api.providers.FileProvider;
import org.pentaho.di.plugins.fileopensave.api.providers.Tree;
import org.pentaho.di.plugins.fileopensave.api.providers.Utils;
import org.pentaho.di.plugins.fileopensave.api.providers.exception.FileException;
import org.pentaho.di.plugins.fileopensave.controllers.FileController;
import org.pentaho.di.plugins.fileopensave.providers.local.model.LocalFile;
import org.pentaho.di.plugins.fileopensave.providers.recents.model.RecentTree;
import org.pentaho.di.plugins.fileopensave.providers.repository.model.RepositoryFile;
import org.pentaho.di.plugins.fileopensave.providers.vfs.model.VFSFile;
import org.pentaho.di.plugins.fileopensave.providers.vfs.model.VFSTree;
import org.pentaho.di.plugins.fileopensave.service.FileCacheService;
import org.pentaho.di.plugins.fileopensave.service.ProviderServiceService;
import org.pentaho.di.ui.core.FileDialogOperation;
import org.pentaho.di.ui.core.FormDataBuilder;
import org.pentaho.di.ui.core.PropsUI;
import org.pentaho.di.ui.core.dialog.EnterStringDialog;
import org.pentaho.di.ui.core.dialog.ErrorDialog;
import org.pentaho.di.ui.core.events.dialog.ProviderFilterType;
import org.pentaho.di.ui.core.gui.GUIResource;
import org.pentaho.di.ui.util.SwtSvgImageUtil;

import java.io.BufferedReader;
import java.io.InputStream;
import java.io.InputStreamReader;
import java.nio.charset.StandardCharsets;
import java.nio.file.Paths;
import java.text.SimpleDateFormat;
import java.util.ArrayList;
import java.util.Arrays;
import java.util.Comparator;
import java.util.List;
import java.util.Optional;
import java.util.concurrent.atomic.AtomicBoolean;
import java.util.stream.Collectors;

public class FileOpenSaveDialog extends Dialog implements FileDetails {
  private static final Class<?> PKG = FileOpenSaveDialog.class;

  private final Image logo = GUIResource.getInstance().getImageLogoSmall();
  private static final int OPTIONS = SWT.APPLICATION_MODAL | SWT.DIALOG_TRIM | SWT.RESIZE | SWT.MAX;
  private static final String HELP_URL = Const.getDocUrl( "Products/Work_with_transformations#Open_a_transformation" );
  private static final String FILE_EXTENSION_RESOURCE_PATH = "extensions/supported_file_filters.json";

  public static final String PATH_PARAM = "path";
  public static final String USE_SCHEMA_PARAM = "useSchema";
  public static final String CONNECTION_PARAM = "connection";
  public static final String PROVIDER_PARAM = "provider";
  public static final String PROVIDER_FILTER_PARAM = "providerFilter";
  public static final String FILTER_PARAM = "filter";
  public static final String DEFAULT_FILTER_PARAM = "defaultFilter";
  public static final String CONNECTION_FILTER_PARAM = "connectionTypes";
  public static final String ORIGIN_PARAM = "origin";
  public static final String FILENAME_PARAM = "filename";
  public static final String FILE_TYPE_PARM = "fileType";
  public static final String OBJECT_ID_PARAM = "objectId";
  public static final String NAME_PARAM = "name";
  public static final String PARENT_PARAM = "parent";
  public static final String TYPE_PARAM = "type";
  private static final String ALL_FILE_TYPES = "ALL";
  private static final String FILE_PERIOD = ".";
  private FilterFileType[] validFileTypes;
  private String shellTitle = "Open";
  private String objectId;
  private String name;
  private String path;
  private String parentPath;
  private String type;
  private String connection;
  private String provider;
  private String command = FileDialogOperation.OPEN;
  private FileDialogOperation fileDialogOperation = new FileDialogOperation( command );

  private Text txtFileName;
  private LogChannelInterface log;
  private int width;
  private int height;

  // The left-hand tree viewer
  protected TreeViewer treeViewer;
  protected TableViewer fileTableViewer;

  protected Text txtSearch;

  private static final FileController FILE_CONTROLLER;

  private Label lblComboFilter;

  private TypedComboBox<FilterFileType> typedComboBox;

  private Text txtNav;

  // Buttons
  private Button btnSave;

  private Button btnOpen;
  private Button btnCancel;

  // Colors
  private Color clrGray;
  private Color clrBlack;

  // Images
  private Image imgTime;
  private Image imgVFS;
  private Image imgFolder;
  private Image imgDisk;
  private Image imgFile;

  // Dialogs

  private EnterStringDialog enterStringDialog;

  // Top Right Buttons
  private FlatButton flatBtnAdd;

  private FlatButton flatBtnRefresh;

  private FlatButton flatBtnUp;

  static {
    FILE_CONTROLLER = new FileController( FileCacheService.INSTANCE.get(), ProviderServiceService.get() );
  }

  public FileOpenSaveDialog( Shell parentShell, int width, int height, LogChannelInterface logger ) {
    super( parentShell );
    this.log = logger;
    this.width = width;
    this.height = height;
    setShellStyle( OPTIONS );
    ObjectMapper objectMapper = new ObjectMapper();
    try {
      InputStream inputStream = this.getClass().getClassLoader().getResourceAsStream( FILE_EXTENSION_RESOURCE_PATH );
      String jsonString = new BufferedReader(
        new InputStreamReader( inputStream, StandardCharsets.UTF_8 ) )
        .lines()
        .collect( Collectors.joining( "\n" ) );
      validFileTypes = objectMapper.readValue( jsonString, FilterFileType[].class );
    } catch ( Exception ex ) {
      log.logError( "Could not load resource", ex );
    }
  }

  public void open( FileDialogOperation fileDialogOperation ) {

    this.fileDialogOperation = fileDialogOperation;
    command = fileDialogOperation.getCommand();
    shellTitle = BaseMessages.getString( PKG, "FileOpenSaveDialog.dialog." + command + ".title" );
    open();
    if ( getShell() != null ) {
      while ( !getShell().isDisposed() ) {
        if ( !getShell().getDisplay().readAndDispatch() ) {
          getShell().getDisplay().sleep();
        }
      }
    } else {
      clearState();
    }
  }

  LabelProvider labelProvider = new LabelProvider() {
    @Override public String getText( Object element ) {
      if ( element instanceof Tree ) {
        return ( (Tree) element ).getName();
      } else if ( element instanceof Directory ) {
        return ( (Directory) element ).getName();
      } else if ( element instanceof File ) {
        return ( (File) element ).getName();
      }
      return null;
    }

    @Override public Image getImage( Object element ) {
      if ( element instanceof Tree ) {
        if ( element instanceof RecentTree ) {
          return imgTime;
        } else if ( element instanceof VFSTree ) {
          return imgVFS;
        }
        return imgDisk;
      } else if ( element instanceof Directory ) {
        return imgFolder;
      }
      return null;
    }
  };

  @Override protected void configureShell( Shell newShell ) {
    newShell.setImage( logo );
    newShell.setText( shellTitle );
    PropsUI.getInstance().setLook( newShell );
    newShell.setMinimumSize( 545, 458 );
  }

  @Override protected Point getInitialSize() {
    return new Point( width, height );
  }

  protected void createOpenLayout( Composite parent, Composite select ) {
    btnOpen = new Button( parent, SWT.NONE );
    btnOpen.setEnabled( false );
    PropsUI.getInstance().setLook( btnOpen );
    lblComboFilter.setLayoutData(
      new FormDataBuilder().top( select, 20 ).right( typedComboBox.viewer.getCombo(), -5 ).result() );
    typedComboBox.viewer.getCombo()
      .setLayoutData( new FormDataBuilder().top( select, 20 ).right( btnOpen, -15 ).result() );

    btnOpen.setLayoutData( new FormDataBuilder().top( select, 20 ).right( btnCancel, -15 ).result() );
    btnOpen.setText( BaseMessages.getString( PKG, "file-open-save-plugin.app.open.button" ) );
    btnOpen.addSelectionListener( new SelectionAdapter() {
      @Override public void widgetSelected( SelectionEvent selectionEvent ) {

        if ( command.equals( FileDialogOperation.SELECT_FILE ) || command.equals( FileDialogOperation.OPEN ) ) {
          if ( StringUtils.isNotEmpty( name ) ) {
            getShell().dispose();
          }
        } else if ( command.equals( FileDialogOperation.SELECT_FOLDER ) ) {
          if ( StringUtils.isNotEmpty( path ) ) {
            getShell().dispose();
          }
        } else if ( command.equals( FileDialogOperation.SELECT_FILE_FOLDER ) ) {
          if ( StringUtils.isNotEmpty( path ) || StringUtils.isNotEmpty( name ) ) {
            getShell().dispose();
          }
        } else {
          // TODO: Display something
        }
      }
    } );
    btnCancel.setLayoutData( new FormDataBuilder().top( select, 20 ).right( 100, -30 ).result() );
    btnCancel.setText( BaseMessages.getString( PKG, "file-open-save-plugin.app.cancel.button" ) );

  }

  @Override protected Control createContents( Composite parent ) {

    FormLayout formLayout = new FormLayout();
    formLayout.marginTop = 20;
    formLayout.marginBottom = 25;

    parent.setLayout( formLayout );
    Composite header = createHeader( parent );
    header.setLayoutData( new FormDataBuilder().top( 0, 0 ).left( 0, 0 ).right( 100, 0 ).result() );
    Composite buttons = createButtonsBar( parent );
    buttons.setLayoutData( new FormDataBuilder().top( header, 25 ).left( 0, 0 ).right( 100, 0 ).result() );

    FlatButton flatBtnHelp =
      new FlatButton( parent, SWT.NONE ).setEnabledImage( rasterImage( "img/help.svg", 24, 24 ) )
        .setDisabledImage( rasterImage( "img/help.svg", 24, 24 ) ).setEnabled( true )
        .setLayoutData( new FormDataBuilder().bottom( 100, 0 ).left( 0, 20 ).result() ).addListener(
          new SelectionAdapter() {
            @Override public void widgetSelected( SelectionEvent selectionEvent ) {
              openHelpDialog();
            }
          } );
    flatBtnHelp.getLabel().setText( BaseMessages.getString( PKG, "file-open-save-plugin.app.help.label" ) );

    Composite select = createFilesBrowser( parent );
    select.setLayoutData(
      new FormDataBuilder().top( buttons, 15 ).left( 0, 0 ).right( 100, 0 ).bottom( flatBtnHelp.getLabel(), -20 )
        .result() );

    typedComboBox = new TypedComboBox<>( parent );

    String[] fileFilters = StringUtils.isNotEmpty( fileDialogOperation.getFilter() )
      ? fileDialogOperation.getFilter().split( "," )
      : new String[] { ALL_FILE_TYPES };
    List<FilterFileType> filterFileTypes = new ArrayList<>();
    int indexOfDefault = 0;
    for ( int i = 0; i < fileFilters.length; i++ ) {
      int finalI = i;
      Optional<FilterFileType> optionalFileFilterType = Arrays.stream( validFileTypes )
        .filter( filterFileType -> filterFileType.getId().equals( fileFilters[ finalI ] ) ).findFirst();
      if ( optionalFileFilterType.isPresent() ) {
        filterFileTypes.add( optionalFileFilterType.get() );
        if ( fileFilters[ i ].equals( fileDialogOperation.getDefaultFilter() ) ) {
          indexOfDefault = i;
        }
      } else {
        log.logBasic( "OptionalFileFilterType not found" );
      }
    }

    typedComboBox.addSelectionListener( ( typedComboBox, newSelection ) -> {
      IStructuredSelection treeViewerSelection = (TreeSelection) ( treeViewer.getSelection() );
      selectPath( treeViewerSelection.getFirstElement() );
      processState();
    } );

    typedComboBox.setLabelProvider( element -> {
      String fileExtensions = element.getValue()
        .replace( '\\', '*' )
        .replace( '|', ',' )
        .replace( "$", "" );
      return element.getLabel() + " (" + fileExtensions + ")";
    } );

    typedComboBox.setContent( filterFileTypes );
    typedComboBox.selectFirstItem();
    typedComboBox.setSelection( filterFileTypes.get( indexOfDefault ) );

    lblComboFilter = new Label( parent, SWT.NONE );
    lblComboFilter.setText( BaseMessages.getString( PKG, "file-open-save-plugin.app.save.file-filter.label" ) );
    PropsUI.getInstance().setLook( lblComboFilter );

    btnCancel = new Button( parent, SWT.NONE );
    PropsUI.getInstance().setLook( btnCancel );
    btnCancel.addSelectionListener( new SelectionAdapter() {
      @Override public void widgetSelected( SelectionEvent selectionEvent ) {
        clearState();
        parent.dispose();
      }
    } );

    if ( isSaveState() ) {
      createSaveLayout( parent, select );
    } else {
      createOpenLayout( parent, select );
    }
    return parent;
  }

  private void clearState() {
    parentPath = null;
    type = null;
    provider = null;
    path = null;
  }

  private void createSaveLayout( Composite parent, Composite select ) {
    txtFileName = new Text( parent, SWT.SINGLE | SWT.LEFT | SWT.BORDER );
    Label filenameLabel = new Label( parent, SWT.NONE );

    filenameLabel.setText( BaseMessages.getString( PKG, "file-open-save-plugin.app.save.file-name.label" ) );

    PropsUI.getInstance().setLook( filenameLabel );
    PropsUI.getInstance().setLook( txtFileName );

    txtFileName.setSize( 40, 40 ); // TODO: Figure out how to set size correctly
    btnSave = new Button( parent, SWT.NONE );
    btnSave.setEnabled( false );

    filenameLabel.setLayoutData( new FormDataBuilder().top( select, 20 ).right( txtFileName, -5 ).result() );
    txtFileName.setLayoutData( new FormDataBuilder().top( select, 20 ).right( lblComboFilter, -15 ).result() );
    lblComboFilter.setLayoutData(
      new FormDataBuilder().top( select, 20 ).right( typedComboBox.viewer.getCombo(), -5 ).result() );
    typedComboBox.viewer.getCombo()
      .setLayoutData( new FormDataBuilder().top( select, 20 ).right( btnSave, -15 ).result() );

    txtFileName.addModifyListener( modifyEvent -> processState() );

    PropsUI.getInstance().setLook( btnSave );
    btnSave.setLayoutData( new FormDataBuilder().top( select, 20 ).right( btnCancel, -15 ).result() );
    btnSave.setText( BaseMessages.getString( PKG, "file-open-save-plugin.app.save.button" ) );


    btnSave.addSelectionListener( new SelectionAdapter() {
      @Override public void widgetSelected( SelectionEvent selectionEvent ) {
        StructuredSelection structuredSelection;

        if ( fileTableViewer.getSelection().isEmpty() ) {
          structuredSelection = (StructuredSelection) treeViewer.getSelection();
        } else {
          structuredSelection = (StructuredSelection) fileTableViewer.getSelection();
        }

        if ( structuredSelection.getFirstElement() instanceof File
          && txtFileName.getText() != null
          && StringUtils.isNotEmpty( txtFileName.getText() ) ) {
          processOnSavePressed( (File) structuredSelection.getFirstElement() );
        }
      }
    } );
    btnCancel.setLayoutData( new FormDataBuilder().top( select, 20 ).right( 100, -30 ).result() );
    btnCancel.setText( BaseMessages.getString( PKG, "file-open-save-plugin.app.cancel.button" ) );

  }

  private void processOnSavePressed( File file ) {
    if ( file != null ) {

      // Local File Provider
      if ( file instanceof LocalFile ) {
        parentPath = file.getParent();
        if ( file instanceof Directory ) {
          path = file.getPath();
        } else {
          path = file.getParent();
        }
      } else if ( file instanceof RepositoryFile ) {
        path = null; // Path isn't used, only `parentPath` is used
        if ( file instanceof Directory ) {
          parentPath = file.getPath();
        } else {
          parentPath = file.getParent();
        }
      } else if ( file instanceof VFSFile ) {
        connection = ( (VFSFile) file ).getConnection();
        parentPath = file.getParent();
        if ( file instanceof Directory ) {
          path = file.getPath();
        } else {
          path = file.getParent();
        }
      }
      // Properties needed for all file types
      type = fileDialogOperation.getFileType();
      name = txtFileName.getText().contains( FILE_PERIOD ) ? txtFileName.getText().split( "\\" + FILE_PERIOD )[ 0 ] : txtFileName.getText();
      provider = file.getProvider();

      getShell().dispose();
    } else {
      // TODO: Display something informing the user
    }
  }

  public Composite createHeader( Composite parent ) {
    Composite headerComposite = new Composite( parent, SWT.NONE );

    FormLayout formLayout = new FormLayout();
    formLayout.marginLeft = 20;
    formLayout.marginRight = 20;
    headerComposite.setLayout( formLayout );
    PropsUI.getInstance().setLook( headerComposite );
    Label lblSelect = new Label( headerComposite, SWT.LEFT );
    PropsUI.getInstance().setLook( lblSelect );
    lblSelect.setText( StringUtils.capitalize( shellTitle ) );
    Font bigFont = new Font( getShell().getDisplay(),
      Arrays.stream( lblSelect.getFont().getFontData() )
        .<FontData>map(
          fd -> {
            fd.setHeight( 22 );
            fd.setStyle( SWT.BOLD );
            return fd;
          } )
        .toArray( FontData[]::new ) );
    lblSelect.setFont( bigFont );
    getShell().addDisposeListener( ( e ) -> bigFont.dispose() );


    // TODO: Implement "Search Button" behavior
    final Color clrWhite = new Color( getShell().getDisplay(), 255, 255, 255 );
    Composite searchComp = new Composite( headerComposite, SWT.BORDER );
    PropsUI.getInstance().setLook( searchComp );
    searchComp.addDisposeListener( e -> clrWhite.dispose() );
    searchComp.setLayoutData( new FormDataBuilder().right( 100, 0 ).result() );
    searchComp.setBackground( clrWhite );

    RowLayout searchLayout = new RowLayout();
    searchLayout.center = true;
    searchComp.setLayout( searchLayout );

    Label lblSearch = new Label( searchComp, SWT.NONE );
    PropsUI.getInstance().setLook( lblSearch );
    lblSearch.setLayoutData( new RowData() );
    lblSearch.setBackground( clrWhite );
    lblSearch.setImage( rasterImage( "img/Search.S_D.svg", 25, 25 ) );

    RowData rd = new RowData();
    rd.width = 200;
    txtSearch = new Text( searchComp, SWT.NONE );
    PropsUI.getInstance().setLook( txtSearch );
    txtSearch.setBackground( clrWhite );
    txtSearch.setLayoutData( rd );
    txtSearch.addModifyListener( (event) -> {performSearch(event);});

    headerComposite.layout();

    return headerComposite;
  }

  private void performSearch(ModifyEvent event) {
    IStructuredSelection treeViewerSelection = (TreeSelection) ( treeViewer.getSelection() );
    selectPath( treeViewerSelection.getFirstElement() );
    processState();
  }

  private Composite createButtonsBar( Composite parent ) {
    Composite buttons = new Composite( parent, SWT.NONE );
    PropsUI.getInstance().setLook( buttons );

    FormLayout formLayout = new FormLayout();
    formLayout.marginLeft = 20;
    formLayout.marginRight = 20;
    buttons.setLayout( formLayout );

    FlatButton backButton =
      new FlatButton( buttons, SWT.NONE ).setEnabledImage( rasterImage( "img/Backwards.S_D.svg", 32, 32 ) )
        .setDisabledImage( rasterImage( "img/Backwards.S_D_disabled.svg", 32, 32 ) )
        .setToolTipText( BaseMessages.getString( PKG, "file-open-save-plugin.app.back.button" ) )
        .setEnabled( false );

    FlatButton forwardButton =
      new FlatButton( buttons, SWT.NONE ).setEnabledImage( rasterImage( "img/Forwards.S_D.svg", 32, 32 ) )
        .setDisabledImage( rasterImage( "img/Forwards.S_D_disabled.svg", 32, 32 ) )
        .setToolTipText( BaseMessages.getString( PKG, "file-open-save-plugin.app.forward.button" ) )
        .setEnabled( true ).setLayoutData( new FormDataBuilder().left( backButton.getLabel(), 0 ).result() );

    Composite fileButtons = new Composite( buttons, SWT.NONE );
    PropsUI.getInstance().setLook( fileButtons );
    fileButtons.setLayout( new RowLayout() );
    fileButtons.setLayoutData( new FormDataBuilder().right( 100, 0 ).result() );


    flatBtnUp =
      new FlatButton( fileButtons, SWT.NONE ).setEnabledImage( rasterImage( "img/Up_Folder.S_D.svg", 32, 32 ) )
        .setDisabledImage( rasterImage( "img/Up_Folder.S_D_disabled.svg", 32, 32 ) )
        .setToolTipText( BaseMessages.getString( PKG, "file-open-save-plugin.app.up-directory.button" ) )

        .setLayoutData( new RowData() ).setEnabled( false ).addListener( new SelectionAdapter() {
          @Override
          public void widgetSelected( SelectionEvent selectionEvent ) {
            TreeSelection treeSelection = (TreeSelection) treeViewer.getSelection();
            if ( !treeSelection.isEmpty() ) {
              if ( hasParentFolder( treeSelection ) ) {
                TreePath[] paths = treeSelection.getPaths();
                if ( paths.length > 0 ) {
                  TreePath parentPath = paths[ paths.length - 1 ].getParentPath();
                  ISelection currentSelection = new StructuredSelection( parentPath.getLastSegment() );
                  treeViewer.setSelection( currentSelection );
                }
              }
            }
          }
        } );


    flatBtnAdd = new FlatButton( fileButtons, SWT.NONE )
      .setEnabledImage( rasterImage( "img/New_Folder.S_D.svg", 32, 32 ) )
      .setDisabledImage( rasterImage( "img/New_Folder.S_D_disabled.svg", 32, 32 ) )
      .setToolTipText( BaseMessages.getString( PKG, "file-open-save-plugin.app.add-folder.button" ) )
      .setLayoutData( new RowData() ).setEnabled( false ).addListener(
        new SelectionAdapter() {
          @Override public void widgetSelected( SelectionEvent selectionEvent ) {
            enterStringDialog = new EnterStringDialog( getShell(), StringUtils.EMPTY,
              BaseMessages.getString( PKG, "file-open-save-plugin.app.add-folder.shell-text" ),
              BaseMessages.getString( PKG, "file-open-save-plugin.app.add-folder.line-text" ) );
            String newFolderName = enterStringDialog.open();

            if ( StringUtils.isNotEmpty( newFolderName ) ) {
              addFolder( newFolderName );
            }
          }
        } );


    FlatButton
      deleteButton =
      new FlatButton( fileButtons, SWT.NONE ).setEnabledImage( rasterImage( "img/Close.S_D.svg", 32, 32 ) )
        .setDisabledImage( rasterImage( "img/Close.S_D_disabled.svg", 32, 32 ) )
        .setToolTipText( BaseMessages.getString( PKG, "file-open-save-plugin.app.delete.button" ) )
        .setLayoutData( new RowData() ).setEnabled( false );

    flatBtnRefresh =
      new FlatButton( fileButtons, SWT.NONE ).setEnabledImage( rasterImage( "img/Refresh.S_D.svg", 32, 32 ) )
        .setDisabledImage( rasterImage( "img/Refresh.S_D_disabled.svg", 32, 32 ) )
        .setToolTipText( BaseMessages.getString( PKG, "file-open-save-plugin.app.refresh.button" ) )
        .setLayoutData( new RowData() ).setEnabled( true ).addListener( new SelectionAdapter() {
          @Override
          public void widgetSelected( SelectionEvent selectionEvent ) {
            refreshDisplay( selectionEvent );
          }
        } );

    txtNav = new Text( buttons, SWT.BORDER );

    this.txtNav.setEditable( true );
    PropsUI.getInstance().setLook( txtNav );
    txtNav.setBackground( getShell().getDisplay().getSystemColor( SWT.COLOR_WHITE ) );
    txtNav.setLayoutData(
      new FormDataBuilder().left( forwardButton.getLabel(), 10 ).right( fileButtons, -10 ).height( 32 ).result() );

    return buttons;
  }

  private void refreshDisplay( SelectionEvent selectionEvent ) {
    StructuredSelection fileTableViewerSelection = (StructuredSelection) ( fileTableViewer.getSelection() );
    TreeSelection treeViewerSelection = (TreeSelection) ( treeViewer.getSelection() );
    FileProvider fileProvider = null;

    // Refresh the current element of the treeViewer
    if ( !treeViewerSelection.isEmpty() ) {
      if ( treeViewerSelection.getFirstElement() instanceof Tree ) {
        try {
          fileProvider = ProviderServiceService.get().get( ( (Tree) treeViewerSelection.getFirstElement() )
            .getProvider() );
        } catch ( Exception ex ) {
          log.logDebug( "Unable to find provider" );
        }
        for ( Object file : ( (Tree) treeViewerSelection.getFirstElement() ).getChildren() ) {
          FILE_CONTROLLER.clearCache( (File) file );
        }
        treeViewer.collapseAll();
      } else {
        try {
          fileProvider = ProviderServiceService.get().get( ( (File) treeViewerSelection.getFirstElement() ).getProvider() );
        } catch ( Exception ex ) {
          log.logDebug( "Unable to find provider" );
        }
        FILE_CONTROLLER.clearCache( (File) ( treeViewerSelection.getFirstElement() ) );
      }
      if ( fileProvider != null ) {
        fileProvider.clearProviderCache();
      }
      if ( treeViewerSelection.getFirstElement() instanceof File
        && StringUtils.isBlank( ( (File) treeViewerSelection.getFirstElement() ).getParent() ) ) {
        treeViewer.collapseAll();
      }

      treeViewer.refresh( treeViewerSelection.getFirstElement(), true );
      fileTableViewer.refresh( true );
      treeViewer.setSelection( treeViewerSelection, true );
    } else if ( treeViewerSelection.isEmpty() && fileTableViewerSelection.isEmpty() ) {
      try {
        fileProvider = ProviderServiceService.get().get( fileDialogOperation.getProvider() );
        fileProvider.clearProviderCache();
        treeViewer.setInput( FILE_CONTROLLER.load( ProviderFilterType.ALL_PROVIDERS.toString() ).toArray() );
        treeViewer.refresh( true );
        fileTableViewer.refresh( true );
      } catch ( Exception ex ) {
        // Ignored
      }
    }
  }

  private Composite createFilesBrowser( Composite parent ) {
    clrGray = getShell().getDisplay().getSystemColor( SWT.COLOR_GRAY );
    clrBlack = getShell().getDisplay().getSystemColor( SWT.COLOR_BLACK );
    imgTime = rasterImage( "img/Time.S_D.svg", 25, 25 );
    imgVFS = rasterImage( "img/VFS_D.svg", 25, 25 );
    imgFolder = rasterImage( "img/file_icons/Archive.S_D.svg", 25, 25 );
    imgDisk = rasterImage( "img/Disk.S_D.svg", 25, 25 );
    imgFile = rasterImage( "img/file_icons/Doc.S_D.svg", 25, 25 );
    Composite browser = new Composite( parent, SWT.NONE );
    PropsUI.getInstance().setLook( browser );
    GridLayout gridLayout = new GridLayout();
    gridLayout.marginRight = 0;
    gridLayout.marginLeft = 0;
    browser.setLayout( gridLayout );

    SashForm sashForm = new SashForm( browser, SWT.HORIZONTAL );
    PropsUI.getInstance().setLook( sashForm );
    sashForm.setLayoutData( new GridData( SWT.FILL, SWT.FILL, true, true ) );

    treeViewer = new TreeViewer( sashForm, SWT.BORDER | SWT.V_SCROLL | SWT.H_SCROLL | SWT.FULL_SELECTION );
    PropsUI.getInstance().setLook( treeViewer.getTree() );

    treeViewer.setLabelProvider( labelProvider );

    treeViewer.setContentProvider( new FileTreeContentProvider( FILE_CONTROLLER ) );

    // Load the various file types on the left
    treeViewer.setInput( FILE_CONTROLLER.load( ProviderFilterType.ALL_PROVIDERS.toString() ).toArray() );

    treeViewer.addPostSelectionChangedListener( e -> {
      IStructuredSelection selection = (IStructuredSelection) e.getSelection();
      flatBtnUp.setEnabled( hasParentFolder( selection ) );
      Object selectedNode = selection.getFirstElement();
      // Expand the selection in the treeviewer
      if ( selectedNode != null && !treeViewer.getExpandedState( selectedNode ) ) {
        treeViewer.refresh( selectedNode, true );
        treeViewer.setExpandedState( selectedNode, true );
      }
      // Update the path that is selected
      selectPath( selectedNode, false );
      // Clears the selection from fileTableViewer
      fileTableViewer.setSelection( new StructuredSelection() );
      txtSearch.setText("");
      processState();
    } );

    fileTableViewer = new TableViewer( sashForm, SWT.BORDER | SWT.V_SCROLL | SWT.FULL_SELECTION );
    PropsUI.getInstance().setLook( fileTableViewer.getTable() );
    fileTableViewer.getTable().setHeaderVisible( true );
    TableViewerColumn tvcName = new TableViewerColumn( fileTableViewer, SWT.NONE );
    tvcName.getColumn().setText( BaseMessages.getString( PKG, "file-open-save-plugin.files.name.header" ) );
    tvcName.getColumn().setWidth( 250 );

    ColumnLabelProvider clpName = new ColumnLabelProvider() {

      @Override public String getText( Object element ) {
        File f = (File) element;
        return f.getName();
      }

      @Override public Image getImage( Object element ) {
        if ( element instanceof Directory ) {
          return imgFolder;
        } else if ( element instanceof File ) {
          return imgFile;
        }
        return null;
      }

    };

    tvcName.setLabelProvider( clpName );

    TableViewerColumn tvcType = new TableViewerColumn( fileTableViewer, SWT.NONE );
    tvcType.getColumn().setText( BaseMessages.getString( PKG, "file-open-save-plugin.files.type.header" ) );
    tvcType.getColumn().setWidth( 100 );
    tvcType.getColumn().setResizable( false );
    tvcType.setLabelProvider( new ColumnLabelProvider() {
      @Override public Color getForeground( Object element ) {
        return clrGray;
      }

      @Override public String getText( Object element ) {
        return super.getText( StringUtils.capitalize( ( (File) element ).getType() ) );
      }
    } );

    TableViewerColumn tvcModified = new TableViewerColumn( fileTableViewer, SWT.NONE );
    tvcModified.getColumn().setText( BaseMessages.getString( PKG, "file-open-save-plugin.files.modified.header" ) );
    tvcModified.getColumn().setWidth( 140 );
    tvcModified.getColumn().setResizable( false );

    tvcModified.setLabelProvider( new ColumnLabelProvider() {
      SimpleDateFormat sdf = new SimpleDateFormat( "MM/dd/yy hh:mm aa" );

      @Override public Color getForeground( Object element ) {
        return clrGray;
      }

      @Override public String getText( Object element ) {
        try {
          return super.getText( sdf.format( ( (File) element ).getDate() ) );
        } catch ( Exception e ) {
          return "";
        }
      }
    } );

    fileTableViewer.getTable().addListener( SWT.Resize, e -> {
      Rectangle r = fileTableViewer.getTable().getClientArea(); tvcName.getColumn()
        .setWidth( Math.max( 150, r.width - tvcType.getColumn().getWidth() - tvcModified.getColumn().getWidth() ) );

    } );

    fileTableViewer.setContentProvider( new ArrayContentProvider() );

    fileTableViewer.addPostSelectionChangedListener( e -> {
      IStructuredSelection selection = (IStructuredSelection) e.getSelection();
      Object selectedNode = selection.getFirstElement();
      if ( selectedNode instanceof File ) {
        // Sets the name
        if ( txtFileName != null && !( selectedNode instanceof Directory ) ) {
          txtFileName.setText( ( (File) selectedNode ).getName() );
          name = ( (File) selectedNode ).getName();
        }
        processState();
        txtNav.setText( getNavigationPath( (File) selectedNode ) );
      }
    } );

    fileTableViewer.addDoubleClickListener( e -> {
      Object selection = ( (IStructuredSelection) e.getSelection() ).getFirstElement();

      if ( selection instanceof Directory ) {
        treeViewer.setExpandedState( selection, true );
        treeViewer.setSelection( new StructuredSelection( selection ), true );

        if ( command.contains( FileDialogOperation.SAVE ) || command.equals( FileDialogOperation.SELECT_FOLDER ) ) {
          parentPath = ( (Directory) selection ).getParent();
          path = ( (Directory) selection ).getPath();
          provider = ( (Directory) selection ).getProvider();
        }
        txtNav.setText( getNavigationPath( (File) selection ) );
      } else if ( selection instanceof File ) {
        File localFile = (File) selection;
        if ( command.equalsIgnoreCase( FileDialogOperation.SELECT_FILE )
          || command.equalsIgnoreCase( FileDialogOperation.OPEN )
          || command.equalsIgnoreCase( FileDialogOperation.SELECT_FILE_FOLDER ) ) {
          txtNav.setText( getNavigationPath( localFile ) );
          String fileExtension = extractFileExtension( localFile.getPath() );
          if ( isValidFileExtension( fileExtension ) ) {
            openFileSelector( localFile );
            getShell().dispose();
          }
        }
      }
      processState();
    } );

    sashForm.setWeights( new int[] { 1, 2 } );

    return browser;
  }

  private void openFileSelector( File f ) {
    setStateVariablesFromSelection( f );
  }

  private void setButtonOpenState() {
    if ( btnOpen != null && !getShell().isDisposed() ) {
      openStructuredSelectionPath( (IStructuredSelection) treeViewer.getSelection() );

      openStructuredSelectionPath( (IStructuredSelection) fileTableViewer.getSelection() );

      if ( command.equalsIgnoreCase( FileDialogOperation.SELECT_FILE_FOLDER ) ) {
        btnOpen.setEnabled( StringUtils.isNotEmpty( path ) || StringUtils.isNotEmpty( name ) );
      } else if ( command.equals( FileDialogOperation.SELECT_FOLDER ) ) {
        btnOpen.setEnabled( StringUtils.isNotEmpty( path ) && StringUtils.isEmpty( name ) );
      } else if ( command.equals( FileDialogOperation.SELECT_FILE ) || command.equals( FileDialogOperation.OPEN ) ) {
        btnOpen.setEnabled( StringUtils.isNotEmpty( name ) );
      } else {
        btnOpen.setEnabled( false );
      }
    }
  }

  private boolean isSaveState() {
    return command.equals( FileDialogOperation.SAVE )
      || command.equals( FileDialogOperation.SAVE_TO ) || command.equals( FileDialogOperation.SAVE_TO_FILE_FOLDER );
  }

  private void processState() {
    setButtonSaveState();
    setButtonOpenState();
  }

  private void setButtonSaveState() {
    if ( isSaveState() && txtFileName != null && !getShell().isDisposed() ) {
      // If the path set by the treeViewer; use the left-hand values
      saveStructuredSelectionPath( (IStructuredSelection) treeViewer.getSelection() );

      // If the path is set by the fileTableViewer override the treeViewer values (use the right-hand values)
      saveStructuredSelectionPath( (IStructuredSelection) fileTableViewer.getSelection() );


      if ( StringUtils.isNotEmpty( path ) ) {


        if ( ( command.equals( FileDialogOperation.SAVE_TO_FILE_FOLDER )
          || command.equals( FileDialogOperation.SAVE )
          || command.equals( FileDialogOperation.SAVE_TO ) )
          && StringUtils.isNotEmpty( txtFileName.getText() ) ) {
          btnSave.setEnabled( true );
        }
      } else {
        btnSave.setEnabled( false );
      }
    }
  }

  private void openStructuredSelectionPath( IStructuredSelection selection ) {
    IStructuredSelection selectedFileTreeViewer = selection.isEmpty() ? null : selection;
    if ( selectedFileTreeViewer != null && selectedFileTreeViewer.getFirstElement() instanceof Directory ) {
      setStateVariablesFromSelection( selectedFileTreeViewer );
      name = null;
    } else if ( selectedFileTreeViewer != null && selectedFileTreeViewer.getFirstElement() instanceof File ) {
      String tempName = ( (File) selectedFileTreeViewer.getFirstElement() ).getPath();

      if ( command.equals( FileDialogOperation.SELECT_FILE )
        || command.equalsIgnoreCase( FileDialogOperation.SELECT_FILE_FOLDER )
        || command.equals( FileDialogOperation.OPEN ) ) {

        if ( typedComboBox.getSelection().getId().equals( ALL_FILE_TYPES ) ) {
          name = tempName;
          // Check for correct file type before assigning name value
        } else {
          String fileExtension = extractFileExtension( tempName );
          name = isValidFileExtension( fileExtension ) ? tempName : null;
        }
      } else {
        name = tempName;
      }
      setStateVariablesFromSelection( selectedFileTreeViewer );
    }
  }

  private boolean isValidFileExtension( String fileExtension ) {
    return Utils.matches( fileExtension, typedComboBox.getSelection().getValue() )
      || typedComboBox.getSelection().getId().equals( ALL_FILE_TYPES );
  }

  private String extractFileExtension( String fullFilePath ) {
    int lastIndexOfPeriod = fullFilePath.lastIndexOf( FILE_PERIOD );
    String fileExtension = ( lastIndexOfPeriod == -1 )
      ? StringUtils.EMPTY : fullFilePath.substring( lastIndexOfPeriod );
    return fileExtension;
  }

  private void saveStructuredSelectionPath( IStructuredSelection selection ) {
    IStructuredSelection selectedFileTreeViewer = selection.isEmpty() ? null : selection;
    if ( selectedFileTreeViewer != null && selectedFileTreeViewer.getFirstElement() instanceof File ) {
      setStateVariablesFromSelection( selectedFileTreeViewer );
    }
  }

  private void setStateVariablesFromSelection( IStructuredSelection selectedFileTreeViewer ) {
    setStateVariablesFromSelection( (File) selectedFileTreeViewer.getFirstElement() );
  }

  private void setStateVariablesFromSelection( File f ) {
    path = f.getPath();
    parentPath = f.getParent();
    provider = f.getProvider();
    type = f.getType();
    if ( f instanceof VFSFile ) {
      connection = ( (VFSFile) f ).getConnection();
      parentPath = ( (VFSFile) f ).getConnectionParentPath();
      path = ( (VFSFile) f ).getConnectionPath();
    }
    if ( f instanceof RepositoryFile ) {
      objectId = ( (RepositoryFile) f ).getObjectId();
    }
  }


  private boolean addFolder( String newFolderName ) {
    try {
      Object selection;
      Object treeViewerDestination;
      StructuredSelection fileTableViewerSelection = (StructuredSelection) ( fileTableViewer.getSelection() );
      TreeSelection treeViewerSelection = (TreeSelection) ( treeViewer.getSelection() );
      FileProvider fileProvider = null;
      String parentPathOfSelection = "";


      if ( !fileTableViewerSelection.isEmpty() ) {
        selection = fileTableViewerSelection.getFirstElement();
        if ( selection instanceof Directory ) {
          treeViewerDestination = fileTableViewerSelection.getFirstElement();
        } else {
          treeViewerDestination = treeViewerSelection.getFirstElement();
        }
      } else {
        selection = treeViewerSelection.getFirstElement();
        treeViewerDestination = treeViewerSelection.getFirstElement();
      }

      if ( selection instanceof Directory ) {
        fileProvider = ProviderServiceService.get().get( ( (Directory) selection ).getProvider() );
        parentPathOfSelection = ( (Directory) selection ).getPath();
      } else if ( selection instanceof File ) {
        fileProvider = ProviderServiceService.get().get( ( (File) selection ).getProvider() );
        parentPathOfSelection = Paths.get( ( (File) selection ).getParent() ).getParent().toString();
      }

      if ( fileProvider != null ) {
        fileProvider.createDirectory( parentPathOfSelection, (File) selection, newFolderName );
        FILE_CONTROLLER.clearCache( (File) treeViewerDestination );
        treeViewer.refresh( treeViewerDestination, true );

        selectPath( treeViewerDestination, false );

        IStructuredSelection selectionAsStructuredSelection = new StructuredSelection( treeViewerDestination );
        treeViewer.setSelection( selectionAsStructuredSelection, true );
        if ( !treeViewer.getExpandedState( selectionAsStructuredSelection ) ) {
          treeViewer.setExpandedState( selectionAsStructuredSelection, true );
        }
        // Set selection in fileTableViewer to new folder
        for ( TableItem tableItem : fileTableViewer.getTable().getItems() ) {
          if ( tableItem.getText( 0 ).equals( newFolderName ) ) {
            fileTableViewer.getTable().setSelection( tableItem );
            fileTableViewer.getTable().setFocus();
            break;
          }
        }
        processState();
        return true;
      } else {
        throw new KettleException( "Unable to select file provider!" );
      }
    } catch ( Exception ex ) {
      new ErrorDialog( getShell(), "Error",
        BaseMessages.getString( PKG, "file-open-save-plugin.error.unable-to-move-file.message" ), ex, false );
    }
    return false;
  }

  private Image rasterImage( String path, int width, int height ) {
    SwtUniversalImage img =
      SwtSvgImageUtil.getUniversalImage( getShell().getDisplay(), getClass().getClassLoader(), path );
    Image image = img.getAsBitmapForSize( getShell().getDisplay(), width, height );
    getShell().addDisposeListener( e -> {
      img.dispose();
      image.dispose();
    } );
    return image;
  }

  boolean hasParentFolder( IStructuredSelection structuredSelection ) {
    return !structuredSelection.isEmpty() && structuredSelection.getFirstElement() instanceof Directory;
  }

  private void openHelpDialog() {
    Program.launch( HELP_URL );
  }

  public String getObjectId() {
    return objectId;
  }

  public void setObjectId( String objectId ) {
    this.objectId = objectId;
  }

  public String getName() {
    return name;
  }

  public void setName( String name ) {
    this.name = name;
  }

  public String getPath() {
    return path;
  }

  public void setPath( String path ) {
    this.path = path;
  }

  public String getType() {
    return type;
  }

  public void setType( String type ) {
    this.type = type;
  }

  public String getConnection() {
    return connection;
  }

  public void setConnection( String connection ) {
    this.connection = connection;
  }

  public String getProvider() {
    return provider;
  }

  public void setProvider( String provider ) {
    this.provider = provider;
  }

  public String getParentPath() {
    return parentPath;
  }

  public void setParentPath( String parentPath ) {
    this.parentPath = parentPath;
  }

  protected void selectPath( Object selectedElement ) {
    selectPath( selectedElement, true );
  }

  protected void selectPath( Object selectedElement, boolean useCache ) {

    if ( selectedElement instanceof Tree ) {

      List<Object> children = ( (Tree) selectedElement ).getChildren();
      if ( children != null ) {
        fileTableViewer.setInput( children.toArray() );
        // Sets state to blank
        parentPath = null;
        path = null;
        name = null;
        if ( children.size() != 0 ) {
          txtNav.setText( getNavigationPath( (File) children.get( 0 ) ) );
        } else {
          txtNav.setText( StringUtils.EMPTY );
        }
      }
      flatBtnAdd.setEnabled( false );
      processState();

    } else if ( selectedElement instanceof Directory ) {
      try {
        String searchString = txtSearch.getText();
        fileTableViewer.setInput( FILE_CONTROLLER.getFiles( (File) selectedElement, null, useCache ).stream()
                .filter(file -> searchString.isEmpty() || file.getName().toLowerCase().contains(searchString.toLowerCase()))
                .sorted(Comparator.comparing( f -> f instanceof Directory, Boolean::compare ).reversed()
                                .thenComparing( Comparator.comparing( f -> ( (File) f ).getName(),
                                        String.CASE_INSENSITIVE_ORDER ) ) )
                .toArray() );

        for ( TableItem fileTableItem : fileTableViewer.getTable().getItems() ) {
          Object tableItemObject = fileTableItem.getData();
          if ( !( tableItemObject instanceof Directory ) ) {
            String fileName = ( (File) tableItemObject ).getPath();
            String fileExtension = extractFileExtension( fileName );
            boolean isValidFileExtension = isValidFileExtension( fileExtension );
            if ( isValidFileExtension ) {
              fileTableItem.setForeground( clrBlack );
            } else {
              fileTableItem.setForeground( clrGray );
            }
          }
        }


        txtNav.setText( getNavigationPath( (File) selectedElement ) );
        flatBtnAdd.setEnabled( ( (Directory) selectedElement ).isCanAddChildren() );

        processState();
      } catch ( FileException e ) {
        // TODO Auto-generated catch block
        log.logBasic( e.getMessage() );
      }
    }

  }

  protected String getNavigationPath( File file ) {
    return file instanceof VFSFile ? ( (VFSFile) file ).getConnectionPath() : ( file ).getPath();
  }

  protected static class FlatButton {

    private CLabel label;

    private AtomicBoolean enabled = new AtomicBoolean( true );

    private Color hoverColor;
    private Image enabledImage;
    private Image disabledImage;

    public FlatButton( Composite parent, int style ) {

      label = new CLabel( parent, style );
      PropsUI.getInstance().setLook( label );
      setEnabled( true );
      setHoverColor( parent.getDisplay().getSystemColor( SWT.COLOR_GRAY ) );

      label.addMouseTrackListener( new MouseTrackAdapter() {

        private Color origColor;

        @Override public void mouseEnter( MouseEvent arg0 ) {
          origColor = label.getBackground();
          if ( enabled.get() ) {
            label.setBackground( hoverColor );
          }
        }

        @Override public void mouseExit( MouseEvent e ) {
          if ( origColor != null ) {
            label.setBackground( origColor );
          }
        }

      } );

      label.addMouseListener( new MouseAdapter() {
        private boolean down = false;

        @Override
        public void mouseDown( MouseEvent me ) {
          down = true;
        }

        @Override
        public void mouseUp( MouseEvent me ) {
          if ( down && isEnabled() ) {
            label.notifyListeners( SWT.Selection, new Event() );
          }
          down = false;
        }
      } );
    }

    public CLabel getLabel() {
      return label;
    }

    public boolean isEnabled() {
      return enabled.get();
    }

    public FlatButton setEnabled( boolean enabled ) {

      if ( disabledImage != null && enabledImage != null ) {
        label.setImage( enabled ? enabledImage : disabledImage );
      } else if ( enabledImage != null && disabledImage == null ) {
        label.setImage( enabledImage );
      } else if ( enabledImage == null && disabledImage != null ) {
        label.setImage( disabledImage );
      }
      label.redraw();

      this.enabled.set( enabled );
      return this;

    }

    public Image getEnabledImage() {
      return enabledImage;
    }

    public FlatButton setEnabledImage( Image enabledImage ) {
      this.enabledImage = enabledImage;
      return this;
    }

    public Image getDisabledImage() {
      return disabledImage;
    }

    public FlatButton setDisabledImage( Image disabledImage ) {
      this.disabledImage = disabledImage;
      return this;
    }

    public FlatButton setToolTipText( String toolTipText ) {
      label.setToolTipText( toolTipText );
      return this;
    }

    public Color getHoverColor() {
      return hoverColor;
    }

    public FlatButton setHoverColor( Color hoverColor ) {
      this.hoverColor = hoverColor;
      return this;
    }

    public FlatButton setLayoutData( Object o ) {
      label.setLayoutData( o );
      return this;
    }

    public FlatButton addListener( SelectionListener listener ) {
      TypedListener typedListener = new TypedListener( listener );
      label.addListener( SWT.Selection, typedListener );
      return this;
    }


  }

  protected static class FileTreeContentProvider implements ITreeContentProvider {

    private final FileController fileController;

    public FileTreeContentProvider( FileController fileController ) {
      this.fileController = fileController;
    }

    @Override public Object[] getElements( Object inputElement ) {
      return (Object[]) inputElement;
    }

    @Override public Object[] getChildren( Object parentElement ) {

      if ( parentElement instanceof Tree ) {

        Tree parentTree = (Tree) parentElement;
        if ( parentTree.isHasChildren() ) {
          return ( parentTree ).getChildren().toArray();
        }
      } else if ( parentElement instanceof Directory ) {
        try {
          return fileController.getFiles( (Directory) parentElement, null, true ).stream()
            .filter( Directory.class::isInstance )
            .sorted( Comparator.comparing( Entity::getName, String.CASE_INSENSITIVE_ORDER ) ).toArray();
        } catch ( FileException e ) {
          // TODO: Error message that something went wrong
        }
      }

      return new Object[ 0 ];
    }

    @Override public Object getParent( Object element ) {

      return null;
    }

    @Override public boolean hasChildren( Object element ) {
      if ( element instanceof Tree ) {
        return ( (Tree) element ).isHasChildren();
      } else if ( element instanceof Directory ) {
        return ( (Directory) element ).isHasChildren();
      }
      return false;
    }

    @Override public void dispose() {
      // TODO Auto-generated method stub

    }

    @Override public void inputChanged( Viewer arg0, Object arg1, Object arg2 ) {
      // TODO Auto-generated method stub


    }

  }

  // TypedComboBox Definition

  protected interface TypedComboBoxSelectionListener<T> {

    void selectionChanged( TypedComboBox<T> typedComboBox, T newSelection );
  }

  protected interface TypedComboBoxLabelProvider<T> {

    String getListLabel( T element );

  }

  protected class TypedComboBox<T> {

    private ComboViewer viewer;
    private TypedComboBoxLabelProvider<T> labelProvider;
    private List<T> content;
    private List<TypedComboBoxSelectionListener<T>> selectionListeners;
    private T currentSelection;

    public TypedComboBox( Composite parent ) {
      this.viewer = new ComboViewer( parent, SWT.DROP_DOWN | SWT.READ_ONLY );
      this.viewer.setContentProvider( new ArrayContentProvider() );

      viewer.setLabelProvider( new LabelProvider() {
        @Override
        public String getText( Object element ) {
          T typedElement = getTypedObject( element );
          if ( labelProvider != null && typedElement != null ) {
            return labelProvider.getListLabel( typedElement );
          } else {
            return element.toString();
          }
        }
      } );

      viewer.addSelectionChangedListener( event -> {
        IStructuredSelection selection = (IStructuredSelection) event
          .getSelection();
        T typedSelection = getTypedObject( selection.getFirstElement() );
        if ( typedSelection != null ) {
          currentSelection = typedSelection;
          notifySelectionListeners( typedSelection );
        }

      } );

      this.content = new ArrayList<>();
      this.selectionListeners = new ArrayList<>();
    }

    public void setLabelProvider( TypedComboBoxLabelProvider<T> labelProvider ) {
      this.labelProvider = labelProvider;
    }

    public void setContent( List<T> content ) {
      this.content = content;
      this.viewer.setInput( content.toArray() );
    }

    public T getSelection() {
      return currentSelection;
    }

    public void setSelection( T selection ) {
      if ( content.contains( selection ) ) {
        viewer.setSelection( new StructuredSelection( selection ), true );
      }
    }

    public void selectFirstItem() {
      if ( !content.isEmpty() ) {
        setSelection( content.get( 0 ) );
      }
    }

    public void addSelectionListener( TypedComboBoxSelectionListener<T> listener ) {
      this.selectionListeners.add( listener );
    }

    public void removeSelectionListener(
      TypedComboBoxSelectionListener<T> listener ) {
      this.selectionListeners.remove( listener );
    }

    private T getTypedObject( Object o ) {
      if ( content.contains( o ) ) {
        return content.get( content.indexOf( o ) );
      } else {
        return null;
      }
    }

    public void notifySelectionListeners( T newSelection ) {
      for ( TypedComboBoxSelectionListener<T> listener : selectionListeners ) {
        listener.selectionChanged( this, newSelection );
      }
    }
  }

  public static class FilterFileType {
    private String id;
    private String value;
    private String label;

    public FilterFileType() {
      this.id = StringUtils.EMPTY;
      this.value = StringUtils.EMPTY;
      this.label = StringUtils.EMPTY;
    }

    public FilterFileType( String id, String value, String label ) {
      this.id = id;
      this.value = value;
      this.label = label;
    }

    public String getId() {
      return id;
    }

    public void setId( String id ) {
      this.id = id;
    }

    public String getValue() {
      return value;
    }

    public void setValue( String value ) {
      this.value = value;
    }

    public String getLabel() {
      return label;
    }

    public void setLabel( String label ) {
      this.label = label;
    }
  }
}<|MERGE_RESOLUTION|>--- conflicted
+++ resolved
@@ -43,18 +43,12 @@
 import org.eclipse.swt.SWT;
 import org.eclipse.swt.custom.CLabel;
 import org.eclipse.swt.custom.SashForm;
-import org.eclipse.swt.events.ModifyEvent;
 import org.eclipse.swt.events.MouseAdapter;
 import org.eclipse.swt.events.MouseEvent;
-<<<<<<< HEAD
-=======
 import org.eclipse.swt.events.MouseTrackAdapter;
->>>>>>> 8e82f71b
 import org.eclipse.swt.events.SelectionAdapter;
-import org.eclipse.swt.events.MouseTrackAdapter;
+import org.eclipse.swt.events.SelectionEvent;
 import org.eclipse.swt.events.SelectionListener;
-
-import org.eclipse.swt.events.SelectionEvent;
 import org.eclipse.swt.graphics.Color;
 import org.eclipse.swt.graphics.Font;
 import org.eclipse.swt.graphics.FontData;
@@ -166,8 +160,6 @@
   protected TreeViewer treeViewer;
   protected TableViewer fileTableViewer;
 
-  protected Text txtSearch;
-
   private static final FileController FILE_CONTROLLER;
 
   private Label lblComboFilter;
@@ -544,21 +536,14 @@
 
     RowData rd = new RowData();
     rd.width = 200;
-    txtSearch = new Text( searchComp, SWT.NONE );
+    Text txtSearch = new Text( searchComp, SWT.NONE );
     PropsUI.getInstance().setLook( txtSearch );
     txtSearch.setBackground( clrWhite );
     txtSearch.setLayoutData( rd );
-    txtSearch.addModifyListener( (event) -> {performSearch(event);});
 
     headerComposite.layout();
 
     return headerComposite;
-  }
-
-  private void performSearch(ModifyEvent event) {
-    IStructuredSelection treeViewerSelection = (TreeSelection) ( treeViewer.getSelection() );
-    selectPath( treeViewerSelection.getFirstElement() );
-    processState();
   }
 
   private Composite createButtonsBar( Composite parent ) {
@@ -751,7 +736,6 @@
       selectPath( selectedNode, false );
       // Clears the selection from fileTableViewer
       fileTableViewer.setSelection( new StructuredSelection() );
-      txtSearch.setText("");
       processState();
     } );
 
@@ -1157,13 +1141,11 @@
 
     } else if ( selectedElement instanceof Directory ) {
       try {
-        String searchString = txtSearch.getText();
-        fileTableViewer.setInput( FILE_CONTROLLER.getFiles( (File) selectedElement, null, useCache ).stream()
-                .filter(file -> searchString.isEmpty() || file.getName().toLowerCase().contains(searchString.toLowerCase()))
-                .sorted(Comparator.comparing( f -> f instanceof Directory, Boolean::compare ).reversed()
-                                .thenComparing( Comparator.comparing( f -> ( (File) f ).getName(),
-                                        String.CASE_INSENSITIVE_ORDER ) ) )
-                .toArray() );
+        fileTableViewer.setInput( FILE_CONTROLLER.getFiles( (File) selectedElement, null, useCache ).stream().sorted(
+            Comparator.comparing( f -> f instanceof Directory, Boolean::compare ).reversed()
+              .thenComparing( Comparator.comparing( f -> ( (File) f ).getName(),
+                String.CASE_INSENSITIVE_ORDER ) ) )
+          .toArray() );
 
         for ( TableItem fileTableItem : fileTableViewer.getTable().getItems() ) {
           Object tableItemObject = fileTableItem.getData();
