/*! ******************************************************************************
 *
 * Pentaho Data Integration
 *
 * Copyright (C) 2017-2022 by Hitachi Vantara : http://www.pentaho.com
 *
 *******************************************************************************
 *
 * Licensed under the Apache License, Version 2.0 (the "License");
 * you may not use this file except in compliance with
 * the License. You may obtain a copy of the License at
 *
 *    http://www.apache.org/licenses/LICENSE-2.0
 *
 * Unless required by applicable law or agreed to in writing, software
 * distributed under the License is distributed on an "AS IS" BASIS,
 * WITHOUT WARRANTIES OR CONDITIONS OF ANY KIND, either express or implied.
 * See the License for the specific language governing permissions and
 * limitations under the License.
 *
 ******************************************************************************/

package org.pentaho.di.plugins.fileopensave.dialog;


import java.io.BufferedReader;
import java.io.InputStream;
import java.io.InputStreamReader;
import java.nio.charset.StandardCharsets;
import java.nio.file.Paths;
import java.text.SimpleDateFormat;
import java.util.ArrayList;
import java.util.Arrays;
import java.util.Comparator;
import java.util.List;
import java.util.Optional;
import java.util.concurrent.atomic.AtomicBoolean;
import java.util.stream.Collectors;

import com.fasterxml.jackson.databind.ObjectMapper;
import org.apache.commons.lang.StringUtils;
import org.eclipse.jface.dialogs.Dialog;

import org.eclipse.jface.viewers.ArrayContentProvider;
import org.eclipse.jface.viewers.ColumnLabelProvider;
import org.eclipse.jface.viewers.ComboViewer;
import org.eclipse.jface.viewers.IStructuredSelection;
import org.eclipse.jface.viewers.ITreeContentProvider;
import org.eclipse.jface.viewers.LabelProvider;
import org.eclipse.jface.viewers.StructuredSelection;
import org.eclipse.jface.viewers.TableViewer;
import org.eclipse.jface.viewers.TableViewerColumn;
import org.eclipse.jface.viewers.TreeSelection;
import org.eclipse.jface.viewers.TreeViewer;
import org.eclipse.jface.viewers.Viewer;
import org.eclipse.swt.SWT;
import org.eclipse.swt.custom.CLabel;
import org.eclipse.swt.custom.SashForm;
import org.eclipse.swt.events.MouseAdapter;
import org.eclipse.swt.events.MouseEvent;

import org.eclipse.swt.events.MouseTrackAdapter;
import org.eclipse.swt.events.SelectionAdapter;
import org.eclipse.swt.events.SelectionEvent;
import org.eclipse.swt.events.SelectionListener;
import org.eclipse.swt.graphics.Color;
import org.eclipse.swt.graphics.Image;
import org.eclipse.swt.graphics.Point;
import org.eclipse.swt.graphics.Rectangle;
import org.eclipse.swt.layout.FormLayout;
import org.eclipse.swt.layout.GridData;
import org.eclipse.swt.layout.GridLayout;
import org.eclipse.swt.layout.RowData;
import org.eclipse.swt.layout.RowLayout;
import org.eclipse.swt.program.Program;
import org.eclipse.swt.widgets.Button;
import org.eclipse.swt.widgets.Composite;
import org.eclipse.swt.widgets.Control;
import org.eclipse.swt.widgets.Event;
import org.eclipse.swt.widgets.Label;
import org.eclipse.swt.widgets.Shell;
import org.eclipse.swt.widgets.TableItem;
import org.eclipse.swt.widgets.Text;
import org.eclipse.swt.widgets.TypedListener;
import org.pentaho.di.core.Const;
import org.pentaho.di.core.SwtUniversalImage;
import org.pentaho.di.core.exception.KettleException;
import org.pentaho.di.core.logging.LogChannelInterface;
import org.pentaho.di.i18n.BaseMessages;
import org.pentaho.di.plugins.fileopensave.api.file.FileDetails;
import org.pentaho.di.plugins.fileopensave.api.providers.Directory;
import org.pentaho.di.plugins.fileopensave.api.providers.Entity;
import org.pentaho.di.plugins.fileopensave.api.providers.File;
import org.pentaho.di.plugins.fileopensave.api.providers.FileProvider;
import org.pentaho.di.plugins.fileopensave.api.providers.Tree;
import org.pentaho.di.plugins.fileopensave.api.providers.Utils;
import org.pentaho.di.plugins.fileopensave.api.providers.exception.FileException;
import org.pentaho.di.plugins.fileopensave.controllers.FileController;
import org.pentaho.di.plugins.fileopensave.providers.recents.model.RecentTree;
import org.pentaho.di.plugins.fileopensave.providers.vfs.model.VFSTree;
import org.pentaho.di.plugins.fileopensave.service.FileCacheService;
import org.pentaho.di.plugins.fileopensave.service.ProviderServiceService;
import org.pentaho.di.ui.core.FileDialogOperation;
import org.pentaho.di.ui.core.FormDataBuilder;
import org.pentaho.di.ui.core.PropsUI;
import org.pentaho.di.ui.core.dialog.EnterStringDialog;
import org.pentaho.di.ui.core.dialog.ErrorDialog;
import org.pentaho.di.ui.core.events.dialog.ProviderFilterType;
import org.pentaho.di.ui.core.gui.GUIResource;
import org.pentaho.di.ui.util.SwtSvgImageUtil;

public class FileOpenSaveDialog extends Dialog implements FileDetails {
  private static final Class<?> PKG = FileOpenSaveDialog.class;

  private final Image logo = GUIResource.getInstance().getImageLogoSmall();
  private static final int OPTIONS = SWT.APPLICATION_MODAL | SWT.DIALOG_TRIM | SWT.RESIZE | SWT.MAX;
  private static final String HELP_URL = Const.getDocUrl( "Products/Work_with_transformations#Open_a_transformation" );
  private static final String FILE_EXTENSION_RESOURCE_PATH = "extensions/supported_file_filters.json";

  public static final String PATH_PARAM = "path";
  public static final String USE_SCHEMA_PARAM = "useSchema";
  public static final String CONNECTION_PARAM = "connection";
  public static final String PROVIDER_PARAM = "provider";
  public static final String PROVIDER_FILTER_PARAM = "providerFilter";
  public static final String FILTER_PARAM = "filter";
  public static final String DEFAULT_FILTER_PARAM = "defaultFilter";
  public static final String CONNECTION_FILTER_PARAM = "connectionTypes";
  public static final String ORIGIN_PARAM = "origin";
  public static final String FILENAME_PARAM = "filename";
  public static final String FILE_TYPE_PARM = "fileType";
  public static final String OBJECT_ID_PARAM = "objectId";
  public static final String NAME_PARAM = "name";
  public static final String PARENT_PARAM = "parent";
  public static final String TYPE_PARAM = "type";
  private static final String ALL_FILE_TYPES = "ALL";
  private static final String FILE_PERIOD = ".";
  private FilterFileType[] validFileTypes;
  private String shellTitle = "Open";
  private String objectId;
  private String name;
  private String path;
  private String parentPath;
  private String type;
  private String connection;
  private String provider;
  private String command = FileDialogOperation.OPEN;
  private FileDialogOperation fileDialogOperation = new FileDialogOperation( command );

  private Text txtFileName;
  private LogChannelInterface log;
  private int width;
  private int height;

  // The left-hand tree viewer
  protected TreeViewer treeViewer;
  protected TableViewer fileTableViewer;

  private static final FileController FILE_CONTROLLER;

  private Label lblComboFilter;

  private TypedComboBox<FilterFileType> typedComboBox;

  // Buttons
  private Button btnSave;

  private Button btnOpen;
  private Button btnCancel;

  // Colors
  private Color clrGray;
  private Color clrBlack;

  // Images
  private Image imgTime;
  private Image imgVFS;
  private Image imgFolder;
  private Image imgDisk;
  private Image imgFile;

  // Dialogs

  private EnterStringDialog enterStringDialog;

  // Top Right Buttons
  private FlatButton flatBtnAdd;

  static {
    FILE_CONTROLLER = new FileController( FileCacheService.INSTANCE.get(), ProviderServiceService.INSTANCE.get() );
  }

  public FileOpenSaveDialog( Shell parentShell, int width, int height, LogChannelInterface logger ) {
    super( parentShell );
    this.log = logger;
    this.width = width;
    this.height = height;
    setShellStyle( OPTIONS );
    ObjectMapper objectMapper = new ObjectMapper();
    try {
      InputStream inputStream = this.getClass().getClassLoader().getResourceAsStream( FILE_EXTENSION_RESOURCE_PATH );
      String jsonString = new BufferedReader(
        new InputStreamReader( inputStream, StandardCharsets.UTF_8 ) )
        .lines()
        .collect( Collectors.joining( "\n" ) );
      validFileTypes = objectMapper.readValue( jsonString, FilterFileType[].class );
    } catch ( Exception ex ) {
      log.logError( "Could not load resource", ex );
    }
  }

  public void open( FileDialogOperation fileDialogOperation ) {

    this.fileDialogOperation = fileDialogOperation;
    command = fileDialogOperation.getCommand();
    shellTitle = BaseMessages.getString( PKG, "FileOpenSaveDialog.dialog." + command + ".title" );
    open();
    if ( getShell() != null ) {
      while ( !getShell().isDisposed() ) {
        if ( !getShell().getDisplay().readAndDispatch() ) {
          getShell().getDisplay().sleep();
        }
      }
    } else {
      clearState();
    }
  }

  LabelProvider labelProvider = new LabelProvider() {
    @Override public String getText( Object element ) {
      if ( element instanceof Tree ) {
        return ( (Tree) element ).getName();
      } else if ( element instanceof Directory ) {
        return ( (Directory) element ).getName();
      } else if ( element instanceof File ) {
        return ( (File) element ).getName();
      }
      return null;
<<<<<<< HEAD
    }

    @Override public Image getImage( Object element ) {
      if ( element instanceof Tree ) {
        if ( element instanceof RecentTree ) {
          return imgTime;
        } else if ( element instanceof VFSTree ) {
          return imgVFS;
        }
        return imgDisk;
      } else if ( element instanceof Directory ) {
        return imgFolder;
      }
      return null;
    }
  };

  @Override protected void configureShell( Shell newShell ) {
    newShell.setImage( logo );
    newShell.setText( shellTitle );
    PropsUI.getInstance().setLook( newShell );
    newShell.setMinimumSize( 545, 458 );
  }

  @Override protected Point getInitialSize() {
    return new Point( width, height );
  }

  protected void createOpenLayout( Composite parent, Composite select ) {
    btnOpen = new Button( parent, SWT.NONE );
    btnOpen.setEnabled( false );
    PropsUI.getInstance().setLook( btnOpen );
    lblComboFilter.setLayoutData( new FormDataBuilder().top( select, 20 ).right( typedComboBox.viewer.getCombo(), -5 ).result() );
    typedComboBox.viewer.getCombo().setLayoutData( new FormDataBuilder().top( select, 20 ).right( btnOpen, -15 ).result() );

    btnOpen.setLayoutData( new FormDataBuilder().top( select, 20 ).right( btnCancel, -15 ).result() );
    btnOpen.setText( BaseMessages.getString( PKG, "file-open-save-plugin.app.open.button" ) );
    btnOpen.addSelectionListener( new SelectionAdapter() {
      @Override public void widgetSelected( SelectionEvent selectionEvent ) {

        if ( command.equals( FileDialogOperation.SELECT_FILE ) || command.equals( FileDialogOperation.OPEN ) ) {
          if ( StringUtils.isNotEmpty( name ) ) {
            getShell().dispose();
          }
        } else if ( command.equals( FileDialogOperation.SELECT_FOLDER ) ) {
          if ( StringUtils.isNotEmpty( path ) ) {
            getShell().dispose();
          }
        } else if ( command.equals( FileDialogOperation.SELECT_FILE_FOLDER ) ) {
          if ( StringUtils.isNotEmpty( path ) || StringUtils.isNotEmpty( name ) ) {
            getShell().dispose();
          }
        } else {
          // TODO: Display something
        }
      }
    } );
    btnCancel.setLayoutData( new FormDataBuilder().top( select, 20 ).right( 100, -30 ).result() );
    btnCancel.setText( BaseMessages.getString( PKG, "file-open-save-plugin.app.cancel.button" ) );

  }

  @Override protected Control createContents( Composite parent ) {

    FormLayout formLayout = new FormLayout();
    formLayout.marginTop = 20;
    formLayout.marginBottom = 25;

    parent.setLayout( formLayout );
    Composite header = createHeader( parent );
    header.setLayoutData( new FormDataBuilder().top( 0, 0 ).left( 0, 0 ).right( 100, 0 ).result() );
    Composite buttons = createButtonsBar( parent );
    buttons.setLayoutData( new FormDataBuilder().top( header, 25 ).left( 0, 0 ).right( 100, 0 ).result() );

    FlatButton flatBtnHelp =
      new FlatButton( parent, SWT.NONE ).setEnabledImage( rasterImage( "img/help.svg", 24, 24 ) )
        .setDisabledImage( rasterImage( "img/help.svg", 24, 24 ) ).setEnabled( true )
        .setLayoutData( new FormDataBuilder().bottom( 100, 0 ).left( 0, 20 ).result() ).addListener(
          new SelectionAdapter() {
            @Override public void widgetSelected( SelectionEvent selectionEvent ) {
              openHelpDialog();
            }
          } );
    flatBtnHelp.getLabel().setText( BaseMessages.getString( PKG, "file-open-save-plugin.app.help.label" ) );

    Composite select = createFilesBrowser( parent );
    select.setLayoutData(
      new FormDataBuilder().top( buttons, 15 ).left( 0, 0 ).right( 100, 0 ).bottom( flatBtnHelp.getLabel(), -20 )
        .result() );

    typedComboBox = new TypedComboBox<>( parent );

    String[] fileFilters = StringUtils.isNotEmpty( fileDialogOperation.getFilter() )
      ? fileDialogOperation.getFilter().split( "," )
      : new String[] {ALL_FILE_TYPES};
    List<FilterFileType> filterFileTypes = new ArrayList<>();
    int indexOfDefault = 0;
    for ( int i = 0; i < fileFilters.length; i++ ) {
      int finalI = i;
      Optional<FilterFileType> optionalFileFilterType = Arrays.stream( validFileTypes ).filter( filterFileType -> filterFileType.getId().equals( fileFilters[ finalI ] ) ).findFirst();
      if ( optionalFileFilterType.isPresent() ) {
        filterFileTypes.add( optionalFileFilterType.get() );
        if ( fileFilters[ i ].equals( fileDialogOperation.getDefaultFilter() ) ) {
          indexOfDefault = i;
        }
      } else {
        log.logBasic( "OptionalFileFilterType not found" );
      }
    }

    typedComboBox.addSelectionListener( ( typedComboBox, newSelection ) -> {
      IStructuredSelection treeViewerSelection = (TreeSelection) ( treeViewer.getSelection() );
      selectPath( treeViewerSelection.getFirstElement() );
      processState();
    } );

    typedComboBox.setLabelProvider( element -> {
      String fileExtensions = element.getValue()
        .replace( '\\', '*' )
        .replace( '|', ',' )
        .replace( "$", "" );
      return  element.getLabel() + " (" + fileExtensions + ")";
    } );

    typedComboBox.setContent( filterFileTypes );
    typedComboBox.selectFirstItem();
    typedComboBox.setSelection( filterFileTypes.get( indexOfDefault )  );

    lblComboFilter = new Label( parent, SWT.NONE );
    lblComboFilter.setText( BaseMessages.getString( PKG, "file-open-save-plugin.app.save.file-filter.label" ) );
    PropsUI.getInstance().setLook( lblComboFilter );

    btnCancel = new Button( parent, SWT.NONE );
    PropsUI.getInstance().setLook( btnCancel );
    btnCancel.addSelectionListener( new SelectionAdapter() {
      @Override public void widgetSelected( SelectionEvent selectionEvent ) {
        clearState();
        parent.dispose();
      }
    } );

    if ( isSaveState() ) {
      createSaveLayout( parent, select );
    } else {
      createOpenLayout( parent, select );
=======
    }

    @Override public Image getImage( Object element ) {
      if ( element instanceof Tree ) {
        if ( element instanceof RecentTree ) {
          return imgTime;
        } else if ( element instanceof VFSTree ) {
          return imgVFS;
        }
        return imgDisk;
      } else if ( element instanceof Directory ) {
        return imgFolder;
      }
      return null;
    }
  };

  @Override protected void configureShell( Shell newShell ) {
    newShell.setImage( logo );
    newShell.setText( shellTitle );
    PropsUI.getInstance().setLook( newShell );
    newShell.setMinimumSize( 545, 458 );
  }

  @Override protected Point getInitialSize() {
    return new Point( width, height );
  }

  protected void createOpenLayout( Composite parent, Composite select ) {
    btnOpen = new Button( parent, SWT.NONE );
    btnOpen.setEnabled( false );
    PropsUI.getInstance().setLook( btnOpen );
    lblComboFilter.setLayoutData( new FormDataBuilder().top( select, 20 ).right( typedComboBox.viewer.getCombo(), -5 ).result() );
    typedComboBox.viewer.getCombo().setLayoutData( new FormDataBuilder().top( select, 20 ).right( btnOpen, -15 ).result() );

    btnOpen.setLayoutData( new FormDataBuilder().top( select, 20 ).right( btnCancel, -15 ).result() );
    btnOpen.setText( BaseMessages.getString( PKG, "file-open-save-plugin.app.open.button" ) );
    btnOpen.addSelectionListener( new SelectionAdapter() {
      @Override public void widgetSelected( SelectionEvent selectionEvent ) {

        if ( command.equals( FileDialogOperation.SELECT_FILE ) || command.equals( FileDialogOperation.OPEN ) ) {
          if ( StringUtils.isNotEmpty( name ) ) {
            getShell().dispose();
          }
        } else if ( command.equals( FileDialogOperation.SELECT_FOLDER ) ) {
          if ( StringUtils.isNotEmpty( path ) ) {
            getShell().dispose();
          }
        } else if ( command.equals( FileDialogOperation.SELECT_FILE_FOLDER ) ) {
          if ( StringUtils.isNotEmpty( path ) || StringUtils.isNotEmpty( name ) ) {
            getShell().dispose();
          }
        } else {
          // TODO: Display something
        }
      }
    } );
    btnCancel.setLayoutData( new FormDataBuilder().top( select, 20 ).right( 100, -30 ).result() );
    btnCancel.setText( BaseMessages.getString( PKG, "file-open-save-plugin.app.cancel.button" ) );

  }

  @Override protected Control createContents( Composite parent ) {

    FormLayout formLayout = new FormLayout();
    formLayout.marginTop = 20;
    formLayout.marginBottom = 25;

    parent.setLayout( formLayout );
    Composite header = createHeader( parent );
    header.setLayoutData( new FormDataBuilder().top( 0, 0 ).left( 0, 0 ).right( 100, 0 ).result() );
    Composite buttons = createButtonsBar( parent );
    buttons.setLayoutData( new FormDataBuilder().top( header, 25 ).left( 0, 0 ).right( 100, 0 ).result() );

    FlatButton flatBtnHelp =
      new FlatButton( parent, SWT.NONE ).setEnabledImage( rasterImage( "img/help.svg", 24, 24 ) )
        .setDisabledImage( rasterImage( "img/help.svg", 24, 24 ) ).setEnabled( true )
        .setLayoutData( new FormDataBuilder().bottom( 100, 0 ).left( 0, 20 ).result() ).addListener(
          new SelectionAdapter() {
            @Override public void widgetSelected( SelectionEvent selectionEvent ) {
              openHelpDialog();
            }
          } );
    flatBtnHelp.getLabel().setText( BaseMessages.getString( PKG, "file-open-save-plugin.app.help.label" ) );

    Composite select = createFilesBrowser( parent );
    select.setLayoutData(
      new FormDataBuilder().top( buttons, 15 ).left( 0, 0 ).right( 100, 0 ).bottom( flatBtnHelp.getLabel(), -20 )
        .result() );

    typedComboBox = new TypedComboBox<>( parent );

    String[] fileFilters = StringUtils.isNotEmpty( fileDialogOperation.getFilter() )
      ? fileDialogOperation.getFilter().split( "," )
      : new String[] {ALL_FILE_TYPES};
    List<FilterFileType> filterFileTypes = new ArrayList<>();
    int indexOfDefault = 0;
    for ( int i = 0; i < fileFilters.length; i++ ) {
      int finalI = i;
      Optional<FilterFileType> optionalFileFilterType = Arrays.stream( validFileTypes ).filter( filterFileType -> filterFileType.getId().equals( fileFilters[ finalI ] ) ).findFirst();
      if ( optionalFileFilterType.isPresent() ) {
        filterFileTypes.add( optionalFileFilterType.get() );
        if ( fileFilters[ i ].equals( fileDialogOperation.getDefaultFilter() ) ) {
          indexOfDefault = i;
        }
      } else {
        log.logBasic( "OptionalFileFilterType not found" );
      }
>>>>>>> 80bb4d8c
    }
    return parent;
  }

  private void clearState() {
    parentPath = null;
    type = null;
    provider = null;
    path = null;
  }

<<<<<<< HEAD
  private void createSaveLayout( Composite parent, Composite select ) {
    txtFileName = new Text( parent, SWT.SINGLE | SWT.LEFT | SWT.BORDER );
    Label filenameLabel = new Label( parent, SWT.NONE );

    filenameLabel.setText( BaseMessages.getString( PKG, "file-open-save-plugin.app.save.file-name.label" ) );

    PropsUI.getInstance().setLook( filenameLabel );
    PropsUI.getInstance().setLook( txtFileName );

=======
    typedComboBox.addSelectionListener( ( typedComboBox, newSelection ) -> {
      IStructuredSelection treeViewerSelection = (TreeSelection) ( treeViewer.getSelection() );
      selectPath( treeViewerSelection.getFirstElement() );
      processState();
    } );

    typedComboBox.setLabelProvider( element -> {
      String fileExtensions = element.getValue()
        .replace( '\\', '*' )
        .replace( '|', ',' )
        .replace( "$", "" );
      return  element.getLabel() + " (" + fileExtensions + ")";
    } );

    typedComboBox.setContent( filterFileTypes );
    typedComboBox.selectFirstItem();
    typedComboBox.setSelection( filterFileTypes.get( indexOfDefault )  );

    lblComboFilter = new Label( parent, SWT.NONE );
    lblComboFilter.setText( BaseMessages.getString( PKG, "file-open-save-plugin.app.save.file-filter.label" ) );
    PropsUI.getInstance().setLook( lblComboFilter );

    btnCancel = new Button( parent, SWT.NONE );
    PropsUI.getInstance().setLook( btnCancel );
    btnCancel.addSelectionListener( new SelectionAdapter() {
      @Override public void widgetSelected( SelectionEvent selectionEvent ) {
        clearState();
        parent.dispose();
      }
    } );

    if ( isSaveState() ) {
      createSaveLayout( parent, select );
    } else {
      createOpenLayout( parent, select );
    }
    return parent;
  }

  private void clearState() {
    parentPath = null;
    type = null;
    provider = null;
    path = null;
  }

  private void createSaveLayout( Composite parent, Composite select ) {
    txtFileName = new Text( parent, SWT.SINGLE | SWT.LEFT | SWT.BORDER );
    Label filenameLabel = new Label( parent, SWT.NONE );

    filenameLabel.setText( BaseMessages.getString( PKG, "file-open-save-plugin.app.save.file-name.label" ) );

    PropsUI.getInstance().setLook( filenameLabel );
    PropsUI.getInstance().setLook( txtFileName );

>>>>>>> 80bb4d8c
    txtFileName.setSize( 40, 40 ); // TODO: Figure out how to set size correctly
    btnSave = new Button( parent, SWT.NONE );
    btnSave.setEnabled( false );

    filenameLabel.setLayoutData( new FormDataBuilder().top( select, 20 ).right( txtFileName, -5 ).result() );
    txtFileName.setLayoutData( new FormDataBuilder().top( select, 20 ).right( lblComboFilter, -15 ).result() );
    lblComboFilter.setLayoutData( new FormDataBuilder().top( select, 20 ).right( typedComboBox.viewer.getCombo(), -5 ).result()  );
    typedComboBox.viewer.getCombo().setLayoutData( new FormDataBuilder().top( select, 20 ).right( btnSave, -15 ).result() );

    txtFileName.addModifyListener( modifyEvent -> processState() );

    PropsUI.getInstance().setLook( btnSave );
    btnSave.setLayoutData( new FormDataBuilder().top( select, 20 ).right( btnCancel, -15 ).result() );
    btnSave.setText( BaseMessages.getString( PKG, "file-open-save-plugin.app.save.button" ) );


    btnSave.addSelectionListener( new SelectionAdapter() {
      @Override public void widgetSelected( SelectionEvent selectionEvent ) {

        StructuredSelection structuredSelection = (StructuredSelection) fileTableViewer.getSelection();
        Directory directory = (Directory) structuredSelection.getFirstElement();

        if ( txtFileName.getText() != null && StringUtils.isNotEmpty( txtFileName.getText() ) ) {
          processOnSavePressed( directory );
        }
      }
    } );
    btnCancel.setLayoutData( new FormDataBuilder().top( select, 20 ).right( 100, -30 ).result() );
    btnCancel.setText( BaseMessages.getString( PKG, "file-open-save-plugin.app.cancel.button" ) );

  }

  private void processOnSavePressed( Directory directory ) {
    if ( directory != null ) {

      parentPath = directory.getParent();
      type = fileDialogOperation.getFileType();
      path = directory.getPath();
      name = txtFileName.getText().contains( FILE_PERIOD ) ? txtFileName.getText().split( FILE_PERIOD )[0] : txtFileName.getText();
      provider = directory.getProvider();

      getShell().dispose();
    } else if ( !treeViewer.getSelection().isEmpty() ) {
      type = fileDialogOperation.getFileType();
      name = txtFileName.getText().contains( FILE_PERIOD ) ? txtFileName.getText().split( FILE_PERIOD )[0] : txtFileName.getText();

      getShell().dispose();
    } else {
      // TODO: Display something informing the user
    }
  }

  public Composite createHeader( Composite parent ) {
    Composite headerComposite = new Composite( parent, SWT.NONE );

    FormLayout formLayout = new FormLayout();
    formLayout.marginLeft = 20;
    formLayout.marginRight = 20;
    headerComposite.setLayout( formLayout );
    PropsUI.getInstance().setLook( headerComposite );
    Label lblSelect = new Label( headerComposite, SWT.LEFT );
    PropsUI.getInstance().setLook( lblSelect );
    lblSelect.setText( StringUtils.capitalize( shellTitle ) );

    // TODO: Implement "Search Button" behavior
    final Color clrWhite = new Color( getShell().getDisplay(), 255, 255, 255 );
    Composite searchComp = new Composite( headerComposite, SWT.BORDER );
    PropsUI.getInstance().setLook( searchComp );
    searchComp.addDisposeListener( e -> clrWhite.dispose() );
    searchComp.setLayoutData( new FormDataBuilder().right( 100, 0 ).result() );
    searchComp.setBackground( clrWhite );

    RowLayout searchLayout = new RowLayout();
    searchLayout.center = true;
    searchComp.setLayout( searchLayout );

    Label lblSearch = new Label( searchComp, SWT.NONE );
    PropsUI.getInstance().setLook( lblSearch );
    lblSearch.setLayoutData( new RowData() );
    lblSearch.setBackground( clrWhite );
    lblSearch.setImage( rasterImage( "img/Search.S_D.svg", 25, 25 ) );

    RowData rd = new RowData();
    rd.width = 200;
    Text txtSearch = new Text( searchComp, SWT.NONE );
    PropsUI.getInstance().setLook( txtSearch );
    txtSearch.setBackground( clrWhite );
    txtSearch.setLayoutData( rd );

    headerComposite.layout();

    return headerComposite;
  }

  private Composite createButtonsBar( Composite parent ) {
    Composite buttons = new Composite( parent, SWT.NONE );
    PropsUI.getInstance().setLook( buttons );

    FormLayout formLayout = new FormLayout();
    formLayout.marginLeft = 20;
    formLayout.marginRight = 20;
    buttons.setLayout( formLayout );

    FlatButton backButton =
      new FlatButton( buttons, SWT.NONE ).setEnabledImage( rasterImage( "img/Backwards.S_D.svg", 32, 32 ) )
        .setDisabledImage( rasterImage( "img/Backwards.S_D_disabled.svg", 32, 32 ) )
        .setToolTipText( BaseMessages.getString( PKG, "file-open-save-plugin.app.back.button" ) )
        .setEnabled( false );

    FlatButton forwardButton =
      new FlatButton( buttons, SWT.NONE ).setEnabledImage( rasterImage( "img/Forwards.S_D.svg", 32, 32 ) )
        .setDisabledImage( rasterImage( "img/Forwards.S_D_disabled.svg", 32, 32 ) )
        .setToolTipText( BaseMessages.getString( PKG, "file-open-save-plugin.app.forward.button" ) )
        .setEnabled( true ).setLayoutData( new FormDataBuilder().left( backButton.getLabel(), 0 ).result() );

    Composite fileButtons = new Composite( buttons, SWT.NONE );
    PropsUI.getInstance().setLook( fileButtons );
    fileButtons.setLayout( new RowLayout() );
    fileButtons.setLayoutData( new FormDataBuilder().right( 100, 0 ).result() );

    FlatButton
      upButton =
      new FlatButton( fileButtons, SWT.NONE ).setEnabledImage( rasterImage( "img/Up_Folder.S_D.svg", 32, 32 ) )
        .setDisabledImage( rasterImage( "img/Up_Folder.S_D_disabled.svg", 32, 32 ) )
        .setToolTipText( BaseMessages.getString( PKG, "file-open-save-plugin.app.up-directory.button" ) )

        .setLayoutData( new RowData() ).setEnabled( true );

    flatBtnAdd = new FlatButton( fileButtons, SWT.NONE )
      .setEnabledImage( rasterImage( "img/New_Folder.S_D.svg", 32, 32 ) )
      .setDisabledImage( rasterImage( "img/New_Folder.S_D_disabled.svg", 32, 32 ) )
      .setToolTipText( BaseMessages.getString( PKG, "file-open-save-plugin.app.add-folder.button" ) )
      .setLayoutData( new RowData() ).setEnabled( false ).addListener(
        new SelectionAdapter() {
          @Override public void widgetSelected( SelectionEvent selectionEvent ) {
            // TODO: Get text from i18 package
            enterStringDialog = new EnterStringDialog( getShell(), StringUtils.EMPTY,  "Please provide a folder name", "New Folder Name" );
            String newFolderName = enterStringDialog.open();

            if ( StringUtils.isNotEmpty( newFolderName ) ) {
              addFolder( newFolderName );
            }
          }
        } );


    FlatButton
      deleteButton =
      new FlatButton( fileButtons, SWT.NONE ).setEnabledImage( rasterImage( "img/Close.S_D.svg", 32, 32 ) )
        .setDisabledImage( rasterImage( "img/Close.S_D_disabled.svg", 32, 32 ) )
        .setToolTipText( BaseMessages.getString( PKG, "file-open-save-plugin.app.delete.button" ) )
        .setLayoutData( new RowData() ).setEnabled( false );

    FlatButton
      refreshButton =
      new FlatButton( fileButtons, SWT.NONE ).setEnabledImage( rasterImage( "img/Refresh.S_D.svg", 32, 32 ) )
        .setDisabledImage( rasterImage( "img/Refresh.S_D_disabled.svg", 32, 32 ) )
        .setToolTipText( BaseMessages.getString( PKG, "file-open-save-plugin.app.refresh.button" ) )
        .setLayoutData( new RowData() ).setEnabled( true );

    Composite navComposite = new Composite( buttons, SWT.BORDER );
    PropsUI.getInstance().setLook( navComposite );
    navComposite.setBackground( getShell().getDisplay().getSystemColor( SWT.COLOR_WHITE ) );
    navComposite.setLayoutData(
      new FormDataBuilder().left( forwardButton.getLabel(), 10 ).right( fileButtons, -10 ).height( 32 ).result() );

    return buttons;
  }

  private Composite createFilesBrowser( Composite parent ) {
    clrGray = getShell().getDisplay().getSystemColor( SWT.COLOR_GRAY );
    clrBlack = getShell().getDisplay().getSystemColor( SWT.COLOR_BLACK );
    imgTime = rasterImage( "img/Time.S_D.svg", 25, 25 );
    imgVFS = rasterImage( "img/VFS_D.svg", 25, 25 );
    imgFolder = rasterImage( "img/file_icons/Archive.S_D.svg", 25, 25 );
    imgDisk = rasterImage( "img/Disk.S_D.svg", 25, 25 );
    imgFile = rasterImage( "img/file_icons/Doc.S_D.svg", 25, 25 );
    Composite browser = new Composite( parent, SWT.NONE );
    PropsUI.getInstance().setLook( browser );
    GridLayout gridLayout = new GridLayout();
    gridLayout.marginRight = 0;
    gridLayout.marginLeft = 0;
    browser.setLayout( gridLayout );

    SashForm sashForm = new SashForm( browser, SWT.HORIZONTAL );
    PropsUI.getInstance().setLook( sashForm );
    sashForm.setLayoutData( new GridData( SWT.FILL, SWT.FILL, true, true ) );

    treeViewer = new TreeViewer( sashForm, SWT.BORDER | SWT.V_SCROLL | SWT.H_SCROLL | SWT.FULL_SELECTION );
    PropsUI.getInstance().setLook( treeViewer.getTree() );

    treeViewer.setLabelProvider( labelProvider );

    treeViewer.setContentProvider( new FileTreeContentProvider( FILE_CONTROLLER ) );

    // Load the various file types on the left
    treeViewer.setInput( FILE_CONTROLLER.load( ProviderFilterType.ALL_PROVIDERS.toString() ).toArray() );

    treeViewer.addPostSelectionChangedListener( e -> {
      IStructuredSelection selection = (IStructuredSelection) e.getSelection();
      Object selectedNode = selection.getFirstElement();
      // Expand the selection in the treeviewer
      if ( selectedNode != null && !treeViewer.getExpandedState( selectedNode ) ) {
        treeViewer.setExpandedState( selectedNode, true );
      }
      // Update the path that is selected
      selectPath( selectedNode );
      // Clears the selection from fileTableViewer
      fileTableViewer.setSelection( new StructuredSelection() );
      processState();
    } );

    fileTableViewer = new TableViewer( sashForm, SWT.BORDER | SWT.V_SCROLL | SWT.FULL_SELECTION );
    PropsUI.getInstance().setLook( fileTableViewer.getTable() );
    fileTableViewer.getTable().setHeaderVisible( true );
    TableViewerColumn tvcName = new TableViewerColumn( fileTableViewer, SWT.NONE );
    tvcName.getColumn().setText( BaseMessages.getString( PKG, "file-open-save-plugin.files.name.header" ) );
    tvcName.getColumn().setWidth( 250 );

    ColumnLabelProvider clpName = new ColumnLabelProvider() {

      @Override public String getText( Object element ) {
        File f = (File) element;
        return f.getName();
      }

      @Override public Image getImage( Object element ) {
        if ( element instanceof Directory ) {
          return imgFolder;
        } else if ( element instanceof File ) {
          return imgFile;
        }
        return null;
      }

    };

    tvcName.setLabelProvider( clpName );

    TableViewerColumn tvcType = new TableViewerColumn( fileTableViewer, SWT.NONE );
    tvcType.getColumn().setText( BaseMessages.getString( PKG, "file-open-save-plugin.files.type.header" ) );
    tvcType.getColumn().setWidth( 100 );
    tvcType.getColumn().setResizable( false );
    tvcType.setLabelProvider( new ColumnLabelProvider() {
      @Override public Color getForeground( Object element ) {
        return clrGray;
      }

      @Override public String getText( Object element ) {
        return super.getText( StringUtils.capitalize( ( (File) element ).getType() ) );
      }
    } );

    TableViewerColumn tvcModified = new TableViewerColumn( fileTableViewer, SWT.NONE );
    tvcModified.getColumn().setText( BaseMessages.getString( PKG, "file-open-save-plugin.files.modified.header" ) );
    tvcModified.getColumn().setWidth( 140 );
    tvcModified.getColumn().setResizable( false );

    tvcModified.setLabelProvider( new ColumnLabelProvider() {
      SimpleDateFormat sdf = new SimpleDateFormat( "MM/dd/yy hh:mm aa" );

      @Override public Color getForeground( Object element ) {
        return clrGray;
      }

      @Override public String getText( Object element ) {
        try {
          return super.getText( sdf.format( ( (File) element ).getDate() ) );
        } catch ( Exception e ) {
          return "";
        }
      }
    } );

    fileTableViewer.getTable().addListener( SWT.Resize, e -> {
      Rectangle r = fileTableViewer.getTable().getClientArea(); tvcName.getColumn()
        .setWidth( Math.max( 150, r.width - tvcType.getColumn().getWidth() - tvcModified.getColumn().getWidth() ) );

    } );

    fileTableViewer.setContentProvider( new ArrayContentProvider() );

    fileTableViewer.addPostSelectionChangedListener( e -> {
      IStructuredSelection selection = (IStructuredSelection) e.getSelection();
      Object selectedNode = selection.getFirstElement();
      if ( selectedNode instanceof File ) {
        processState();
      }
    } );

    fileTableViewer.addDoubleClickListener( e -> {
      Object selection = ( (IStructuredSelection) e.getSelection() ).getFirstElement();

      if ( selection instanceof Directory ) {
        treeViewer.setExpandedState( selection, true );
        treeViewer.setSelection( new StructuredSelection( selection ), true );

        if ( command.contains( FileDialogOperation.SAVE ) || command.equals( FileDialogOperation.SELECT_FOLDER ) ) {
          parentPath = ( (Directory) selection ).getParent();
          path = ( (Directory) selection ).getPath();
          provider = ( (Directory) selection).getProvider();
        }

      } else if ( selection instanceof File ) {
        File localFile = (File) selection;
        if ( command.equalsIgnoreCase( FileDialogOperation.SELECT_FILE ) ) {
          String fileExtension = localFile.getPath().substring( localFile.getPath().lastIndexOf( FILE_PERIOD ) );
          if ( Utils.matches( fileExtension, typedComboBox.getSelection().getValue() ) ) {
            openFileSelector( localFile );
            getShell().dispose();
          }
        } else if ( command.equalsIgnoreCase( FileDialogOperation.OPEN ) || command.equalsIgnoreCase( FileDialogOperation.SELECT_FILE_FOLDER ) ) {
          openFileSelector( localFile );
          getShell().dispose();
        }
      }
      processState();
    } );

    sashForm.setWeights( new int[] { 1, 2 } );

    return browser;
  }

  private void openFileSelector( File f ) {
    path = f.getPath();
    parentPath = f.getParent();
    type = f.getType();
    connection = this.fileDialogOperation.getConnection();
    provider = f.getProvider();
  }

  private void setButtonOpenState() {
    if ( btnOpen != null && !getShell().isDisposed() ) {
      openStructuredSelectionPath( (IStructuredSelection) treeViewer.getSelection() );

      openStructuredSelectionPath( (IStructuredSelection) fileTableViewer.getSelection() );

      if ( command.equalsIgnoreCase( FileDialogOperation.SELECT_FILE_FOLDER ) ) {
        btnOpen.setEnabled( StringUtils.isNotEmpty( path ) || StringUtils.isNotEmpty( name ) );
      } else if ( command.equals( FileDialogOperation.SELECT_FOLDER ) ) {
        btnOpen.setEnabled( StringUtils.isNotEmpty( path ) && StringUtils.isEmpty( name ) );
      } else if ( command.equals( FileDialogOperation.SELECT_FILE ) || command.equals( FileDialogOperation.OPEN ) ) {
        btnOpen.setEnabled( StringUtils.isNotEmpty( name ) );
      } else {
        btnOpen.setEnabled( false );
      }
    }
  }

  private boolean isSaveState() {
    return command.equals( FileDialogOperation.SAVE )
      || command.equals( FileDialogOperation.SAVE_TO ) || command.equals( FileDialogOperation.SAVE_TO_FILE_FOLDER );
  }

  private void processState() {
    setButtonSaveState();
    setButtonOpenState();
  }

  private void setButtonSaveState() {
    if ( isSaveState() && txtFileName != null  && !getShell().isDisposed() ) {
      // If the path set by the treeViewer; use the left-hand values
      saveStructuredSelectionPath( (IStructuredSelection) treeViewer.getSelection() );

      // If the path is set by the fileTableViewer override the treeViewer values (use the right-hand values)
      saveStructuredSelectionPath( (IStructuredSelection) fileTableViewer.getSelection() );

      if ( StringUtils.isNotEmpty( path ) ) {
        if ( command.equals( FileDialogOperation.SAVE_TO_FILE_FOLDER ) || StringUtils.isNotEmpty( txtFileName.getText() ) ) {
          btnSave.setEnabled( true );
        }
      } else {
        btnSave.setEnabled( false );
      }
    }
  }

  private void openStructuredSelectionPath( IStructuredSelection selection ) {
    IStructuredSelection selectedFileTreeViewer = selection.isEmpty() ? null : selection;
    if ( selectedFileTreeViewer != null && selectedFileTreeViewer.getFirstElement() instanceof Directory ) {
      path = ( (Directory) selectedFileTreeViewer.getFirstElement()).getPath();
      parentPath = ( (Directory) selectedFileTreeViewer.getFirstElement()).getParent();
      provider = ( (Directory) selectedFileTreeViewer.getFirstElement()).getProvider();
      name = null;
    } else if ( selectedFileTreeViewer != null && selectedFileTreeViewer.getFirstElement() instanceof File ) {
      String tempName = ( (File) selectedFileTreeViewer.getFirstElement() ).getName();

      if ( command.equals( FileDialogOperation.SELECT_FILE )
        || command.equalsIgnoreCase( FileDialogOperation.SELECT_FILE_FOLDER )
        || command.equals( FileDialogOperation.OPEN ) ) {
        if ( typedComboBox.getSelection().getId().equals( ALL_FILE_TYPES ) ) {
          name = tempName;
          // Check for correct file type before assigning name value
        } else {
          name =  Utils.matches( tempName.substring( tempName.lastIndexOf( FILE_PERIOD ) ),
            typedComboBox.getSelection().getValue() ) ? tempName : null;
        }
      } else {
        name = tempName;
      }
      path = ( (File) selectedFileTreeViewer.getFirstElement()).getPath();
      parentPath = ( (File) selectedFileTreeViewer.getFirstElement()).getParent();
      provider = ( (File) selectedFileTreeViewer.getFirstElement()).getProvider();
    }
  }
  private void saveStructuredSelectionPath( IStructuredSelection selection ) {
    IStructuredSelection selectedFileTreeViewer = selection.isEmpty() ? null : selection;
    if ( selectedFileTreeViewer != null && selectedFileTreeViewer.getFirstElement() instanceof Directory ) {
      path = ( (Directory) selectedFileTreeViewer.getFirstElement()).getPath();
      parentPath = ( (Directory) selectedFileTreeViewer.getFirstElement()).getParent();
      provider = ( (Directory) selectedFileTreeViewer.getFirstElement()).getProvider();
    }
  }



  private boolean addFolder( String newFolderName ) {
    try {
      Object selection;
      Object treeViewerDestination;
      StructuredSelection fileTableViewerSelection = (StructuredSelection) ( fileTableViewer.getSelection() );
      TreeSelection treeViewerSelection = (TreeSelection) ( treeViewer.getSelection() );
      FileProvider fileProvider = null;
      String parentPathOfSelection = "";


      if ( !fileTableViewerSelection.isEmpty() ) {
        selection = fileTableViewerSelection.getFirstElement();
        if ( selection instanceof Directory ) {
          treeViewerDestination = fileTableViewerSelection.getFirstElement();
        } else {
          treeViewerDestination = treeViewerSelection.getFirstElement();
        }
      } else {
        selection = treeViewerSelection.getFirstElement();
        treeViewerDestination = treeViewerSelection.getFirstElement();
      }

      if ( selection instanceof Directory ) {
        fileProvider = ProviderServiceService.INSTANCE.get().get( ( (Directory) selection).getProvider() );
        parentPathOfSelection = ( (Directory) selection ).getPath();
      } else if ( selection instanceof File ) {
        fileProvider = ProviderServiceService.INSTANCE.get().get( ( (File) selection).getProvider() );
        parentPathOfSelection = Paths.get( ( (File) selection ).getParent() ).getParent().toString();
      }

      if ( fileProvider != null ) {
        fileProvider.createDirectory( parentPathOfSelection, (File) selection, newFolderName );
        FILE_CONTROLLER.clearCache( (File) treeViewerDestination );
        treeViewer.refresh( treeViewerDestination );

        selectPath( treeViewerDestination, false );

        IStructuredSelection selectionAsStructuredSelection = new StructuredSelection( treeViewerDestination );
        treeViewer.setSelection( selectionAsStructuredSelection, true );
        if ( !treeViewer.getExpandedState( selectionAsStructuredSelection ) ) {
          treeViewer.setExpandedState( selectionAsStructuredSelection, true );
        }
        // Set selection in fileTableViewer to new folder
        for ( TableItem tableItem : fileTableViewer.getTable().getItems() ) {
          if ( tableItem.getText( 0 ).equals( newFolderName ) ) {
            fileTableViewer.getTable().setSelection( tableItem );
            fileTableViewer.getTable().setFocus();
            break;
          }
        }
        processState();
        return true;
      } else {
        throw new KettleException( "Unable to select file provider!" );
      }
    } catch ( Exception ex ) {
      new ErrorDialog( getShell(), "Error",  BaseMessages.getString( PKG, "file-open-save-plugin.error.unable-to-move-file.message" ), ex, false );
    }
    return false;
  }

  private Image rasterImage( String path, int width, int height ) {
    SwtUniversalImage img =
      SwtSvgImageUtil.getUniversalImage( getShell().getDisplay(), getClass().getClassLoader(), path );
    Image image = img.getAsBitmapForSize( getShell().getDisplay(), width, height );
    getShell().addDisposeListener( e -> {
      img.dispose();
      image.dispose();
    } );
    return image;
  }

  private void openHelpDialog() {
    Program.launch( HELP_URL );
  }

  public String getObjectId() {
    return objectId;
  }

  public void setObjectId( String objectId ) {
    this.objectId = objectId;
  }

  public String getName() {
    return name;
  }

  public void setName( String name ) {
    this.name = name;
  }

  public String getPath() {
    return path;
  }

  public void setPath( String path ) {
    this.path = path;
  }

  public String getType() {
    return type;
  }

  public void setType( String type ) {
    this.type = type;
  }

  public String getConnection() {
    return connection;
  }

  public void setConnection( String connection ) {
    this.connection = connection;
  }

  public String getProvider() {
    return provider;
  }

  public void setProvider( String provider ) {
    this.provider = provider;
  }

  public String getParentPath() {
    return parentPath;
  }

  public void setParentPath( String parentPath ) {
    this.parentPath = parentPath;
  }

  protected void selectPath( Object selectedElement ) {
    selectPath( selectedElement, true );
  }

  protected void selectPath( Object selectedElement, boolean useCache ) {

    if ( selectedElement instanceof Tree ) {

      List<Object> children = ( (Tree) selectedElement ).getChildren();
      if ( children != null ) {
        fileTableViewer.setInput( children.toArray() );
        // Sets state to blank
        parentPath = null;
        path = null;
        name = null;
      }
      flatBtnAdd.setEnabled( false );
      processState();
    } else if ( selectedElement instanceof Directory ) {
      try {
        fileTableViewer.setInput( FILE_CONTROLLER.getFiles( (File) selectedElement, null, useCache ).stream().sorted(
            Comparator.comparing( f -> f instanceof Directory, Boolean::compare ).reversed()
              .thenComparing( Comparator.comparing( f -> ( (File) f ).getName(),
                String.CASE_INSENSITIVE_ORDER ) ) )
          .toArray() );
        for ( TableItem fileTableItem : fileTableViewer.getTable().getItems() ) {
          Object tableItemObject = fileTableItem.getData();
          if ( !( tableItemObject instanceof Directory ) ) {
            String fileName  = ( (File) tableItemObject ).getName();
            String fileExtension = fileName.substring( fileName.lastIndexOf( FILE_PERIOD ) );
            if ( typedComboBox.getSelection().getId().equalsIgnoreCase( ALL_FILE_TYPES )
              || Utils.matches( fileExtension,  typedComboBox.getSelection().getValue() ) ) {
              fileTableItem.setForeground( clrBlack );
            } else {
              fileTableItem.setForeground( clrGray );
            }
          }
        }



        flatBtnAdd.setEnabled( ( (Directory) selectedElement ).isCanAddChildren() );

        processState();
      } catch ( FileException e ) {
        // TODO Auto-generated catch block
        log.logBasic( e.getMessage() );
      }
    }

  }

  protected static class FlatButton {

    private CLabel label;

    private AtomicBoolean enabled = new AtomicBoolean( true );

    private Color hoverColor;
    private Image enabledImage;
    private Image disabledImage;

    public FlatButton( Composite parent, int style ) {

      label = new CLabel( parent, style );
      PropsUI.getInstance().setLook( label );
      setEnabled( true );
      setHoverColor( parent.getDisplay().getSystemColor( SWT.COLOR_GRAY ) );

      label.addMouseTrackListener( new MouseTrackAdapter() {

        private Color origColor;

        @Override public void mouseEnter( MouseEvent arg0 ) {
          origColor = label.getBackground();
          if ( enabled.get() ) {
            label.setBackground( hoverColor );
          }
        }

        @Override public void mouseExit( MouseEvent e ) {
          if ( origColor != null ) {
            label.setBackground( origColor );
          }
        }

      } );

      label.addMouseListener( new MouseAdapter() {
        private boolean down = false;
        @Override
        public void mouseDown( MouseEvent me ) {
          down = true;
        }

        @Override
        public void mouseUp( MouseEvent me ) {
          if ( down && isEnabled() ) {
            label.notifyListeners( SWT.Selection, new Event()  );
          }
          down = false;
        };
      } );
    }

    public CLabel getLabel() {
      return label;
    }

    public boolean isEnabled() {
      return enabled.get();
    }

    public FlatButton setEnabled( boolean enabled ) {

      if ( disabledImage != null && enabledImage != null ) {
        label.setImage( enabled ? enabledImage : disabledImage );
      } else if ( enabledImage != null && disabledImage == null ) {
        label.setImage( enabledImage );
      } else if ( enabledImage == null && disabledImage != null ) {
        label.setImage( disabledImage );
      }
      label.redraw();

      this.enabled.set( enabled );
      return this;

    }

    public Image getEnabledImage() {
      return enabledImage;
    }

    public FlatButton setEnabledImage( Image enabledImage ) {
      this.enabledImage = enabledImage;
      return this;
    }

    public Image getDisabledImage() {
      return disabledImage;
    }

    public FlatButton setDisabledImage( Image disabledImage ) {
      this.disabledImage = disabledImage;
      return this;
    }

    public FlatButton setToolTipText( String toolTipText ) {
      label.setToolTipText( toolTipText );
      return this;
    }

    public Color getHoverColor() {
      return hoverColor;
    }

    public FlatButton setHoverColor( Color hoverColor ) {
      this.hoverColor = hoverColor;
      return this;
    }

    public FlatButton setLayoutData( Object o ) {
      label.setLayoutData( o );
      return this;
    }

    public FlatButton addListener( SelectionListener listener ) {
      TypedListener typedListener = new TypedListener( listener );
      label.addListener( SWT.Selection, typedListener );
      return this;
    }



  }

  protected static class FileTreeContentProvider implements ITreeContentProvider {

    private final FileController fileController;

    public FileTreeContentProvider( FileController fileController ) {
      this.fileController = fileController;
    }

    @Override public Object[] getElements( Object inputElement ) {
      return (Object[]) inputElement;
    }

    @Override public Object[] getChildren( Object parentElement ) {

      if ( parentElement instanceof Tree ) {

        Tree parentTree = (Tree) parentElement;
        if ( parentTree.isHasChildren() ) {
          return ( parentTree ).getChildren().toArray();
        }
      } else if ( parentElement instanceof Directory ) {
        try {
          return fileController.getFiles( (Directory) parentElement, null, true ).stream()
            .filter( Directory.class::isInstance )
            .sorted( Comparator.comparing( Entity::getName, String.CASE_INSENSITIVE_ORDER ) ).toArray();
        } catch ( FileException e ) {
          // TODO: Error message that something went wrong
        }
      }

      return new Object[0];
    }

    @Override public Object getParent( Object element ) {

      return null;
    }

    @Override public boolean hasChildren( Object element ) {
      if ( element instanceof Tree ) {
        return ( (Tree) element ).isHasChildren();
      } else if ( element instanceof Directory ) {
        return ( (Directory) element ).isHasChildren();
      }
      return false;
    }

    @Override public void dispose() {
      // TODO Auto-generated method stub
<<<<<<< HEAD

=======
>>>>>>> 80bb4d8c
    }

    @Override public void inputChanged( Viewer arg0, Object arg1, Object arg2 ) {
      // TODO Auto-generated method stub

    }

  }

  // TypedComboBox Definition

  protected interface TypedComboBoxSelectionListener<T> {

    void selectionChanged( TypedComboBox<T> typedComboBox, T newSelection );
  }

  protected interface TypedComboBoxLabelProvider<T> {

    String getListLabel( T element );

  }

  protected class TypedComboBox<T> {

    private ComboViewer viewer;
    private TypedComboBoxLabelProvider<T> labelProvider;
    private List<T> content;
    private List<TypedComboBoxSelectionListener<T>> selectionListeners;
    private T currentSelection;

    public TypedComboBox( Composite parent ) {
      this.viewer = new ComboViewer( parent, SWT.DROP_DOWN | SWT.READ_ONLY );
      this.viewer.setContentProvider( new ArrayContentProvider() );

      viewer.setLabelProvider( new LabelProvider() {
        @Override
        public String getText( Object element ) {
          T typedElement = getTypedObject( element );
          if ( labelProvider != null && typedElement != null ) {
            return labelProvider.getListLabel( typedElement );
          } else {
            return element.toString();
          }
        }
      } );

      viewer.addSelectionChangedListener( event -> {
        IStructuredSelection selection = (IStructuredSelection) event
          .getSelection();
        T typedSelection = getTypedObject( selection.getFirstElement() );
        if ( typedSelection != null ) {
          currentSelection = typedSelection;
          notifySelectionListeners( typedSelection );
        }

      } );

      this.content = new ArrayList<>();
      this.selectionListeners = new ArrayList<>();
    }

    public void setLabelProvider( TypedComboBoxLabelProvider<T> labelProvider ) {
      this.labelProvider = labelProvider;
    }

    public void setContent( List<T> content ) {
      this.content = content;
      this.viewer.setInput( content.toArray() );
    }

    public T getSelection() {
      return currentSelection;
    }

    public void setSelection( T selection ) {
      if ( content.contains( selection ) ) {
        viewer.setSelection( new StructuredSelection( selection ), true );
      }
    }

    public void selectFirstItem() {
      if ( !content.isEmpty() ) {
        setSelection( content.get( 0 ) );
      }
    }

    public void addSelectionListener( TypedComboBoxSelectionListener<T> listener ) {
      this.selectionListeners.add( listener );
    }

    public void removeSelectionListener(
      TypedComboBoxSelectionListener<T> listener ) {
      this.selectionListeners.remove( listener );
    }

    private T getTypedObject( Object o ) {
      if ( content.contains( o ) ) {
        return content.get( content.indexOf( o ) );
      } else {
        return null;
      }
    }

    public void notifySelectionListeners( T newSelection ) {
      for ( TypedComboBoxSelectionListener<T> listener : selectionListeners ) {
        listener.selectionChanged( this, newSelection );
      }
    }
  }

  public static class FilterFileType {
    private String id;
    private String value;
    private String label;

    public FilterFileType() {
      this.id = StringUtils.EMPTY;
      this.value = StringUtils.EMPTY;
      this.label = StringUtils.EMPTY;
    }

    public FilterFileType( String id, String value, String label ) {
      this.id = id;
      this.value = value;
      this.label = label;
    }

    public String getId() {
      return id;
    }

    public void setId( String id ) {
      this.id = id;
    }

    public String getValue() {
      return value;
    }

    public void setValue( String value ) {
      this.value = value;
    }

    public String getLabel() {
      return label;
    }

    public void setLabel( String label ) {
      this.label = label;
    }
  }
}<|MERGE_RESOLUTION|>--- conflicted
+++ resolved
@@ -235,7 +235,6 @@
         return ( (File) element ).getName();
       }
       return null;
-<<<<<<< HEAD
     }
 
     @Override public Image getImage( Object element ) {
@@ -381,116 +380,6 @@
       createSaveLayout( parent, select );
     } else {
       createOpenLayout( parent, select );
-=======
-    }
-
-    @Override public Image getImage( Object element ) {
-      if ( element instanceof Tree ) {
-        if ( element instanceof RecentTree ) {
-          return imgTime;
-        } else if ( element instanceof VFSTree ) {
-          return imgVFS;
-        }
-        return imgDisk;
-      } else if ( element instanceof Directory ) {
-        return imgFolder;
-      }
-      return null;
-    }
-  };
-
-  @Override protected void configureShell( Shell newShell ) {
-    newShell.setImage( logo );
-    newShell.setText( shellTitle );
-    PropsUI.getInstance().setLook( newShell );
-    newShell.setMinimumSize( 545, 458 );
-  }
-
-  @Override protected Point getInitialSize() {
-    return new Point( width, height );
-  }
-
-  protected void createOpenLayout( Composite parent, Composite select ) {
-    btnOpen = new Button( parent, SWT.NONE );
-    btnOpen.setEnabled( false );
-    PropsUI.getInstance().setLook( btnOpen );
-    lblComboFilter.setLayoutData( new FormDataBuilder().top( select, 20 ).right( typedComboBox.viewer.getCombo(), -5 ).result() );
-    typedComboBox.viewer.getCombo().setLayoutData( new FormDataBuilder().top( select, 20 ).right( btnOpen, -15 ).result() );
-
-    btnOpen.setLayoutData( new FormDataBuilder().top( select, 20 ).right( btnCancel, -15 ).result() );
-    btnOpen.setText( BaseMessages.getString( PKG, "file-open-save-plugin.app.open.button" ) );
-    btnOpen.addSelectionListener( new SelectionAdapter() {
-      @Override public void widgetSelected( SelectionEvent selectionEvent ) {
-
-        if ( command.equals( FileDialogOperation.SELECT_FILE ) || command.equals( FileDialogOperation.OPEN ) ) {
-          if ( StringUtils.isNotEmpty( name ) ) {
-            getShell().dispose();
-          }
-        } else if ( command.equals( FileDialogOperation.SELECT_FOLDER ) ) {
-          if ( StringUtils.isNotEmpty( path ) ) {
-            getShell().dispose();
-          }
-        } else if ( command.equals( FileDialogOperation.SELECT_FILE_FOLDER ) ) {
-          if ( StringUtils.isNotEmpty( path ) || StringUtils.isNotEmpty( name ) ) {
-            getShell().dispose();
-          }
-        } else {
-          // TODO: Display something
-        }
-      }
-    } );
-    btnCancel.setLayoutData( new FormDataBuilder().top( select, 20 ).right( 100, -30 ).result() );
-    btnCancel.setText( BaseMessages.getString( PKG, "file-open-save-plugin.app.cancel.button" ) );
-
-  }
-
-  @Override protected Control createContents( Composite parent ) {
-
-    FormLayout formLayout = new FormLayout();
-    formLayout.marginTop = 20;
-    formLayout.marginBottom = 25;
-
-    parent.setLayout( formLayout );
-    Composite header = createHeader( parent );
-    header.setLayoutData( new FormDataBuilder().top( 0, 0 ).left( 0, 0 ).right( 100, 0 ).result() );
-    Composite buttons = createButtonsBar( parent );
-    buttons.setLayoutData( new FormDataBuilder().top( header, 25 ).left( 0, 0 ).right( 100, 0 ).result() );
-
-    FlatButton flatBtnHelp =
-      new FlatButton( parent, SWT.NONE ).setEnabledImage( rasterImage( "img/help.svg", 24, 24 ) )
-        .setDisabledImage( rasterImage( "img/help.svg", 24, 24 ) ).setEnabled( true )
-        .setLayoutData( new FormDataBuilder().bottom( 100, 0 ).left( 0, 20 ).result() ).addListener(
-          new SelectionAdapter() {
-            @Override public void widgetSelected( SelectionEvent selectionEvent ) {
-              openHelpDialog();
-            }
-          } );
-    flatBtnHelp.getLabel().setText( BaseMessages.getString( PKG, "file-open-save-plugin.app.help.label" ) );
-
-    Composite select = createFilesBrowser( parent );
-    select.setLayoutData(
-      new FormDataBuilder().top( buttons, 15 ).left( 0, 0 ).right( 100, 0 ).bottom( flatBtnHelp.getLabel(), -20 )
-        .result() );
-
-    typedComboBox = new TypedComboBox<>( parent );
-
-    String[] fileFilters = StringUtils.isNotEmpty( fileDialogOperation.getFilter() )
-      ? fileDialogOperation.getFilter().split( "," )
-      : new String[] {ALL_FILE_TYPES};
-    List<FilterFileType> filterFileTypes = new ArrayList<>();
-    int indexOfDefault = 0;
-    for ( int i = 0; i < fileFilters.length; i++ ) {
-      int finalI = i;
-      Optional<FilterFileType> optionalFileFilterType = Arrays.stream( validFileTypes ).filter( filterFileType -> filterFileType.getId().equals( fileFilters[ finalI ] ) ).findFirst();
-      if ( optionalFileFilterType.isPresent() ) {
-        filterFileTypes.add( optionalFileFilterType.get() );
-        if ( fileFilters[ i ].equals( fileDialogOperation.getDefaultFilter() ) ) {
-          indexOfDefault = i;
-        }
-      } else {
-        log.logBasic( "OptionalFileFilterType not found" );
-      }
->>>>>>> 80bb4d8c
     }
     return parent;
   }
@@ -502,7 +391,6 @@
     path = null;
   }
 
-<<<<<<< HEAD
   private void createSaveLayout( Composite parent, Composite select ) {
     txtFileName = new Text( parent, SWT.SINGLE | SWT.LEFT | SWT.BORDER );
     Label filenameLabel = new Label( parent, SWT.NONE );
@@ -512,63 +400,6 @@
     PropsUI.getInstance().setLook( filenameLabel );
     PropsUI.getInstance().setLook( txtFileName );
 
-=======
-    typedComboBox.addSelectionListener( ( typedComboBox, newSelection ) -> {
-      IStructuredSelection treeViewerSelection = (TreeSelection) ( treeViewer.getSelection() );
-      selectPath( treeViewerSelection.getFirstElement() );
-      processState();
-    } );
-
-    typedComboBox.setLabelProvider( element -> {
-      String fileExtensions = element.getValue()
-        .replace( '\\', '*' )
-        .replace( '|', ',' )
-        .replace( "$", "" );
-      return  element.getLabel() + " (" + fileExtensions + ")";
-    } );
-
-    typedComboBox.setContent( filterFileTypes );
-    typedComboBox.selectFirstItem();
-    typedComboBox.setSelection( filterFileTypes.get( indexOfDefault )  );
-
-    lblComboFilter = new Label( parent, SWT.NONE );
-    lblComboFilter.setText( BaseMessages.getString( PKG, "file-open-save-plugin.app.save.file-filter.label" ) );
-    PropsUI.getInstance().setLook( lblComboFilter );
-
-    btnCancel = new Button( parent, SWT.NONE );
-    PropsUI.getInstance().setLook( btnCancel );
-    btnCancel.addSelectionListener( new SelectionAdapter() {
-      @Override public void widgetSelected( SelectionEvent selectionEvent ) {
-        clearState();
-        parent.dispose();
-      }
-    } );
-
-    if ( isSaveState() ) {
-      createSaveLayout( parent, select );
-    } else {
-      createOpenLayout( parent, select );
-    }
-    return parent;
-  }
-
-  private void clearState() {
-    parentPath = null;
-    type = null;
-    provider = null;
-    path = null;
-  }
-
-  private void createSaveLayout( Composite parent, Composite select ) {
-    txtFileName = new Text( parent, SWT.SINGLE | SWT.LEFT | SWT.BORDER );
-    Label filenameLabel = new Label( parent, SWT.NONE );
-
-    filenameLabel.setText( BaseMessages.getString( PKG, "file-open-save-plugin.app.save.file-name.label" ) );
-
-    PropsUI.getInstance().setLook( filenameLabel );
-    PropsUI.getInstance().setLook( txtFileName );
-
->>>>>>> 80bb4d8c
     txtFileName.setSize( 40, 40 ); // TODO: Figure out how to set size correctly
     btnSave = new Button( parent, SWT.NONE );
     btnSave.setEnabled( false );
@@ -1343,10 +1174,6 @@
 
     @Override public void dispose() {
       // TODO Auto-generated method stub
-<<<<<<< HEAD
-
-=======
->>>>>>> 80bb4d8c
     }
 
     @Override public void inputChanged( Viewer arg0, Object arg1, Object arg2 ) {
