/*! ******************************************************************************
 *
 * Pentaho Data Integration
 *
 * Copyright (C) 2020-2024 by Hitachi Vantara : http://www.pentaho.com
 *
 *******************************************************************************
 *
 * Licensed under the Apache License, Version 2.0 (the "License");
 * you may not use this file except in compliance with
 * the License. You may obtain a copy of the License at
 *
 *    http://www.apache.org/licenses/LICENSE-2.0
 *
 * Unless required by applicable law or agreed to in writing, software
 * distributed under the License is distributed on an "AS IS" BASIS,
 * WITHOUT WARRANTIES OR CONDITIONS OF ANY KIND, either express or implied.
 * See the License for the specific language governing permissions and
 * limitations under the License.
 *
 ******************************************************************************/

package org.pentaho.di.plugins.fileopensave.providers.vfs;

import org.apache.commons.io.IOUtils;
import org.apache.commons.vfs2.FileObject;
import org.apache.commons.vfs2.FileSelectInfo;
import org.apache.commons.vfs2.FileSelector;
import org.apache.commons.vfs2.FileSystemException;
import org.apache.commons.vfs2.FileType;
<<<<<<< HEAD
import org.pentaho.di.connections.ConnectionDetails;
import org.pentaho.di.connections.ConnectionManager;
import org.pentaho.di.connections.ConnectionProvider;
import org.pentaho.di.connections.utils.ConnectionUriParser;
=======
import org.pentaho.di.connections.ConnectionManager;
>>>>>>> 6e6c39e2
import org.pentaho.di.connections.vfs.VFSConnectionDetails;
import org.pentaho.di.connections.vfs.VFSConnectionManagerHelper;
import org.pentaho.di.connections.vfs.VFSConnectionProvider;
import org.pentaho.di.connections.vfs.VFSRoot;
import org.pentaho.di.connections.vfs.provider.ConnectionFileName;
import org.pentaho.di.connections.vfs.provider.ConnectionFileNameParser;
import org.pentaho.di.connections.vfs.provider.ConnectionFileProvider;
import org.pentaho.di.core.bowl.Bowl;
import org.pentaho.di.core.bowl.DefaultBowl;
import org.pentaho.di.core.exception.KettleException;
import org.pentaho.di.core.variables.VariableSpace;
import org.pentaho.di.core.variables.Variables;
import org.pentaho.di.plugins.fileopensave.api.overwrite.OverwriteStatus;
import org.pentaho.di.plugins.fileopensave.api.providers.BaseFileProvider;
import org.pentaho.di.plugins.fileopensave.api.providers.Tree;
import org.pentaho.di.plugins.fileopensave.api.providers.Utils;
import org.pentaho.di.plugins.fileopensave.api.providers.exception.FileException;
import org.pentaho.di.plugins.fileopensave.api.providers.exception.FileNotFoundException;
import org.pentaho.di.plugins.fileopensave.providers.vfs.model.VFSDirectory;
import org.pentaho.di.plugins.fileopensave.providers.vfs.model.VFSFile;
import org.pentaho.di.plugins.fileopensave.providers.vfs.model.VFSLocation;
import org.pentaho.di.plugins.fileopensave.providers.vfs.model.VFSTree;
import org.pentaho.di.plugins.fileopensave.providers.vfs.service.KettleVFSService;

import java.io.IOException;
import java.io.InputStream;
import java.io.OutputStream;
import java.util.ArrayList;
import java.util.HashMap;
import java.util.List;
import java.util.Map;
import java.util.Objects;

/**
 * Created by bmorrise on 2/14/19.
 */
public class VFSFileProvider extends BaseFileProvider<VFSFile> {

  public static final String NAME = "VFS Connections";
  public static final String TYPE = "vfs";

  protected final Bowl bowl;

  private Map<String, List<VFSFile>> roots = new HashMap<>();

  protected final KettleVFSService kettleVFSService;

  private final VFSConnectionManagerHelper vfsConnectionManagerHelper;

  private final ConnectionFileNameParser connectionFileNameParser;

  public VFSFileProvider() {
    this( DefaultBowl.getInstance() );
  }

  public VFSFileProvider( Bowl bowl ) {
    this(
      bowl,
      new KettleVFSService( bowl ),
      VFSConnectionManagerHelper.getInstance(),
      ConnectionFileNameParser.getInstance() );
  }

  public VFSFileProvider( Bowl bowl,
                          KettleVFSService kettleVFSService,
                          VFSConnectionManagerHelper vfsConnectionManagerHelper,
                          ConnectionFileNameParser connectionFileNameParser ) {
    this.bowl = Objects.requireNonNull( bowl );
    this.kettleVFSService = Objects.requireNonNull( kettleVFSService );
    this.vfsConnectionManagerHelper = Objects.requireNonNull( vfsConnectionManagerHelper );
    this.connectionFileNameParser = Objects.requireNonNull( connectionFileNameParser );
  }

  @Override public Class<VFSFile> getFileClass() {
    return VFSFile.class;
  }

  @Override public String getName() {
    return NAME;
  }

  @Override public String getType() {
    return TYPE;
  }

  private ConnectionManager getConnectionManager() throws MetaStoreException {
    return bowl.getConnectionManager();
  }

  /**
   * Determines if a <code>filePath</code> is a VFS file
   *
   * @param filePath
   * @return true if VFS file, false otherwise.
   */
  public boolean isSupported( String filePath ) {
    if ( filePath == null ) {
      return false;
    }

    boolean ret = false;
    try {
      connectionFileNameParser.parseUri( filePath );
      ret = true;
    } catch ( FileSystemException e ) {
      // DO NOTHING
    }

    return ret;
  }

  /**
   * @return
   */
  public boolean isAvailable() {
    return true;
  }

  /**
   * Default implementation; typically not called.
   *
   * @return Unfiltered Tree
   */
  @Override public Tree getTree() {
    return getTree( new ArrayList<>() );
  }

  /**
   * Filtered implementation
   *
   * @return Filter Tree
   */
  @Override public VFSTree getTree( List<String> connectionTypes ) {
    VFSTree vfsTree = new VFSTree( NAME );

    try {
<<<<<<< HEAD
      ConnectionManager connectionManager = bowl.getManager( ConnectionManager.class );
      List<ConnectionProvider<? extends ConnectionDetails>> providers =
        connectionManager.getProvidersByType( VFSConnectionProvider.class );

      for ( ConnectionProvider<? extends ConnectionDetails> provider : providers ) {
        for ( ConnectionDetails connectionDetails : provider.getConnectionDetails( connectionManager ) ) {
          VFSConnectionDetails vfsConnectionDetails = (VFSConnectionDetails) connectionDetails;
=======
      ConnectionManager manager = getConnectionManager();

      for ( VFSConnectionDetails details : vfsConnectionManagerHelper.getAllDetails( manager ) ) {
        if ( connectionTypes.isEmpty() || connectionTypes.contains( details.getType() ) ) {

>>>>>>> 6e6c39e2
          VFSLocation vfsLocation = new VFSLocation();
          vfsLocation.setName( details.getName() );
          vfsLocation.setRoot( NAME );
          vfsLocation.setHasChildren( true );
          vfsLocation.setCanDelete( false );
          vfsLocation.setPath( vfsConnectionManagerHelper.getConnectionRootFileName( details ).getURI() );

          // Cannot add bucket folders via the VFS file API.
          vfsLocation.setCanAddChildren( !usesBuckets( details ) );

          vfsTree.addChild( vfsLocation );
        }
      }
<<<<<<< HEAD
    } catch ( KettleException e ) {
=======
    } catch ( MetaStoreException | FileException e ) {
>>>>>>> 6e6c39e2
      // ignored
    }
    return vfsTree;
  }

  /**
   * Retrieves the "bucket" folders for a connection. These folders are populated from a call
   * to {@link VFSConnectionProvider#getLocations(VFSConnectionDetails)}.
   * <p/>
   * <p>
   * For a "bucket" folder some core functions of {@link FileObject} can't be called. To list a few,
   * {@link FileObject#exists()} and {@link FileType#hasChildren()} would return incorrect results.
   *
   * @param fileConnectionRoot
   * @return
   */
  private List<VFSFile> getBuckets( VFSFile fileConnectionRoot,
                                    ConnectionFileName connectionRootFileName,
                                    VFSConnectionDetails details )
    throws FileException {

    if ( this.roots.containsKey( getKey( fileConnectionRoot ) ) ) {
      return this.roots.get( getKey( fileConnectionRoot ) );
    }

    List<VFSFile> files = new ArrayList<>();

    List<VFSRoot> bucketRoots;
    try {
<<<<<<< HEAD
      vfsConnectionDetails = (VFSConnectionDetails) bowl.getManager( ConnectionManager.class )
        .getConnectionDetails( getConnectionName( fileConnectionRoot ) );
      if ( !hasBuckets( vfsConnectionDetails ) ) {
        return null;
      }
      @SuppressWarnings( "unchecked" )
      VFSConnectionProvider<VFSConnectionDetails> temp =
        (VFSConnectionProvider<VFSConnectionDetails>)
          bowl.getManager( ConnectionManager.class ).getConnectionProvider( vfsConnectionDetails.getType() );
      vfsConnectionProvider = temp;
=======
      VFSConnectionProvider<VFSConnectionDetails> vfsConnectionProvider =
        vfsConnectionManagerHelper.getExistingProvider( getConnectionManager(), details );
>>>>>>> 6e6c39e2

      bucketRoots = vfsConnectionProvider.getLocations( details );
    } catch ( Exception e ) {
      throw new FileException(
        "Error getting VFS locations. Check your credentials and for connectivity." + e.getMessage(), e );
    }

    if ( bucketRoots == null || bucketRoots.isEmpty() ) {
      throw new FileNotFoundException( fileConnectionRoot.getPath(), fileConnectionRoot.getProvider() );
    }

    for ( VFSRoot bucketRoot : bucketRoots ) {
      // Assuming bucket names do not have special characters, which should be the case,
      // given buckets take the domain position of provider URIs.
      ConnectionFileName bucketFileName =
        connectionRootFileName.createChildName( bucketRoot.getName(), FileType.FOLDER );

      VFSDirectory vfsDirectory = new VFSDirectory();
      vfsDirectory.setName( bucketRoot.getName() );
      vfsDirectory.setDate( bucketRoot.getModifiedDate() );
      vfsDirectory.setHasChildren( true );
      vfsDirectory.setCanAddChildren( true );
      vfsDirectory.setParent( fileConnectionRoot.getPath() );
      vfsDirectory.setPath( bucketFileName.getURI() );
      vfsDirectory.setRoot( NAME );

      files.add( vfsDirectory );
    }

    this.roots.put( getKey( fileConnectionRoot ), files );

    return files;
  }

  /**
   * Get key for <code>file</code>
   *
   * @param vfsFile
   * @return
   */
  protected String getKey( VFSFile vfsFile ) {
    return vfsFile.getPath();
  }

  /**
   * @param file
   * @param filters
   * @return
   */
  @Override
  public List<VFSFile> getFiles( VFSFile file, String filters, VariableSpace space ) throws FileException {

    ConnectionFileName fileName = getConnectionFileName( file );

    if ( fileName.isConnectionRoot() ) {
      VFSConnectionDetails details = getExistingDetails( fileName );
      if ( usesBuckets( details ) ) {
        return getBuckets( file, fileName, details );
      }
    }

    FileObject fileObject;
    try {
      fileObject = getFileObject( file, space );
    } catch ( FileException e ) {
      throw new FileNotFoundException( file.getPath(), TYPE );
    }

    return populateChildren( file, fileObject, filters );
  }

  private VFSConnectionDetails getExistingDetails( ConnectionFileName fileName ) throws FileException {
    try {
      String connectionName = fileName.getConnection();
      return getConnectionManager().getExistingDetails( connectionName );
    } catch ( MetaStoreException | KettleException e ) {
      throw new FileException( e );
    }
  }

  private boolean usesBuckets( VFSConnectionDetails details ) throws FileException {
    try {
      return vfsConnectionManagerHelper.usesBuckets( details );
    } catch ( KettleException e ) {
      throw new FileException( e );
    }
  }

  private ConnectionFileName getConnectionFileName( VFSFile file ) throws FileException {
    try {
      return connectionFileNameParser.parseUri( file.getPath() );
    } catch ( FileSystemException e ) {
      throw new FileException( e );
    }
  }

  /**
   * Check if a file object has children
   *
   * @param fileObject
   * @return
   */
  private boolean hasChildren( FileObject fileObject ) {
    try {
      return fileObject != null && fileObject.getType().hasChildren();
    } catch ( FileSystemException e ) {
      return false;
    }
  }

  /**
   * Get the children if they are available, if an error return an empty list
   *
   * @param fileObject
   * @return
   */
  private FileObject[] getChildren( FileObject fileObject ) {
    try {
      return fileObject != null ? fileObject.getChildren() : new FileObject[] {};
    } catch ( FileSystemException e ) {
      return new FileObject[] {};
    }
  }

  /**
   * Populate VFS file objects from vfs FileObject types
   *
   * @param parent
   * @param fileObject
   * @param filters
   * @return
   */
  private List<VFSFile> populateChildren( VFSFile parent, FileObject fileObject, String filters ) {
    List<VFSFile> files = new ArrayList<>();
    if ( fileObject != null && hasChildren( fileObject ) ) {
      FileObject[] children = getChildren( fileObject );
      for ( FileObject child : children ) {
        if ( hasChildren( child ) ) {
          files.add( createVFSDirectory( parent.getPath(), child ) );
        } else {
          if ( child != null && Utils.matches( child.getName().getBaseName(), filters ) ) {
            files.add( createVFSFile( parent.getPath(), child ) );
          }
        }
      }
    }
    return files;
  }

  @Override public VFSFile getFile( VFSFile file, VariableSpace space ) {
    try {
      FileObject fileObject = getFileObject( file, space );
      if ( !fileObject.exists() ) {
        return null;
      }
      String parent = null;
      if ( fileObject.getParent() != null && fileObject.getParent().getName() != null ) {
        parent = fileObject.getParent().getName().getURI();
      } else {
        parent = fileObject.getURL().getProtocol() + "://";
      }
      if ( fileObject.getType().equals( FileType.FOLDER ) ) {
        return createVFSDirectory( parent, fileObject );
      } else {
        return createVFSFile( parent, fileObject );
      }
    } catch ( FileException | FileSystemException e ) {
      // File does not exist
    }
    return null;
  }

  /**
   * @param files
   * @param space
   * @return
   */
  @Override
  public List<VFSFile> delete( List<VFSFile> files, VariableSpace space ) {
    List<VFSFile> deletedFiles = new ArrayList<>();
    for ( VFSFile file : files ) {
      try {
        FileObject fileObject = getFileObject( file, space );
        if ( fileObject.delete( getAllFileSelector() ) > 0 ) {
          deletedFiles.add( file );
        }
      } catch ( FileException | FileSystemException kfe ) {
        // Ignore don't add
      }
    }
    return deletedFiles;
  }

  /**
   * @param folder
   * @return
   */
  @Override public VFSFile add( VFSFile folder, VariableSpace space ) {
    try { // NOTE: parent call from FileController#add(File) is not used for VFSFileProvider
      FileObject fileObject = getFileObject( folder.getPath(), space );
      fileObject.createFolder();
      String parent = folder.getPath().substring( 0, folder.getPath().length() - 1 );
      return createVFSDirectory( parent, fileObject );
    } catch ( FileException | FileSystemException ignored ) {
      // Ignored
    }
    return null;
  }

  /**
   * @param file
   * @param newPath
   * @param overwriteStatus
   * @param space
   * @return
   */
  @Override public VFSFile rename( VFSFile file, String newPath, OverwriteStatus overwriteStatus,
                                   VariableSpace space ) {
    return doMove( file, newPath, overwriteStatus, space );
  }

  /**
   * @param file
   * @param toPath
   * @param overwriteStatus
   * @return
   * @Parem space
   */
  @Override
  public VFSFile move( VFSFile file, String toPath, OverwriteStatus overwriteStatus, VariableSpace space ) {
    return doMove( file, toPath, overwriteStatus, space );
  }

  /**
   * @param file
   * @param newPath
   * @param overwriteStatus
   * @return
   */
  private VFSFile doMove( VFSFile file, String newPath, OverwriteStatus overwriteStatus, VariableSpace space ) {
    try {
      FileObject fileObject = getFileObject( file.getPath(), space );
      FileObject renameObject = getFileObject( newPath, space );

      if ( renameObject.exists() ) {
        overwriteStatus.promptOverwriteIfNecessary( file.getPath(),
          file.getEntityType().isDirectory() ? "folder" : "file" );
        if ( overwriteStatus.isOverwrite() ) {
          renameObject.delete();
        } else if ( overwriteStatus.isCancel() || overwriteStatus.isSkip() ) {
          return null;
        } else if ( overwriteStatus.isRename() ) {
          VFSDirectory vfsDir =
            createVFSDirectory( renameObject.getParent().getPath().toString(), renameObject );
          newPath = getNewName( vfsDir, newPath, space );
          renameObject = getFileObject( newPath, space );
        }
      }
      fileObject.moveTo( renameObject );
      if ( file instanceof VFSDirectory ) {
        return createVFSDirectory( renameObject.getParent().getPublicURIString(), renameObject );
      } else {
        return createVFSFile( renameObject.getParent().getPublicURIString(), renameObject );
      }
    } catch ( FileException | FileSystemException e ) {
      return null;
    }
  }

  /**
   * Note that this copy will only copy files within the SAME VFS connection.  For copies across different
   * connections use {@link org.pentaho.di.plugins.fileopensave.controllers.FileController#copyFileBetweenProviders}
   *
   * @param file
   * @param toPath
   * @param overwriteStatus
   * @return
   * @throws FileException
   */
  @Override
  public VFSFile copy( VFSFile file, String toPath, OverwriteStatus overwriteStatus, VariableSpace space )
    throws FileException {
    try {
      overwriteStatus.setCurrentFileInProgressDialog( file.getPath() );

      FileObject fileObject = getFileObject( file, space );
      FileObject copyObject = getFileObject( toPath, space );
      overwriteStatus.promptOverwriteIfNecessary( copyObject.exists(), toPath,
        file.getEntityType().isDirectory() ? "folder" : "file"
        , null,
        "Note: Once this decision is made, the entire folder will be copied using a faster copy within the same"
          + " connection.  However, Any duplicate file encountered along the way can only be overwritten or skipped. "
          + " It can not be renamed." );
      if ( overwriteStatus.isCancel() || overwriteStatus.isSkip() ) {
        return null;
      }

      VFSFile toDirectory = null;
      if ( overwriteStatus.isRename() ) {
        toDirectory = createVFSDirectory( copyObject.getParent().getPublicURIString(), copyObject );
        String newDestination = getNewName( toDirectory, copyObject.getName().toString(), space );
        copyObject = getFileObject( newDestination, space );
      }

      copyObject.copyFrom( fileObject, new OverwriteAwareFileSelector( overwriteStatus, fileObject, copyObject,
        file.getConnection(), space ) );
      // Now get the return value
      if ( file instanceof VFSDirectory ) {
        return createVFSDirectory( copyObject.getParent().getPublicURIString(), fileObject );
      } else {
        return createVFSFile( copyObject.getParent().getPublicURIString(), fileObject );
      }
    } catch ( FileException | FileSystemException e ) {
      throw new FileException();
    }
  }

  /**
   * @param dir
   * @param path
   * @return
   * @throws FileException
   */
  @Override public boolean fileExists( VFSFile dir, String path, VariableSpace space ) throws FileException {
    String sanitizeName = sanitizeName( dir, path );
    try {
      FileObject fileObject = getFileObject( sanitizeName, space );
      return fileObject.exists();
    } catch ( FileException | FileSystemException e ) {
      throw new FileException();
    }
  }

  /**
   * @param file
   * @param space
   * @return
   */
  @Override
  public InputStream readFile( VFSFile file, VariableSpace space ) {
    try {
      FileObject fileObject = getFileObject( file.getPath(), space );
      return fileObject.getContent().getInputStream();
    } catch ( FileException | FileSystemException e ) {
      return null;
    }
  }

  /**
   * @param inputStream
   * @param destDir
   * @param path
   * @param overwriteStatus
   * @return
   * @throws FileException
   */
  @Override
  public VFSFile writeFile( InputStream inputStream, VFSFile destDir, String path, OverwriteStatus overwriteStatus,
                            VariableSpace space ) throws FileException {
    FileObject fileObject = getFileObject( path, space );
    if ( fileObject != null ) {
      try ( OutputStream outputStream = fileObject.getContent().getOutputStream(); ) {
        IOUtils.copy( inputStream, outputStream );
        outputStream.flush();
        return createVFSFile( destDir.getPath(), fileObject );
      } catch ( IOException e ) {
        return null;
      }
    }
    return null;
  }

  /**
   * Determines if two files are of type {@link VFSFile} and from the same VFS Connection.
   *
   * @param file1
   * @param file2
   * @return
   */
  @Override
  public boolean isSame( org.pentaho.di.plugins.fileopensave.api.providers.File file1,
                         org.pentaho.di.plugins.fileopensave.api.providers.File file2 ) {
    if ( file1 instanceof VFSFile && file2 instanceof VFSFile ) {
      String connection1 = getConnectionName( (VFSFile) file1 );
      String connection2 = getConnectionName( (VFSFile) file2 );

      return connection1 != null && connection1.equals( connection2 );
    }

    return false;
  }

  /**
   * Gets the (decoded) connection name from a given <code>vfsFile</code>
   *
   * @param vfsFile
   * @return connection name or null otherwise
   */
  protected String getConnectionName( VFSFile vfsFile ) {
    String connectionName = null;

    if ( vfsFile != null ) {
      try {
        connectionName = getConnectionFileName( vfsFile ).getConnection();
      } catch ( NullPointerException | FileException e ) {
        // DO NOTHING
      }
    }

    return connectionName;
  }

  /**
   * @param destDir
   * @param newPath
   * @return
   * @throws FileException
   */
  @Override public String getNewName( VFSFile destDir, String newPath, VariableSpace space ) throws FileException {
    String extension = Utils.getExtension( newPath );
    String parent = Utils.getParent( newPath, "/" );
    String name = Utils.getName( newPath, "/" ).replace( "." + extension, "" );
    int i = 1;
    String testName = sanitizeName( destDir, newPath );
    try {
      while ( getFileObject( testName, space ).exists() ) {
        if ( Utils.isValidExtension( extension ) ) {
          testName = sanitizeName( destDir, parent + name + "_" + i + "." + extension );
        } else {
          testName = sanitizeName( destDir, newPath + "_" + i );
        }
        i++;
      }
    } catch ( FileException | FileSystemException e ) {
      return testName;
    }
    return testName;
  }

  /**
   * @param file
   * @return
   */
  @Override public VFSFile getParent( VFSFile file ) {
    VFSFile vfsFile = new VFSFile();
    vfsFile.setConnection( file.getConnection() );
    vfsFile.setPath( file.getParent() );
    return vfsFile;
  }

  @Override public String sanitizeName( VFSFile destDir, String newPath ) {
    if ( newPath.startsWith( ConnectionFileProvider.ROOT_URI ) ) {
      return newPath;
    }

    VFSConnectionProvider<VFSConnectionDetails> provider = getConnectionProvider( newPath );
    if ( provider == null ) {
      return newPath;
    }

    return provider.sanitizeName( newPath );
  }

  private VFSConnectionProvider<VFSConnectionDetails> getConnectionProvider( String key ) {
    try {
<<<<<<< HEAD
      @SuppressWarnings( "unchecked" )
      VFSConnectionProvider<VFSConnectionDetails> vfsConnectionProvider =
        (VFSConnectionProvider<VFSConnectionDetails>) bowl.getManager( ConnectionManager.class )
          .getConnectionProvider( key );
      return vfsConnectionProvider;
    } catch ( KettleException ex ) {
=======
      return vfsConnectionManagerHelper.getProvider( getConnectionManager(), key );
    } catch ( MetaStoreException ex ) {
>>>>>>> 6e6c39e2
      return null;
    }
  }

  public void clearProviderCache() {
    this.roots = new HashMap<>();
  }

  @Override public VFSFile createDirectory( String parentPath, VFSFile fileParent, String newDirectoryName ) {
    try {
      String newDirectoryPath = fileParent.getPath() + VFSFile.DELIMITER + newDirectoryName;
      FileObject fileObject = getFileObject( newDirectoryPath, new Variables() );
      fileObject.createFolder();
      return createVFSDirectory( parentPath, fileObject );
    } catch ( FileException | FileSystemException ignored ) {
      // Ignored
    }
    return null;
  }

  /**
   * Wrapper around {@link KettleVFSService#getFileObject(String, VariableSpace)}
   *
   * @param file
   * @param space
   * @return
   * @throws FileException
   */
  protected FileObject getFileObject( VFSFile file, VariableSpace space ) throws FileException {
    return getFileObject( file.getPath(), space );
  }

  /**
   * Wrapper around {@link KettleVFSService#getFileObject(String, VariableSpace)}
   *
   * @param vfsPath
   * @param space
   * @return
   * @throws FileException
   */
  protected FileObject getFileObject( String vfsPath, VariableSpace space ) throws FileException {
    return kettleVFSService.getFileObject( vfsPath, space );
  }

  /**
   * Wrapper around {@link VFSFile#create(String, FileObject, String, String)}.
   *
   * @param parent
   * @param fileObject
   * @return
   */
  protected VFSFile createVFSFile( String parent, FileObject fileObject ) {
    // NOTE: connection and domain are null since they are deprecated
    return VFSFile.create( parent, fileObject, null, null );
  }

  /**
   * Wrapper around {@link VFSDirectory#create(String, FileObject, String, String)}
   *
   * @return
   */
  protected VFSDirectory createVFSDirectory( String parent, FileObject fileObject ) {
    // NOTE: connection and domain are null since they are deprecated
    return VFSDirectory.create( parent, fileObject, null, null );
  }


  private FileSelector getAllFileSelector() {
    return new FileSelector() {
      @Override public boolean includeFile( FileSelectInfo fileInfo ) throws Exception {
        return true;
      }

      @Override public boolean traverseDescendents( FileSelectInfo fileInfo ) throws Exception {
        return true;
      }
    };
  }

}<|MERGE_RESOLUTION|>--- conflicted
+++ resolved
@@ -28,14 +28,8 @@
 import org.apache.commons.vfs2.FileSelector;
 import org.apache.commons.vfs2.FileSystemException;
 import org.apache.commons.vfs2.FileType;
-<<<<<<< HEAD
-import org.pentaho.di.connections.ConnectionDetails;
+
 import org.pentaho.di.connections.ConnectionManager;
-import org.pentaho.di.connections.ConnectionProvider;
-import org.pentaho.di.connections.utils.ConnectionUriParser;
-=======
-import org.pentaho.di.connections.ConnectionManager;
->>>>>>> 6e6c39e2
 import org.pentaho.di.connections.vfs.VFSConnectionDetails;
 import org.pentaho.di.connections.vfs.VFSConnectionManagerHelper;
 import org.pentaho.di.connections.vfs.VFSConnectionProvider;
@@ -121,8 +115,8 @@
     return TYPE;
   }
 
-  private ConnectionManager getConnectionManager() throws MetaStoreException {
-    return bowl.getConnectionManager();
+  private ConnectionManager getConnectionManager() throws KettleException {
+    return bowl.getManager( ConnectionManager.class );
   }
 
   /**
@@ -172,21 +166,11 @@
     VFSTree vfsTree = new VFSTree( NAME );
 
     try {
-<<<<<<< HEAD
-      ConnectionManager connectionManager = bowl.getManager( ConnectionManager.class );
-      List<ConnectionProvider<? extends ConnectionDetails>> providers =
-        connectionManager.getProvidersByType( VFSConnectionProvider.class );
-
-      for ( ConnectionProvider<? extends ConnectionDetails> provider : providers ) {
-        for ( ConnectionDetails connectionDetails : provider.getConnectionDetails( connectionManager ) ) {
-          VFSConnectionDetails vfsConnectionDetails = (VFSConnectionDetails) connectionDetails;
-=======
       ConnectionManager manager = getConnectionManager();
 
       for ( VFSConnectionDetails details : vfsConnectionManagerHelper.getAllDetails( manager ) ) {
         if ( connectionTypes.isEmpty() || connectionTypes.contains( details.getType() ) ) {
 
->>>>>>> 6e6c39e2
           VFSLocation vfsLocation = new VFSLocation();
           vfsLocation.setName( details.getName() );
           vfsLocation.setRoot( NAME );
@@ -200,11 +184,7 @@
           vfsTree.addChild( vfsLocation );
         }
       }
-<<<<<<< HEAD
-    } catch ( KettleException e ) {
-=======
-    } catch ( MetaStoreException | FileException e ) {
->>>>>>> 6e6c39e2
+    } catch ( FileException | KettleException e ) {
       // ignored
     }
     return vfsTree;
@@ -234,21 +214,8 @@
 
     List<VFSRoot> bucketRoots;
     try {
-<<<<<<< HEAD
-      vfsConnectionDetails = (VFSConnectionDetails) bowl.getManager( ConnectionManager.class )
-        .getConnectionDetails( getConnectionName( fileConnectionRoot ) );
-      if ( !hasBuckets( vfsConnectionDetails ) ) {
-        return null;
-      }
-      @SuppressWarnings( "unchecked" )
-      VFSConnectionProvider<VFSConnectionDetails> temp =
-        (VFSConnectionProvider<VFSConnectionDetails>)
-          bowl.getManager( ConnectionManager.class ).getConnectionProvider( vfsConnectionDetails.getType() );
-      vfsConnectionProvider = temp;
-=======
       VFSConnectionProvider<VFSConnectionDetails> vfsConnectionProvider =
         vfsConnectionManagerHelper.getExistingProvider( getConnectionManager(), details );
->>>>>>> 6e6c39e2
 
       bucketRoots = vfsConnectionProvider.getLocations( details );
     } catch ( Exception e ) {
@@ -324,7 +291,7 @@
     try {
       String connectionName = fileName.getConnection();
       return getConnectionManager().getExistingDetails( connectionName );
-    } catch ( MetaStoreException | KettleException e ) {
+    } catch ( KettleException e ) {
       throw new FileException( e );
     }
   }
@@ -714,17 +681,8 @@
 
   private VFSConnectionProvider<VFSConnectionDetails> getConnectionProvider( String key ) {
     try {
-<<<<<<< HEAD
-      @SuppressWarnings( "unchecked" )
-      VFSConnectionProvider<VFSConnectionDetails> vfsConnectionProvider =
-        (VFSConnectionProvider<VFSConnectionDetails>) bowl.getManager( ConnectionManager.class )
-          .getConnectionProvider( key );
-      return vfsConnectionProvider;
+      return vfsConnectionManagerHelper.getProvider( getConnectionManager(), key );
     } catch ( KettleException ex ) {
-=======
-      return vfsConnectionManagerHelper.getProvider( getConnectionManager(), key );
-    } catch ( MetaStoreException ex ) {
->>>>>>> 6e6c39e2
       return null;
     }
   }
