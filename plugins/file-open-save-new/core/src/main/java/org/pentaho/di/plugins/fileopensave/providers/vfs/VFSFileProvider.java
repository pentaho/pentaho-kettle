--- conflicted
+++ resolved
@@ -112,34 +112,6 @@
   @Override public VFSTree getTree( List<String> connectionTypes ) {
     VFSTree vfsTree = new VFSTree( NAME );
 
-<<<<<<< HEAD
-    List<ConnectionProvider<? extends ConnectionDetails>> providers =
-      connectionManagerSupplier.get().getProvidersByType( VFSConnectionProvider.class );
-
-    for ( ConnectionProvider<? extends ConnectionDetails> provider : providers ) {
-      for ( ConnectionDetails connectionDetails : provider.getConnectionDetails() ) {
-        VFSConnectionDetails vfsConnectionDetails = (VFSConnectionDetails) connectionDetails;
-        VFSLocation vfsLocation = new VFSLocation();
-        vfsLocation.setName( connectionDetails.getName() );
-        vfsLocation.setRoot( NAME );
-        vfsLocation.setHasChildren( true );
-        vfsLocation.setCanDelete( false );
-        String path = vfsConnectionDetails.getType() + "://";
-        if ( KettleVFS.SMB_SCHEME.equals( vfsConnectionDetails.getType() ) ) {
-          path += vfsConnectionDetails.getName();
-        } else {
-          path += vfsConnectionDetails.getDomain();
-        }
-        vfsLocation.setPath( path );
-        vfsLocation.setDomain( vfsConnectionDetails.getDomain() );
-        vfsLocation.setConnection( connectionDetails.getName() );
-        vfsLocation.setCanAddChildren( vfsConnectionDetails.hasBuckets() );
-        if ( connectionDetails.getType().startsWith( "s3" ) || connectionDetails.getType().startsWith( "snw" ) ) {
-          vfsLocation.setHasBuckets( true );
-        }
-        if ( connectionTypes.isEmpty() || connectionTypes.contains( connectionDetails.getType() ) ) {
-          vfsTree.addChild( vfsLocation );
-=======
     try {
       List<ConnectionProvider<? extends ConnectionDetails>> providers =
         bowl.getConnectionManager().getProvidersByType( VFSConnectionProvider.class );
@@ -168,7 +140,6 @@
           if ( connectionTypes.isEmpty() || connectionTypes.contains( connectionDetails.getType() ) ) {
             vfsTree.addChild( vfsLocation );
           }
->>>>>>> f4363fec
         }
       }
     } catch ( MetaStoreException e ) {
