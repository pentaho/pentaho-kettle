--- conflicted
+++ resolved
@@ -266,7 +266,6 @@
   @Override
   public LocalFile copy( LocalFile file, String toPath, boolean overwrite, VariableSpace space ) throws FileException {
     try {
-<<<<<<< HEAD
       Path newPath = Paths.get(toPath);
       if (file instanceof Directory) {
         Files.walk(Paths.get(file.getPath()))
@@ -279,12 +278,6 @@
                 e.printStackTrace();
               }
             });
-=======
-      Path newPath =
-        Files.copy( Paths.get( file.getPath() ), Paths.get( toPath ), StandardCopyOption.REPLACE_EXISTING );
-      if ( newPath.toFile().isDirectory() ) {
-        return LocalDirectory.create( newPath.getParent().toString(), newPath );
->>>>>>> 5ff2f048
       } else {
         newPath = Files.copy(Paths.get(file.getPath()), Paths.get(toPath), StandardCopyOption.REPLACE_EXISTING);
         return LocalFile.create(newPath.getParent().toString(), newPath);
@@ -292,7 +285,7 @@
       if (newPath.toFile().isDirectory()) {
         return LocalDirectory.create(newPath.getParent().toString(), newPath);
       } else {
-        return LocalFile.create(newPath.getParent().toString(), newPath);
+        return LocalFile.create( newPath.getParent().toString(), newPath );
       }
     } catch ( IOException e ) {
       return null;
@@ -364,8 +357,8 @@
   @Override
   public String getNewName( LocalFile destDir, String newPath, VariableSpace space ) {
     String extension = Utils.getExtension( newPath );
-    String parent = Utils.getParent( newPath, File.separator );
-    String name = Utils.getName( newPath, File.separator ).replace( "." + extension, "" );
+    String parent = Utils.getParent( newPath );
+    String name = Utils.getName( newPath ).replace( "." + extension, "" );
     int i = 1;
     String testName = newPath;
     while ( Paths.get( testName ).toFile().exists() ) {
