--- conflicted
+++ resolved
@@ -70,20 +70,12 @@
 
     db = null;
 
-<<<<<<< HEAD
     // Let's use ISO 8601 format. This in unambiguous with PostgreSQL
-    dateMeta = new ValueMeta( "date", ValueMetaInterface.TYPE_DATE );
+    dateMeta = new ValueMetaDate( "date", ValueMetaInterface.TYPE_DATE );
     dateMeta.setConversionMask( "yyyy-MM-dd" );
 
-    dateTimeMeta = new ValueMeta( "date", ValueMetaInterface.TYPE_DATE );
+    dateTimeMeta = new ValueMetaDate( "date", ValueMetaInterface.TYPE_DATE );
     // Let's keep milliseconds. Didn't find a way to keep microseconds (max resolution with PG)
     dateTimeMeta.setConversionMask( "yyyy-MM-dd HH:mm:ss.SSS" );
-=======
-    dateMeta = new ValueMetaDate( "date" );
-    dateMeta.setConversionMask( "yyyy/MM/dd" );
-
-    dateTimeMeta = new ValueMetaDate( "date" );
-    dateTimeMeta.setConversionMask( "yyyy/MM/dd HH:mm:ss" );
->>>>>>> 1cb0a379
   }
 }