/*! ******************************************************************************
 *
 * Pentaho Data Integration
 *
 * Copyright (C) 2002-2016 by Pentaho : http://www.pentaho.com
 *
 *******************************************************************************
 *
 * Licensed under the Apache License, Version 2.0 (the "License");
 * you may not use this file except in compliance with
 * the License. You may obtain a copy of the License at
 *
 *    http://www.apache.org/licenses/LICENSE-2.0
 *
 * Unless required by applicable law or agreed to in writing, software
 * distributed under the License is distributed on an "AS IS" BASIS,
 * WITHOUT WARRANTIES OR CONDITIONS OF ANY KIND, either express or implied.
 * See the License for the specific language governing permissions and
 * limitations under the License.
 *
 ******************************************************************************/

package org.pentaho.di.trans.steps.ifnull;

import java.util.List;

import org.pentaho.di.core.CheckResult;
import org.pentaho.di.core.CheckResultInterface;
import org.pentaho.di.core.Const;
import org.pentaho.di.core.database.DatabaseMeta;
import org.pentaho.di.core.exception.KettleException;
import org.pentaho.di.core.exception.KettleXMLException;
import org.pentaho.di.core.injection.Injection;
<<<<<<< HEAD
=======
import org.pentaho.di.core.injection.InjectionDeep;
>>>>>>> b6a8b0f4
import org.pentaho.di.core.injection.InjectionSupported;
import org.pentaho.di.core.row.RowMetaInterface;
import org.pentaho.di.core.variables.VariableSpace;
import org.pentaho.di.core.xml.XMLHandler;
import org.pentaho.di.i18n.BaseMessages;
import org.pentaho.di.repository.ObjectId;
import org.pentaho.di.repository.Repository;
import org.pentaho.di.shared.SharedObjectInterface;
import org.pentaho.di.trans.Trans;
import org.pentaho.di.trans.TransMeta;
import org.pentaho.di.trans.step.BaseStepMeta;
import org.pentaho.di.trans.step.StepDataInterface;
import org.pentaho.di.trans.step.StepInterface;
import org.pentaho.di.trans.step.StepMeta;
import org.pentaho.di.trans.step.StepMetaInterface;
import org.pentaho.metastore.api.IMetaStore;
import org.w3c.dom.Node;

<<<<<<< HEAD
@InjectionSupported( localizationPrefix = "IfNull.Injection.", groups = { "GLOBAL_GROUP", "FIELD_GROUP", "VALUE_GROUP" } )
public class IfNullMeta extends BaseStepMeta implements StepMetaInterface {
  private static Class<?> PKG = IfNullMeta.class; // for i18n purposes, needed by Translator2!!

  /** which fields to display? */
  @Injection( name = "FIELDNAME", group = "FIELD_GROUP" )
  private String[] fieldName;

  /** by which value we replace */
  @Injection( name = "REPLACEVALUE", group = "GLOBAL_GROUP" )
  private String[] replaceValue;

  /** which types to display? */
  @Injection( name = "TYPENAME", group = "VALUE_GROUP" )
  private String[] typeName;

  /** by which value we replace */
  @Injection( name = "TYPEREPLACEVALUE", group = "VALUE_GROUP" )
  private String[] typereplaceValue;

  @Injection( name = "TYPEREPLACEMASK", group = "VALUE_GROUP" )
  private String[] typereplaceMask;

  @Injection( name = "REPLACEMASK", group = "GLOBAL_GROUP" )
  private String[] replaceMask;

  /** Flag : set empty string for type **/
  @Injection( name = "SETTYPEEMPTYSTRING", group = "FIELD_GROUP" )
  private boolean[] setTypeEmptyString;

  /** Flag : set empty string **/
  @Injection( name = "SETEMPTYSTRING", group = "VALUE_GROUP" )
  private boolean[] setEmptyString;

  @Injection( name = "SELECTFIELDS", group = "GLOBAL_GROUP" )
  private boolean selectFields;

  @Injection( name = "SELECTVALUESTYPE", group = "GLOBAL_GROUP" )
  private boolean selectValuesType;

  @Injection( name = "REPLACEALLBYVALUE", group = "FIELD_GROUP" )
  private String replaceAllByValue;

  @Injection( name = "REPLACEALLMASK", group = "FIELD_GROUP" )
  private String replaceAllMask;

  /** The flag to set auto commit on or off on the connection */
  @Injection( name = "SETEMPTYSTRINGALL", group = "GLOBAL_GROUP" )
=======
@InjectionSupported( localizationPrefix = "IfNull.Injection.", groups = { "FIELDS", "VALUE_TYPES" } )
public class IfNullMeta extends BaseStepMeta implements StepMetaInterface {
  private static Class<?> PKG = IfNullMeta.class; // for i18n purposes, needed by Translator2!!

  public static class Fields implements Cloneable {

    /** which fields to display? */
    @Injection( name = "FIELD_NAME", group = "FIELDS" )
    private String fieldName;

    /** by which value we replace */
    @Injection( name = "REPLACE_VALUE", group = "FIELDS" )
    private String replaceValue;

    @Injection( name = "REPLACE_MASK", group = "FIELDS" )
    private String replaceMask;

    /** Flag : set empty string **/
    @Injection( name = "SET_EMPTY_STRING", group = "FIELDS" )
    private boolean setEmptyString;

    public String getFieldName() {
      return fieldName;
    }

    public void setFieldName( String fieldName ) {
      this.fieldName = fieldName;
    }

    public String getReplaceValue() {
      return replaceValue;
    }

    public void setReplaceValue( String replaceValue ) {
      this.replaceValue = replaceValue;
    }

    public String getReplaceMask() {
      return replaceMask;
    }

    public void setReplaceMask( String replaceMask ) {
      this.replaceMask = replaceMask;
    }

    public boolean isSetEmptyString() {
      return setEmptyString;
    }

    public void setEmptyString( boolean setEmptyString ) {
      this.setEmptyString = setEmptyString;
    }

    public Fields clone() {
      try {
        return (Fields) super.clone();
      } catch ( CloneNotSupportedException e ) {
        throw new RuntimeException( e );
      }
    }
  }

  public static class ValueTypes implements Cloneable {

    /** which types to display? */
    @Injection( name = "TYPE_NAME", group = "VALUE_TYPES" )
    private String typeName;

    /** by which value we replace */
    @Injection( name = "TYPE_REPLACE_VALUE", group = "VALUE_TYPES" )
    private String typereplaceValue;

    @Injection( name = "TYPE_REPLACE_MASK", group = "VALUE_TYPES" )
    private String typereplaceMask;

    /** Flag : set empty string for type **/
    @Injection( name = "SET_TYPE_EMPTY_STRING", group = "VALUE_TYPES" )
    private boolean setTypeEmptyString;

    public String getTypeName() {
      return typeName;
    }

    public void setTypeName( String typeName ) {
      this.typeName = typeName;
    }

    public String getTypereplaceValue() {
      return typereplaceValue;
    }

    public void setTypereplaceValue( String typereplaceValue ) {
      this.typereplaceValue = typereplaceValue;
    }

    public String getTypereplaceMask() {
      return typereplaceMask;
    }

    public void setTypereplaceMask( String typereplaceMask ) {
      this.typereplaceMask = typereplaceMask;
    }

    public boolean isSetTypeEmptyString() {
      return setTypeEmptyString;
    }

    public void setTypeEmptyString( boolean setTypeEmptyString ) {
      this.setTypeEmptyString = setTypeEmptyString;
    }

    public ValueTypes clone() {
      try {
        return (ValueTypes) super.clone();
      } catch ( CloneNotSupportedException e ) {
        throw new RuntimeException( e );
      }
    }
  }

  @InjectionDeep
  private Fields[] fields;

  @InjectionDeep
  private ValueTypes[] valueTypes;

  @Injection( name = "SELECT_FIELDS" )
  private boolean selectFields;

  @Injection( name = "SELECT_VALUES_TYPE" )
  private boolean selectValuesType;

  @Injection( name = "REPLACE_ALL_BY_VALUE" )
  private String replaceAllByValue;

  @Injection( name = "REPLACE_ALL_MASK" )
  private String replaceAllMask;

  /** The flag to set auto commit on or off on the connection */
  @Injection( name = "SET_EMPTY_STRING_ALL" )
>>>>>>> b6a8b0f4
  private boolean setEmptyStringAll;

  public IfNullMeta() {
    super(); // allocate BaseStepMeta
  }

  /**
   * @return Returns the setEmptyStringAll.
   */
  public boolean isSetEmptyStringAll() {
    return setEmptyStringAll;
  }

  /**
   * @param setEmptyStringAll
   *          The setEmptyStringAll to set.
   */
  public void setEmptyStringAll( boolean setEmptyStringAll ) {
    this.setEmptyStringAll = setEmptyStringAll;
  }

  public void loadXML( Node stepnode, List<DatabaseMeta> databases, IMetaStore metaStore ) throws KettleXMLException {
    readData( stepnode, databases );
  }

  public Object clone() {
    IfNullMeta retval = (IfNullMeta) super.clone();

    int nrTypes = valueTypes.length;
    int nrfields = fields.length;
    retval.allocate( nrTypes, nrfields );

    for ( int i = 0; i < nrTypes; i++ ) {
      retval.getValueTypes()[i] = valueTypes[i].clone();
    }

    for ( int i = 0; i < nrfields; i++ ) {
      retval.getFields()[i] = fields[i].clone();
    }

    return retval;
  }

  public void allocate( int nrtypes, int nrfields ) {
    valueTypes = new ValueTypes[nrtypes];
    for ( int i = 0; i < nrtypes; i++ ) {
      valueTypes[i] = new ValueTypes();
    }
    fields = new Fields[nrfields];
    for ( int i = 0; i < nrfields; i++ ) {
      fields[i] = new Fields();
    }
  }

  public boolean isSelectFields() {
    return selectFields;
  }

  public void setSelectFields( boolean selectFields ) {
    this.selectFields = selectFields;
  }

  public void setSelectValuesType( boolean selectValuesType ) {
    this.selectValuesType = selectValuesType;
  }

  public boolean isSelectValuesType() {
    return selectValuesType;
  }

  public void setReplaceAllByValue( String replaceValue ) {
    this.replaceAllByValue = replaceValue;
  }

  public String getReplaceAllByValue() {
    return replaceAllByValue;
  }

  public void setReplaceAllMask( String replaceAllMask ) {
    this.replaceAllMask = replaceAllMask;
  }

  public String getReplaceAllMask() {
    return replaceAllMask;
  }

  public Fields[] getFields() {
    return fields;
  }

  public void setFields( Fields[] fields ) {
    this.fields = fields;
  }

  public ValueTypes[] getValueTypes() {
    return valueTypes;
  }

  public void setValueTypes( ValueTypes[] valueTypes ) {
    this.valueTypes = valueTypes;
  }

  private void readData( Node stepnode, List<? extends SharedObjectInterface> databases ) throws KettleXMLException {
    try {
      selectFields = "Y".equalsIgnoreCase( XMLHandler.getTagValue( stepnode, "selectFields" ) );
      selectValuesType = "Y".equalsIgnoreCase( XMLHandler.getTagValue( stepnode, "selectValuesType" ) );
      replaceAllByValue = XMLHandler.getTagValue( stepnode, "replaceAllByValue" );
      replaceAllMask = XMLHandler.getTagValue( stepnode, "replaceAllMask" );
      String setEmptyStringAllString = XMLHandler.getTagValue( stepnode, "setEmptyStringAll" );
      setEmptyStringAll = !Const.isEmpty( setEmptyStringAllString ) && "Y".equalsIgnoreCase( setEmptyStringAllString );

      Node types = XMLHandler.getSubNode( stepnode, "valuetypes" );
      int nrtypes = XMLHandler.countNodes( types, "valuetype" );
      Node fieldNodes = XMLHandler.getSubNode( stepnode, "fields" );
      int nrfields = XMLHandler.countNodes( fieldNodes, "field" );

      allocate( nrtypes, nrfields );

      for ( int i = 0; i < nrtypes; i++ ) {
        Node tnode = XMLHandler.getSubNodeByNr( types, "valuetype", i );
        valueTypes[i].setTypeName( XMLHandler.getTagValue( tnode, "name" ) );
        valueTypes[i].setTypereplaceValue( XMLHandler.getTagValue( tnode, "value" ) );
        valueTypes[i].setTypereplaceMask( XMLHandler.getTagValue( tnode, "mask" ) );
        String typeemptyString = XMLHandler.getTagValue( tnode, "set_type_empty_string" );
<<<<<<< HEAD
        setTypeEmptyString[i] = !Const.isEmpty( typeemptyString ) && "Y".equalsIgnoreCase( typeemptyString );
=======
        valueTypes[i].setTypeEmptyString( !Const.isEmpty( typeemptyString ) && "Y".equalsIgnoreCase(
            typeemptyString ) );
>>>>>>> b6a8b0f4
      }
      for ( int i = 0; i < nrfields; i++ ) {
        Node fnode = XMLHandler.getSubNodeByNr( fieldNodes, "field", i );
        fields[i].setFieldName( XMLHandler.getTagValue( fnode, "name" ) );
        fields[i].setReplaceValue( XMLHandler.getTagValue( fnode, "value" ) );
        fields[i].setReplaceMask( XMLHandler.getTagValue( fnode, "mask" ) );
        String emptyString = XMLHandler.getTagValue( fnode, "set_empty_string" );
        fields[i].setEmptyString( !Const.isEmpty( emptyString ) && "Y".equalsIgnoreCase( emptyString ) );
      }
    } catch ( Exception e ) {
      throw new KettleXMLException( "It was not possibke to load the IfNull metadata from XML", e );
    }
  }

  public String getXML() {
    StringBuilder retval = new StringBuilder();

    retval.append( "      " + XMLHandler.addTagValue( "replaceAllByValue", replaceAllByValue ) );
    retval.append( "      " + XMLHandler.addTagValue( "replaceAllMask", replaceAllMask ) );
    retval.append( "      " + XMLHandler.addTagValue( "selectFields", selectFields ) );
    retval.append( "      " + XMLHandler.addTagValue( "selectValuesType", selectValuesType ) );
    retval.append( "      " + XMLHandler.addTagValue( "setEmptyStringAll", setEmptyStringAll ) );

    retval.append( "    <valuetypes>" + Const.CR );
    for ( int i = 0; i < valueTypes.length; i++ ) {
      retval.append( "      <valuetype>" + Const.CR );
      retval.append( "        " + XMLHandler.addTagValue( "name", valueTypes[i].getTypeName() ) );
      retval.append( "        " + XMLHandler.addTagValue( "value", valueTypes[i].getTypereplaceValue() ) );
      retval.append( "        " + XMLHandler.addTagValue( "mask", valueTypes[i].getTypereplaceMask() ) );
      retval.append( "        " + XMLHandler.addTagValue( "set_type_empty_string", valueTypes[i]
          .isSetTypeEmptyString() ) );
      retval.append( "        </valuetype>" + Const.CR );
    }
    retval.append( "      </valuetypes>" + Const.CR );

    retval.append( "    <fields>" + Const.CR );
    for ( int i = 0; i < fields.length; i++ ) {
      retval.append( "      <field>" + Const.CR );
      retval.append( "        " + XMLHandler.addTagValue( "name", fields[i].getFieldName() ) );
      retval.append( "        " + XMLHandler.addTagValue( "value", fields[i].getReplaceValue() ) );
      retval.append( "        " + XMLHandler.addTagValue( "mask", fields[i].getReplaceMask() ) );
      retval.append( "        " + XMLHandler.addTagValue( "set_empty_string", fields[i].isSetEmptyString() ) );
      retval.append( "        </field>" + Const.CR );
    }
    retval.append( "      </fields>" + Const.CR );

    return retval.toString();
  }

  public void setDefault() {
    replaceAllByValue = null;
    replaceAllMask = null;
    selectFields = false;
    selectValuesType = false;
    setEmptyStringAll = false;

    int nrfields = 0;
    int nrtypes = 0;
    allocate( nrtypes, nrfields );
    /*
     * Code will never execute. nrfields and nrtypes are both zero above. so for-next is skipped on both.
     * 
     * MB - 5/2016
     * 
     * for ( int i = 0; i < nrtypes; i++ ) { typeName[i] = "typename" + i; typereplaceValue[i] = "typevalue" + i;
     * typereplaceMask[i] = "typemask" + i; setTypeEmptyString[i] = false; } for ( int i = 0; i < nrfields; i++ ) {
     * fieldName[i] = "field" + i; replaceValue[i] = "value" + i; replaceMask[i] = "mask" + i; setEmptyString[i] =
     * false; }
     */
  }

  public void readRep( Repository rep, IMetaStore metaStore, ObjectId id_step, List<DatabaseMeta> databases )
    throws KettleException {
    try {
      replaceAllByValue = rep.getStepAttributeString( id_step, "replaceAllByValue" );
      replaceAllMask = rep.getStepAttributeString( id_step, "replaceAllMask" );
      selectFields = rep.getStepAttributeBoolean( id_step, "selectFields" );
      selectValuesType = rep.getStepAttributeBoolean( id_step, "selectValuesType" );
      setEmptyStringAll = rep.getStepAttributeBoolean( id_step, 0, "setEmptyStringAll", false );

      int nrtypes = rep.countNrStepAttributes( id_step, "type_name" );
      int nrfields = rep.countNrStepAttributes( id_step, "field_name" );
      allocate( nrtypes, nrfields );

      for ( int i = 0; i < nrtypes; i++ ) {
        valueTypes[i].setTypeName( rep.getStepAttributeString( id_step, i, "type_name" ) );
        valueTypes[i].setTypereplaceValue( rep.getStepAttributeString( id_step, i, "type_replace_value" ) );
        valueTypes[i].setTypereplaceMask( rep.getStepAttributeString( id_step, i, "type_replace_mask" ) );
        valueTypes[i].setTypeEmptyString( rep.getStepAttributeBoolean( id_step, i, "set_type_empty_string", false ) );
      }

      for ( int i = 0; i < nrfields; i++ ) {
        fields[i].setFieldName( rep.getStepAttributeString( id_step, i, "field_name" ) );
        fields[i].setReplaceValue( rep.getStepAttributeString( id_step, i, "replace_value" ) );
        fields[i].setReplaceMask( rep.getStepAttributeString( id_step, i, "replace_mask" ) );
        fields[i].setEmptyString( rep.getStepAttributeBoolean( id_step, i, "set_empty_string", false ) );
      }
    } catch ( Exception e ) {
      throw new KettleException( "Unexpected error reading step information from the repository", e );
    }
  }

  public void saveRep( Repository rep, IMetaStore metaStore, ObjectId id_transformation, ObjectId id_step )
    throws KettleException {
    try {
      rep.saveStepAttribute( id_transformation, id_step, "replaceAllByValue", replaceAllByValue );
      rep.saveStepAttribute( id_transformation, id_step, "replaceAllMask", replaceAllMask );
      rep.saveStepAttribute( id_transformation, id_step, "selectFields", selectFields );
      rep.saveStepAttribute( id_transformation, id_step, "selectValuesType", selectValuesType );
      rep.saveStepAttribute( id_transformation, id_step, "setEmptyStringAll", setEmptyStringAll );

      for ( int i = 0; i < valueTypes.length; i++ ) {
        rep.saveStepAttribute( id_transformation, id_step, i, "type_name", valueTypes[i].getTypeName() );
        rep.saveStepAttribute( id_transformation, id_step, i, "type_replace_value", valueTypes[i].getTypereplaceValue() );
        rep.saveStepAttribute( id_transformation, id_step, i, "type_replace_mask", valueTypes[i].getTypereplaceMask() );
        rep.saveStepAttribute( id_transformation, id_step, i, "set_type_empty_string", valueTypes[i].isSetTypeEmptyString() );
      }

      for ( int i = 0; i < fields.length; i++ ) {
        rep.saveStepAttribute( id_transformation, id_step, i, "field_name", fields[i].getFieldName() );
        rep.saveStepAttribute( id_transformation, id_step, i, "replace_value", fields[i].getReplaceValue() );
        rep.saveStepAttribute( id_transformation, id_step, i, "replace_mask", fields[i].getReplaceMask() );
        rep.saveStepAttribute( id_transformation, id_step, i, "set_empty_string", fields[i].isSetEmptyString() );
      }
    } catch ( Exception e ) {
      throw new KettleException( "Unable to save step information to the repository for id_step=" + id_step, e );
    }
  }

  public void check( List<CheckResultInterface> remarks, TransMeta transMeta, StepMeta stepMeta, RowMetaInterface prev,
      String[] input, String[] output, RowMetaInterface info, VariableSpace space, Repository repository,
      IMetaStore metaStore ) {
    CheckResult cr;
    if ( prev == null || prev.size() == 0 ) {
      cr =
          new CheckResult( CheckResult.TYPE_RESULT_WARNING, BaseMessages.getString( PKG,
              "IfNullMeta.CheckResult.NotReceivingFields" ), stepMeta );
      remarks.add( cr );
    } else {
      cr =
          new CheckResult( CheckResult.TYPE_RESULT_OK, BaseMessages.getString( PKG,
              "IfNullMeta.CheckResult.StepRecevingData", prev.size() + "" ), stepMeta );
      remarks.add( cr );

      String error_message = "";
      boolean error_found = false;

      // Starting from selected fields in ...
      for ( int i = 0; i < fields.length; i++ ) {
        int idx = prev.indexOfValue( fields[i].getFieldName() );
        if ( idx < 0 ) {
          error_message += "\t\t" + fields[i].getFieldName() + Const.CR;
          error_found = true;
        }
      }
      if ( error_found ) {
        error_message = BaseMessages.getString( PKG, "IfNullMeta.CheckResult.FieldsFound", error_message );

        cr = new CheckResult( CheckResult.TYPE_RESULT_ERROR, error_message, stepMeta );
        remarks.add( cr );
      } else {
        if ( fields.length > 0 ) {
          cr =
              new CheckResult( CheckResult.TYPE_RESULT_OK, BaseMessages.getString( PKG,
                  "IfNullMeta.CheckResult.AllFieldsFound" ), stepMeta );
          remarks.add( cr );
        } else {
          cr =
              new CheckResult( CheckResult.TYPE_RESULT_WARNING, BaseMessages.getString( PKG,
                  "IfNullMeta.CheckResult.NoFieldsEntered" ), stepMeta );
          remarks.add( cr );
        }
      }

    }

    // See if we have input streams leading to this step!
    if ( input.length > 0 ) {
      cr =
          new CheckResult( CheckResult.TYPE_RESULT_OK, BaseMessages.getString( PKG,
              "IfNullMeta.CheckResult.StepRecevingData2" ), stepMeta );
      remarks.add( cr );
    } else {
      cr =
          new CheckResult( CheckResult.TYPE_RESULT_ERROR, BaseMessages.getString( PKG,
              "IfNullMeta.CheckResult.NoInputReceivedFromOtherSteps" ), stepMeta );
      remarks.add( cr );
    }
  }

  public StepInterface getStep( StepMeta stepMeta, StepDataInterface stepDataInterface, int cnr, TransMeta tr,
      Trans trans ) {
    return new IfNull( stepMeta, stepDataInterface, cnr, tr, trans );
  }

  public StepDataInterface getStepData() {
    return new IfNullData();
  }

  public boolean supportsErrorHandling() {
    return true;
  }

}<|MERGE_RESOLUTION|>--- conflicted
+++ resolved
@@ -31,10 +31,7 @@
 import org.pentaho.di.core.exception.KettleException;
 import org.pentaho.di.core.exception.KettleXMLException;
 import org.pentaho.di.core.injection.Injection;
-<<<<<<< HEAD
-=======
 import org.pentaho.di.core.injection.InjectionDeep;
->>>>>>> b6a8b0f4
 import org.pentaho.di.core.injection.InjectionSupported;
 import org.pentaho.di.core.row.RowMetaInterface;
 import org.pentaho.di.core.variables.VariableSpace;
@@ -53,56 +50,6 @@
 import org.pentaho.metastore.api.IMetaStore;
 import org.w3c.dom.Node;
 
-<<<<<<< HEAD
-@InjectionSupported( localizationPrefix = "IfNull.Injection.", groups = { "GLOBAL_GROUP", "FIELD_GROUP", "VALUE_GROUP" } )
-public class IfNullMeta extends BaseStepMeta implements StepMetaInterface {
-  private static Class<?> PKG = IfNullMeta.class; // for i18n purposes, needed by Translator2!!
-
-  /** which fields to display? */
-  @Injection( name = "FIELDNAME", group = "FIELD_GROUP" )
-  private String[] fieldName;
-
-  /** by which value we replace */
-  @Injection( name = "REPLACEVALUE", group = "GLOBAL_GROUP" )
-  private String[] replaceValue;
-
-  /** which types to display? */
-  @Injection( name = "TYPENAME", group = "VALUE_GROUP" )
-  private String[] typeName;
-
-  /** by which value we replace */
-  @Injection( name = "TYPEREPLACEVALUE", group = "VALUE_GROUP" )
-  private String[] typereplaceValue;
-
-  @Injection( name = "TYPEREPLACEMASK", group = "VALUE_GROUP" )
-  private String[] typereplaceMask;
-
-  @Injection( name = "REPLACEMASK", group = "GLOBAL_GROUP" )
-  private String[] replaceMask;
-
-  /** Flag : set empty string for type **/
-  @Injection( name = "SETTYPEEMPTYSTRING", group = "FIELD_GROUP" )
-  private boolean[] setTypeEmptyString;
-
-  /** Flag : set empty string **/
-  @Injection( name = "SETEMPTYSTRING", group = "VALUE_GROUP" )
-  private boolean[] setEmptyString;
-
-  @Injection( name = "SELECTFIELDS", group = "GLOBAL_GROUP" )
-  private boolean selectFields;
-
-  @Injection( name = "SELECTVALUESTYPE", group = "GLOBAL_GROUP" )
-  private boolean selectValuesType;
-
-  @Injection( name = "REPLACEALLBYVALUE", group = "FIELD_GROUP" )
-  private String replaceAllByValue;
-
-  @Injection( name = "REPLACEALLMASK", group = "FIELD_GROUP" )
-  private String replaceAllMask;
-
-  /** The flag to set auto commit on or off on the connection */
-  @Injection( name = "SETEMPTYSTRINGALL", group = "GLOBAL_GROUP" )
-=======
 @InjectionSupported( localizationPrefix = "IfNull.Injection.", groups = { "FIELDS", "VALUE_TYPES" } )
 public class IfNullMeta extends BaseStepMeta implements StepMetaInterface {
   private static Class<?> PKG = IfNullMeta.class; // for i18n purposes, needed by Translator2!!
@@ -243,7 +190,6 @@
 
   /** The flag to set auto commit on or off on the connection */
   @Injection( name = "SET_EMPTY_STRING_ALL" )
->>>>>>> b6a8b0f4
   private boolean setEmptyStringAll;
 
   public IfNullMeta() {
@@ -368,12 +314,8 @@
         valueTypes[i].setTypereplaceValue( XMLHandler.getTagValue( tnode, "value" ) );
         valueTypes[i].setTypereplaceMask( XMLHandler.getTagValue( tnode, "mask" ) );
         String typeemptyString = XMLHandler.getTagValue( tnode, "set_type_empty_string" );
-<<<<<<< HEAD
-        setTypeEmptyString[i] = !Const.isEmpty( typeemptyString ) && "Y".equalsIgnoreCase( typeemptyString );
-=======
         valueTypes[i].setTypeEmptyString( !Const.isEmpty( typeemptyString ) && "Y".equalsIgnoreCase(
             typeemptyString ) );
->>>>>>> b6a8b0f4
       }
       for ( int i = 0; i < nrfields; i++ ) {
         Node fnode = XMLHandler.getSubNodeByNr( fieldNodes, "field", i );
@@ -434,19 +376,27 @@
     int nrtypes = 0;
     allocate( nrtypes, nrfields );
     /*
-     * Code will never execute. nrfields and nrtypes are both zero above. so for-next is skipped on both.
+     * Code will never execute. nrfields and nrtypes
+     * are both zero above. so for-next is skipped on both.
      * 
      * MB - 5/2016
      * 
-     * for ( int i = 0; i < nrtypes; i++ ) { typeName[i] = "typename" + i; typereplaceValue[i] = "typevalue" + i;
-     * typereplaceMask[i] = "typemask" + i; setTypeEmptyString[i] = false; } for ( int i = 0; i < nrfields; i++ ) {
-     * fieldName[i] = "field" + i; replaceValue[i] = "value" + i; replaceMask[i] = "mask" + i; setEmptyString[i] =
-     * false; }
-     */
-  }
-
-  public void readRep( Repository rep, IMetaStore metaStore, ObjectId id_step, List<DatabaseMeta> databases )
-    throws KettleException {
+    for ( int i = 0; i < nrtypes; i++ ) {
+      typeName[i] = "typename" + i;
+      typereplaceValue[i] = "typevalue" + i;
+      typereplaceMask[i] = "typemask" + i;
+      setTypeEmptyString[i] = false;
+    }
+    for ( int i = 0; i < nrfields; i++ ) {
+      fieldName[i] = "field" + i;
+      replaceValue[i] = "value" + i;
+      replaceMask[i] = "mask" + i;
+      setEmptyString[i] = false;
+    }
+    */
+  }
+
+  public void readRep( Repository rep, IMetaStore metaStore, ObjectId id_step, List<DatabaseMeta> databases ) throws KettleException {
     try {
       replaceAllByValue = rep.getStepAttributeString( id_step, "replaceAllByValue" );
       replaceAllMask = rep.getStepAttributeString( id_step, "replaceAllMask" );
@@ -476,8 +426,7 @@
     }
   }
 
-  public void saveRep( Repository rep, IMetaStore metaStore, ObjectId id_transformation, ObjectId id_step )
-    throws KettleException {
+  public void saveRep( Repository rep, IMetaStore metaStore, ObjectId id_transformation, ObjectId id_step ) throws KettleException {
     try {
       rep.saveStepAttribute( id_transformation, id_step, "replaceAllByValue", replaceAllByValue );
       rep.saveStepAttribute( id_transformation, id_step, "replaceAllMask", replaceAllMask );
@@ -503,19 +452,19 @@
     }
   }
 
-  public void check( List<CheckResultInterface> remarks, TransMeta transMeta, StepMeta stepMeta, RowMetaInterface prev,
-      String[] input, String[] output, RowMetaInterface info, VariableSpace space, Repository repository,
-      IMetaStore metaStore ) {
+  public void check( List<CheckResultInterface> remarks, TransMeta transMeta, StepMeta stepMeta,
+    RowMetaInterface prev, String[] input, String[] output, RowMetaInterface info, VariableSpace space,
+    Repository repository, IMetaStore metaStore ) {
     CheckResult cr;
     if ( prev == null || prev.size() == 0 ) {
       cr =
-          new CheckResult( CheckResult.TYPE_RESULT_WARNING, BaseMessages.getString( PKG,
-              "IfNullMeta.CheckResult.NotReceivingFields" ), stepMeta );
+        new CheckResult( CheckResult.TYPE_RESULT_WARNING, BaseMessages.getString(
+          PKG, "IfNullMeta.CheckResult.NotReceivingFields" ), stepMeta );
       remarks.add( cr );
     } else {
       cr =
-          new CheckResult( CheckResult.TYPE_RESULT_OK, BaseMessages.getString( PKG,
-              "IfNullMeta.CheckResult.StepRecevingData", prev.size() + "" ), stepMeta );
+        new CheckResult( CheckResult.TYPE_RESULT_OK, BaseMessages.getString(
+          PKG, "IfNullMeta.CheckResult.StepRecevingData", prev.size() + "" ), stepMeta );
       remarks.add( cr );
 
       String error_message = "";
@@ -537,13 +486,13 @@
       } else {
         if ( fields.length > 0 ) {
           cr =
-              new CheckResult( CheckResult.TYPE_RESULT_OK, BaseMessages.getString( PKG,
-                  "IfNullMeta.CheckResult.AllFieldsFound" ), stepMeta );
+            new CheckResult( CheckResult.TYPE_RESULT_OK, BaseMessages.getString(
+              PKG, "IfNullMeta.CheckResult.AllFieldsFound" ), stepMeta );
           remarks.add( cr );
         } else {
           cr =
-              new CheckResult( CheckResult.TYPE_RESULT_WARNING, BaseMessages.getString( PKG,
-                  "IfNullMeta.CheckResult.NoFieldsEntered" ), stepMeta );
+            new CheckResult( CheckResult.TYPE_RESULT_WARNING, BaseMessages.getString(
+              PKG, "IfNullMeta.CheckResult.NoFieldsEntered" ), stepMeta );
           remarks.add( cr );
         }
       }
@@ -553,19 +502,19 @@
     // See if we have input streams leading to this step!
     if ( input.length > 0 ) {
       cr =
-          new CheckResult( CheckResult.TYPE_RESULT_OK, BaseMessages.getString( PKG,
-              "IfNullMeta.CheckResult.StepRecevingData2" ), stepMeta );
+        new CheckResult( CheckResult.TYPE_RESULT_OK, BaseMessages.getString(
+          PKG, "IfNullMeta.CheckResult.StepRecevingData2" ), stepMeta );
       remarks.add( cr );
     } else {
       cr =
-          new CheckResult( CheckResult.TYPE_RESULT_ERROR, BaseMessages.getString( PKG,
-              "IfNullMeta.CheckResult.NoInputReceivedFromOtherSteps" ), stepMeta );
+        new CheckResult( CheckResult.TYPE_RESULT_ERROR, BaseMessages.getString(
+          PKG, "IfNullMeta.CheckResult.NoInputReceivedFromOtherSteps" ), stepMeta );
       remarks.add( cr );
     }
   }
 
   public StepInterface getStep( StepMeta stepMeta, StepDataInterface stepDataInterface, int cnr, TransMeta tr,
-      Trans trans ) {
+    Trans trans ) {
     return new IfNull( stepMeta, stepDataInterface, cnr, tr, trans );
   }
 
