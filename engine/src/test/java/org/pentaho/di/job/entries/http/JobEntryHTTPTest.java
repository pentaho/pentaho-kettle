--- conflicted
+++ resolved
@@ -134,40 +134,29 @@
   public void testExecute_simpleConfiguration() throws IOException {
     String validURL = HTTP_SERVER_BASEURL;
     String invalidURL = "http://www.www.www.www";
+    File tempTargetFile = File.createTempFile( "targetFile", ".tmp" );
+    tempTargetFile.deleteOnExit();
     Result result = new Result();
     JobEntryHTTP basicHttpJobEntry = new JobEntryHTTP();
+    basicHttpJobEntry.setTargetFilename( tempTargetFile.getAbsolutePath() );
     basicHttpJobEntry.setAddFilenameToResult( false );
 
     // Test valid URL
-    File tempTargetFile1 = File.createTempFile( "targetFile", ".tmp" );
-    tempTargetFile1.deleteOnExit();
-    basicHttpJobEntry.setTargetFilename( tempTargetFile1.getAbsolutePath() );
     basicHttpJobEntry.setUrl( validURL );
     basicHttpJobEntry.execute( result, 0 );
     assertEquals( 0L, result.getNrErrors() );
     assertEquals( HttpStatus.SC_OK, basicHttpJobEntry.getResponseStatusCode() );
-<<<<<<< HEAD
-    assertTrue( FileUtils.sizeOf( tempTargetFile1 ) > 0 );
-=======
     assertTrue( FileUtils.sizeOf( tempTargetFile ) > 0 );
     tempTargetFile.delete();
->>>>>>> c611a7dc
 
     // Test invalid URL
     result = new Result();
-    File tempTargetFile2 = File.createTempFile( "targetFile", ".tmp" );
-    tempTargetFile2.deleteOnExit();
-    basicHttpJobEntry.setTargetFilename( tempTargetFile2.getAbsolutePath() );
     basicHttpJobEntry.setUrl( invalidURL );
     basicHttpJobEntry.execute( result, 0 );
     assertEquals( 1L, result.getNrErrors() );
     assertEquals( 0, basicHttpJobEntry.getResponseStatusCode() );
-<<<<<<< HEAD
-    assertTrue( FileUtils.sizeOf( tempTargetFile2 ) == 0 );
-=======
     assertTrue( FileUtils.sizeOf( tempTargetFile ) == 0 );
     tempTargetFile.delete();
->>>>>>> c611a7dc
   }
 
   @Test
