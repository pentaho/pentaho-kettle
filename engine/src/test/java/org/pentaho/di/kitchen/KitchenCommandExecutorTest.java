/*! ******************************************************************************
 *
 * Pentaho Data Integration
 *
 * Copyright (C) 2019 by Hitachi Vantara : http://www.pentaho.com
 *
 *******************************************************************************
 *
 * Licensed under the Apache License, Version 2.0 (the "License");
 * you may not use this file except in compliance with
 * the License. You may obtain a copy of the License at
 *
 *    http://www.apache.org/licenses/LICENSE-2.0
 *
 * Unless required by applicable law or agreed to in writing, software
 * distributed under the License is distributed on an "AS IS" BASIS,
 * WITHOUT WARRANTIES OR CONDITIONS OF ANY KIND, either express or implied.
 * See the License for the specific language governing permissions and
 * limitations under the License.
 *
 ******************************************************************************/

package org.pentaho.di.kitchen;

import org.apache.commons.io.FileUtils;
import org.junit.After;
import org.junit.Assert;
import org.junit.Before;
import org.junit.Test;
import org.junit.runner.RunWith;
import org.pentaho.di.base.CommandExecutorCodes;
<<<<<<< HEAD
import org.pentaho.di.core.Result;
import org.pentaho.di.core.logging.LogChannelInterface;
import org.pentaho.di.i18n.BaseMessages;
import org.pentaho.di.job.Job;
=======
import org.pentaho.di.base.Params;
import org.pentaho.di.core.Result;
import org.pentaho.di.core.logging.KettleLogStore;
import org.pentaho.di.i18n.BaseMessages;
import org.pentaho.di.job.Job;
import org.powermock.api.mockito.PowerMockito;
>>>>>>> 84244e52
import org.powermock.core.classloader.annotations.PrepareForTest;
import org.powermock.modules.junit4.PowerMockRunner;

import java.io.File;
import java.util.Base64;

import static org.junit.Assert.assertEquals;
import static org.junit.Assert.assertNotNull;
import static org.mockito.Matchers.any;
import static org.mockito.Matchers.anyBoolean;
import static org.mockito.Matchers.anyObject;
import static org.mockito.Matchers.anyString;
import static org.mockito.Matchers.anyVararg;
import static org.mockito.Mockito.mock;
import static org.mockito.Mockito.when;
import static org.powermock.api.mockito.PowerMockito.mockStatic;

@RunWith( PowerMockRunner.class )
@PrepareForTest( BaseMessages.class )
public class KitchenCommandExecutorTest {

  private KitchenCommandExecutor mockedKitchenCommandExecutor;
  private Result result;
  private LogChannelInterface logChannelInterface;

  @Before
  public void setUp() throws Exception {
    KettleLogStore.init();
    mockedKitchenCommandExecutor = mock( KitchenCommandExecutor.class );
    result = mock( Result.class );
    logChannelInterface = mock( LogChannelInterface.class );

    // call real methods for loadTransFromFilesystem(), loadTransFromRepository();
    when( mockedKitchenCommandExecutor.loadJobFromFilesystem( anyString(), anyString(), anyObject() ) ).thenCallRealMethod();
    when( mockedKitchenCommandExecutor.loadJobFromRepository( anyObject(), anyString(), anyString() ) ).thenCallRealMethod();
    when( mockedKitchenCommandExecutor.decodeBase64ToZipFile( anyObject(), anyBoolean() ) ).thenCallRealMethod();
    when( mockedKitchenCommandExecutor.decodeBase64ToZipFile( anyObject(), anyString() ) ).thenCallRealMethod();
<<<<<<< HEAD
    when( mockedKitchenCommandExecutor.getReturnCode() ).thenCallRealMethod();
=======

>>>>>>> 84244e52
  }

  @After
  public void tearDown() {
    mockedKitchenCommandExecutor = null;
    result = null;
    logChannelInterface = null;
  }

  @Test
  public void testFilesystemBase64Zip() throws Exception {
    String fileName = "hello-world.kjb";
    File zipFile = new File( getClass().getResource( "testKjbArchive.zip" ).toURI() );
    String base64Zip = Base64.getEncoder().encodeToString( FileUtils.readFileToByteArray( zipFile ) );
    Job job = mockedKitchenCommandExecutor.loadJobFromFilesystem( null, fileName, base64Zip );
    assertNotNull( job );
  }

  @Test
<<<<<<< HEAD
  public void testReturnCodeSuccess() {
    when( mockedKitchenCommandExecutor.getResult() ).thenReturn( result );
    when( result.getResult() ).thenReturn( true );
    assertEquals( mockedKitchenCommandExecutor.getReturnCode(), CommandExecutorCodes.Kitchen.SUCCESS.getCode() );
  }

  @Test
  public void testReturnCodeWithErrors() {
    mockStatic( BaseMessages.class );
    when( result.getNrErrors() ).thenReturn( new Long( 1 ) );
    when( mockedKitchenCommandExecutor.getResult() ).thenReturn( result );
    when( mockedKitchenCommandExecutor.getLog() ).thenReturn( logChannelInterface );
    when( BaseMessages.getString( any(), anyString() ) ).thenReturn( "NoMessage" );
    assertEquals( mockedKitchenCommandExecutor.getReturnCode(), CommandExecutorCodes.Kitchen.ERRORS_DURING_PROCESSING.getCode() );
  }

  @Test
  public void testReturnCodeFailWithNoErrors() {
    when( mockedKitchenCommandExecutor.getResult() ).thenReturn( result );
    assertEquals( mockedKitchenCommandExecutor.getReturnCode(), CommandExecutorCodes.Kitchen.ERRORS_DURING_PROCESSING.getCode() );
=======
  public void testExecuteWithInvalidRepository() {
    // Create Mock Objects
    Params params = mock( Params.class );
    KitchenCommandExecutor kitchenCommandExecutor = new KitchenCommandExecutor( Kitchen.class );
    PowerMockito.mockStatic( BaseMessages.class );

    // Mock returns
    when( params.getRepoName() ).thenReturn( "NoExistingRepository" );
    when( BaseMessages.getString( any( Class.class ), anyString(), anyVararg() ) ).thenReturn( "" );

    try {
      Result result = kitchenCommandExecutor.execute( params );
      Assert.assertEquals( CommandExecutorCodes.Kitchen.COULD_NOT_LOAD_JOB.getCode(), result.getExitStatus() );
    } catch ( Throwable throwable ) {
      Assert.fail();
    }

>>>>>>> 84244e52
  }
}<|MERGE_RESOLUTION|>--- conflicted
+++ resolved
@@ -29,19 +29,13 @@
 import org.junit.Test;
 import org.junit.runner.RunWith;
 import org.pentaho.di.base.CommandExecutorCodes;
-<<<<<<< HEAD
+import org.pentaho.di.base.Params;
 import org.pentaho.di.core.Result;
+import org.pentaho.di.core.logging.KettleLogStore;
 import org.pentaho.di.core.logging.LogChannelInterface;
 import org.pentaho.di.i18n.BaseMessages;
 import org.pentaho.di.job.Job;
-=======
-import org.pentaho.di.base.Params;
-import org.pentaho.di.core.Result;
-import org.pentaho.di.core.logging.KettleLogStore;
-import org.pentaho.di.i18n.BaseMessages;
-import org.pentaho.di.job.Job;
 import org.powermock.api.mockito.PowerMockito;
->>>>>>> 84244e52
 import org.powermock.core.classloader.annotations.PrepareForTest;
 import org.powermock.modules.junit4.PowerMockRunner;
 
@@ -79,11 +73,7 @@
     when( mockedKitchenCommandExecutor.loadJobFromRepository( anyObject(), anyString(), anyString() ) ).thenCallRealMethod();
     when( mockedKitchenCommandExecutor.decodeBase64ToZipFile( anyObject(), anyBoolean() ) ).thenCallRealMethod();
     when( mockedKitchenCommandExecutor.decodeBase64ToZipFile( anyObject(), anyString() ) ).thenCallRealMethod();
-<<<<<<< HEAD
     when( mockedKitchenCommandExecutor.getReturnCode() ).thenCallRealMethod();
-=======
-
->>>>>>> 84244e52
   }
 
   @After
@@ -103,7 +93,6 @@
   }
 
   @Test
-<<<<<<< HEAD
   public void testReturnCodeSuccess() {
     when( mockedKitchenCommandExecutor.getResult() ).thenReturn( result );
     when( result.getResult() ).thenReturn( true );
@@ -124,7 +113,9 @@
   public void testReturnCodeFailWithNoErrors() {
     when( mockedKitchenCommandExecutor.getResult() ).thenReturn( result );
     assertEquals( mockedKitchenCommandExecutor.getReturnCode(), CommandExecutorCodes.Kitchen.ERRORS_DURING_PROCESSING.getCode() );
-=======
+  }
+
+  @Test
   public void testExecuteWithInvalidRepository() {
     // Create Mock Objects
     Params params = mock( Params.class );
@@ -141,7 +132,5 @@
     } catch ( Throwable throwable ) {
       Assert.fail();
     }
-
->>>>>>> 84244e52
   }
 }