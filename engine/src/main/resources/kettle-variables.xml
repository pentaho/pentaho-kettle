--- conflicted
+++ resolved
@@ -511,16 +511,16 @@
     <variable>SHARED_STREAMING_BATCH_POOL_SIZE</variable>
     <default-value>0</default-value>
   </kettle-variable>
-
-  <kettle-variable>
-<<<<<<< HEAD
+  
+  <kettle-variable>
+    <description>This environment variable is used to specify a location used to deploy a shim driver into PDI.</description>
+    <variable>SHIM_DRIVER_DEPLOYMENT_LOCATION</variable>
+    <default-value>./</default-value>
+  </kettle-variable>
+
+  <kettle-variable>
     <description>This environment variable is used to define if a Timestamp should be converted to nanoseconds or milliseconds.</description>
     <variable>KETTLE_TIMESTAMP_OUTPUT_FORMAT</variable>
     <default-value>NANOSECONDS</default-value>
-=======
-    <description>This environment variable is used to specify a location used to deploy a shim driver into PDI.</description>
-    <variable>SHIM_DRIVER_DEPLOYMENT_LOCATION</variable>
-    <default-value>./</default-value>
->>>>>>> 81ba4403
-  </kettle-variable>
-</kettle-variables>
+  </kettle-variable>
+</kettle-variables>