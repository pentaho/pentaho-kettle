/*! ******************************************************************************
 *
 * Pentaho Data Integration
 *
 * Copyright (C) 2018-2019 by Hitachi Vantara : http://www.pentaho.com
 *
 *******************************************************************************
 *
 * Licensed under the Apache License, Version 2.0 (the "License");
 * you may not use this file except in compliance with
 * the License. You may obtain a copy of the License at
 *
 *    http://www.apache.org/licenses/LICENSE-2.0
 *
 * Unless required by applicable law or agreed to in writing, software
 * distributed under the License is distributed on an "AS IS" BASIS,
 * WITHOUT WARRANTIES OR CONDITIONS OF ANY KIND, either express or implied.
 * See the License for the specific language governing permissions and
 * limitations under the License.
 *
 ******************************************************************************/

package org.pentaho.di.www;

import org.w3c.dom.Document;

import javax.servlet.http.HttpServletRequest;
import javax.xml.parsers.DocumentBuilder;
import javax.xml.parsers.DocumentBuilderFactory;
import java.io.File;

public class StatusServletUtils {

  public static final String RESOURCES_PATH = "/content/common-ui/resources/themes";
  public static final String STATIC_PATH = "/static";
  public static final String PENTAHO_ROOT = "/pentaho";

<<<<<<< HEAD
  public static String getPentahoStyles( HttpServletRequest request ) {
    String uri = request.getRequestURI();

    String webapp = uri == null ? StatusServletUtils.PENTAHO_ROOT : uri.substring( 0, uri.indexOf( GetStatusServlet.CONTEXT_PATH ) );

=======
  public static String getPentahoStyles( String root ) {
>>>>>>> 349853bf
    StringBuilder sb = new StringBuilder();
    String themeName = "ruby"; // default pentaho theme
    String themeCss = "globalRuby.css";
    String mantleThemeCss = "mantleRuby.css";

    try {
      String relativePathSeparator = ".." + File.separator + ".." + File.separator;

      // Read in currently set theme from pentaho.xml file
      String themeSetting = relativePathSeparator
          + "pentaho-solutions" + File.separator + "system" + File.separator + "pentaho.xml";
      File f = new File( themeSetting );

      // Check if file exists (may be different location depending on how server was started)
      if ( !f.exists() ) {
        relativePathSeparator = ".." + File.separator;
      }

      DocumentBuilderFactory dbFactory = DocumentBuilderFactory.newInstance();
      DocumentBuilder db = dbFactory.newDocumentBuilder();
      Document doc = db.parse( f );
      themeName = doc.getElementsByTagName( "default-theme" ).item( 0 ).getTextContent();

      // Get theme CSS file
      String themeDirStr = relativePathSeparator
          + "pentaho-solutions" + File.separator + "system" + File.separator
          + "common-ui" + File.separator + "resources" + File.separator
          + "themes" + File.separator + themeName + File.separator;
      File themeDir = new File( themeDirStr );
      for ( File fName : themeDir.listFiles() ) {
        if ( fName.getName().contains( ".css" ) ) {
          themeCss = fName.getName();
          break;
        }
      }

      // webapps folder will always be one directory closer to default directory, need to update relative path string
      relativePathSeparator = relativePathSeparator.replaceFirst( "(\\.\\.\\\\)", "" );

      // Get mantle theme CSS file
      String mantleThemeDirStr = relativePathSeparator + "webapps" + root + File.separator + "mantle" + File.separator
          + "themes" + File.separator + themeName + File.separator;
      File mantleThemeDir = new File( mantleThemeDirStr );
      for ( File fName : mantleThemeDir.listFiles() ) {
        if ( fName.getName().contains( ".css" ) ) {
          mantleThemeCss = fName.getName();
          break;
        }
      }
    } catch ( Exception ex ) {
      // log here
    }

<<<<<<< HEAD
    String stylesheetTag = "<link rel=\"stylesheet\" type=\"text/css\" href=\"%s\" />";

    String[] stylesheetArray = new String[] {
      String.format( stylesheetTag, webapp + "/content/common-ui/resources/themes/" + themeName + "/" + themeCss ),
      String.format( stylesheetTag, webapp + "/mantle/themes/" + themeName + "/" + mantleThemeCss ),
      String.format( stylesheetTag, webapp + "/mantle/MantleStyle.css" )
    };

    for ( String s : stylesheetArray ) {
      sb.append(s);
    }

=======
    sb.append( "<link rel=\"stylesheet\" type=\"text/css\" href=\"" + root
      + "/content/common-ui/resources/themes/" + themeName + "/" + themeCss + "\"/>" );
    sb.append( "<link rel=\"stylesheet\" type=\"text/css\" href=\"" + root
      + "/mantle/themes/" + themeName + "/" + mantleThemeCss + "\"/>" );
    sb.append( "<link rel=\"stylesheet\" type=\"text/css\" href=\"" + root + "/mantle/MantleStyle.css\"/>" );
>>>>>>> 349853bf
    return sb.toString();
  }
}<|MERGE_RESOLUTION|>--- conflicted
+++ resolved
@@ -35,15 +35,11 @@
   public static final String STATIC_PATH = "/static";
   public static final String PENTAHO_ROOT = "/pentaho";
 
-<<<<<<< HEAD
   public static String getPentahoStyles( HttpServletRequest request ) {
     String uri = request.getRequestURI();
-
+    
     String webapp = uri == null ? StatusServletUtils.PENTAHO_ROOT : uri.substring( 0, uri.indexOf( GetStatusServlet.CONTEXT_PATH ) );
-
-=======
-  public static String getPentahoStyles( String root ) {
->>>>>>> 349853bf
+    
     StringBuilder sb = new StringBuilder();
     String themeName = "ruby"; // default pentaho theme
     String themeCss = "globalRuby.css";
@@ -84,7 +80,7 @@
       relativePathSeparator = relativePathSeparator.replaceFirst( "(\\.\\.\\\\)", "" );
 
       // Get mantle theme CSS file
-      String mantleThemeDirStr = relativePathSeparator + "webapps" + root + File.separator + "mantle" + File.separator
+      String mantleThemeDirStr = relativePathSeparator + "webapps" + webapp + File.separator + "mantle" + File.separator
           + "themes" + File.separator + themeName + File.separator;
       File mantleThemeDir = new File( mantleThemeDirStr );
       for ( File fName : mantleThemeDir.listFiles() ) {
@@ -97,7 +93,6 @@
       // log here
     }
 
-<<<<<<< HEAD
     String stylesheetTag = "<link rel=\"stylesheet\" type=\"text/css\" href=\"%s\" />";
 
     String[] stylesheetArray = new String[] {
@@ -110,13 +105,6 @@
       sb.append(s);
     }
 
-=======
-    sb.append( "<link rel=\"stylesheet\" type=\"text/css\" href=\"" + root
-      + "/content/common-ui/resources/themes/" + themeName + "/" + themeCss + "\"/>" );
-    sb.append( "<link rel=\"stylesheet\" type=\"text/css\" href=\"" + root
-      + "/mantle/themes/" + themeName + "/" + mantleThemeCss + "\"/>" );
-    sb.append( "<link rel=\"stylesheet\" type=\"text/css\" href=\"" + root + "/mantle/MantleStyle.css\"/>" );
->>>>>>> 349853bf
     return sb.toString();
   }
 }