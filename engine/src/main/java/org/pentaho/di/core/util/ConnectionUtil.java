/*! ******************************************************************************
 *
 * Pentaho Data Integration
 *
 * Copyright (C) 2019 by Hitachi Vantara : http://www.pentaho.com
 *
 *******************************************************************************
 *
 * Licensed under the Apache License, Version 2.0 (the "License");
 * you may not use this file except in compliance with
 * the License. You may obtain a copy of the License at
 *
 *    http://www.apache.org/licenses/LICENSE-2.0
 *
 * Unless required by applicable law or agreed to in writing, software
 * distributed under the License is distributed on an "AS IS" BASIS,
 * WITHOUT WARRANTIES OR CONDITIONS OF ANY KIND, either express or implied.
 * See the License for the specific language governing permissions and
 * limitations under the License.
 *
 ******************************************************************************/

package org.pentaho.di.core.util;

import org.pentaho.di.base.AbstractMeta;
import org.pentaho.di.connections.ConnectionManager;
import org.pentaho.di.core.osgi.api.MetastoreLocatorOsgi;
import org.pentaho.di.metastore.MetaStoreConst;

/**
 * Utility for managing embedded named connections
 */
public class ConnectionUtil {

  private ConnectionUtil() {
  }

  /**
   * Initialize the connected meta store with embedded named connections
   *
   * @param meta The meta containing named connections
   */
  public static void init( AbstractMeta meta ) {
    ConnectionManager connectionManager = ConnectionManager.getInstance();
<<<<<<< HEAD

    IMetaStore metaStore = null;
    try {
      if ( meta.getRepository() != null ) {
        if ( meta.getMetaStore() instanceof DelegatingMetaStore ) {
          metaStore = ( (DelegatingMetaStore) meta.getMetaStore() ).getActiveMetaStore();
        } else {
          metaStore = meta.getRepository().getMetaStore();
        }
      } else {
        MetastoreLocatorOsgi ml = meta.getMetastoreLocatorOsgi();
        if ( ml != null ) {
          IMetaStore vfsms = ml.getMetastore();
          if ( vfsms != null ) {
            metaStore = vfsms;
          }
        }
        if ( metaStore == null ) {
          metaStore = MetaStoreConst.openLocalPentahoMetaStore();
        }
      }
    } catch ( MetaStoreException ignored ) {
      // Allow connectedMetaStore to be null
    }

    if ( metaStore != null ) {
      final IMetaStore connectedMetaStore = metaStore;
      connectionManager.setMetastoreSupplier( () -> connectedMetaStore );
    }
=======
    connectionManager.setMetastoreSupplier( MetaStoreConst.getDefaultMetastoreSupplier() );
>>>>>>> cb2108a1
  }

}<|MERGE_RESOLUTION|>--- conflicted
+++ resolved
@@ -42,39 +42,7 @@
    */
   public static void init( AbstractMeta meta ) {
     ConnectionManager connectionManager = ConnectionManager.getInstance();
-<<<<<<< HEAD
-
-    IMetaStore metaStore = null;
-    try {
-      if ( meta.getRepository() != null ) {
-        if ( meta.getMetaStore() instanceof DelegatingMetaStore ) {
-          metaStore = ( (DelegatingMetaStore) meta.getMetaStore() ).getActiveMetaStore();
-        } else {
-          metaStore = meta.getRepository().getMetaStore();
-        }
-      } else {
-        MetastoreLocatorOsgi ml = meta.getMetastoreLocatorOsgi();
-        if ( ml != null ) {
-          IMetaStore vfsms = ml.getMetastore();
-          if ( vfsms != null ) {
-            metaStore = vfsms;
-          }
-        }
-        if ( metaStore == null ) {
-          metaStore = MetaStoreConst.openLocalPentahoMetaStore();
-        }
-      }
-    } catch ( MetaStoreException ignored ) {
-      // Allow connectedMetaStore to be null
-    }
-
-    if ( metaStore != null ) {
-      final IMetaStore connectedMetaStore = metaStore;
-      connectionManager.setMetastoreSupplier( () -> connectedMetaStore );
-    }
-=======
     connectionManager.setMetastoreSupplier( MetaStoreConst.getDefaultMetastoreSupplier() );
->>>>>>> cb2108a1
   }
 
 }