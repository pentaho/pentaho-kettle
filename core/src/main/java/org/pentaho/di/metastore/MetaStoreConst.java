--- conflicted
+++ resolved
@@ -79,15 +79,6 @@
     public MetastoreLocator get() {
       // double-checked idiom because this can fail until the plugin is loaded.
       MetastoreLocator result = metastoreLocator;
-<<<<<<< HEAD
-      if ( result == null ) {
-        synchronized ( this ) {
-          try {
-            if ( metastoreLocator == null ) {
-              Collection<MetastoreLocator> metastoreLocators =
-                PluginServiceLoader.loadServices( MetastoreLocator.class );
-              metastoreLocator = result = metastoreLocators.stream().findFirst().orElse( null );
-=======
       if ( result != null ) {
         return result;
       }
@@ -133,7 +124,6 @@
             if ( result == null ) {
               // cache the null so we don't constantly try to look this up.
               metastoreDirectoryProvider = result = NULL_METASTORE_DIRECTORY_PROVIDER;
->>>>>>> f4363fec
             }
           }
         } catch ( KettlePluginException e ) {
@@ -141,46 +131,6 @@
         }
         return metastoreDirectoryProvider;
       }
-<<<<<<< HEAD
-      return result;
-    }
-  };
-
-  private static final MetastoreDirectoryProvider NULL_METASTORE_DIRECTORY_PROVIDER =
-    new MetastoreDirectoryProvider() {
-      @Override
-      public IMetaStore getMetastoreForDirectory(String rootFolder) {
-        return null;
-      }
-    };
-
-  private static final Supplier<MetastoreDirectoryProvider> metastoreDirectoryProviderSupplier =
-    new Supplier<MetastoreDirectoryProvider> () {
-    private volatile MetastoreDirectoryProvider metastoreDirectoryProvider;
-
-    public MetastoreDirectoryProvider get() {
-      // double-checked idiom because this can fail until the plugin is loaded.
-      MetastoreDirectoryProvider result = metastoreDirectoryProvider;
-      if ( result == null ) {
-        synchronized ( this ) {
-          try {
-            if ( metastoreDirectoryProvider == null ) {
-              Collection<MetastoreDirectoryProvider> metastoreDirectoryProviders =
-                PluginServiceLoader.loadServices( MetastoreDirectoryProvider.class );
-              metastoreDirectoryProvider = result = metastoreDirectoryProviders.stream().findFirst().orElse( null );
-              if ( result == null ) {
-                // cache the null so we don't constantly try to look this up.
-                metastoreDirectoryProvider = result = NULL_METASTORE_DIRECTORY_PROVIDER;
-              }
-            }
-          } catch ( KettlePluginException e ) {
-            logger.error( "Error getting metastore directory provider", e );
-          }
-        }
-      }
-      return result;
-=======
->>>>>>> f4363fec
     }
   };
 
@@ -191,21 +141,6 @@
     public IMetaStore get() {
       // double-checked idiom because this can fail until the plugin is loaded.
       IMetaStore result = metaStore;
-<<<<<<< HEAD
-      if ( result == null ) {
-        synchronized( this ) {
-          if ( metaStore == null ) {
-            MetastoreLocator locator = metastoreLocatorSupplier.get();
-            if ( locator != null ) {
-              metaStore = result = new SuppliedMetaStore( () -> locator.getMetastore() );
-            } else if ( defaultToLocalXml ) {
-              try {
-                // Do not store as metaStore
-                return openLocalPentahoMetaStore();
-              } catch ( MetaStoreException e ) {
-                logger.error( "Error opening local XML metastore", e );
-              }
-=======
       if ( result != null ) {
         return result;
       }
@@ -220,16 +155,11 @@
               return openLocalPentahoMetaStore();
             } catch ( MetaStoreException e ) {
               logger.error( "Error opening local XML metastore", e );
->>>>>>> f4363fec
             }
           }
         }
         return metaStore;
       }
-<<<<<<< HEAD
-      return result;
-=======
->>>>>>> f4363fec
     }
   };
 
