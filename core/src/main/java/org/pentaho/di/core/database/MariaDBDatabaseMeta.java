/*! ******************************************************************************
 *
 * Pentaho
 *
 * Copyright (C) 2024 by Hitachi Vantara, LLC : http://www.pentaho.com
 *
 * Use of this software is governed by the Business Source License included
 * in the LICENSE.TXT file.
 *
 * Change Date: 2029-07-20
 ******************************************************************************/

package org.pentaho.di.core.database;

import java.sql.DatabaseMetaData;
import java.sql.ResultSetMetaData;

import java.util.Set;

import com.google.common.collect.Sets;

import org.pentaho.di.core.Const;
import org.pentaho.di.core.exception.KettleDatabaseException;
import org.pentaho.di.i18n.BaseMessages;

public class MariaDBDatabaseMeta extends MySQLDatabaseMeta {
  private static final Class<?> PKG = MariaDBDatabaseMeta.class;

  private static final Set<String> SHORT_MESSAGE_EXCEPTIONS = Sets.newHashSet( "org.mariadb.jdbc.internal.stream.MaxAllowedPacketException" );

  @Override public String[] getUsedLibraries() {
    return new String[] { "mariadb-java-client-1.4.6.jar" };
  }

  @Override public String getDriverClass() {
<<<<<<< HEAD
    if ( getAccessType() == DatabaseMeta.TYPE_ACCESS_ODBC ) {
      return "sun.jdbc.odbc.JdbcOdbcDriver";
    } else {
      return "org.mariadb.jdbc.Driver";
    }
  }

  @Override public String getURL( String hostname, String port, String databaseName ) {
    if ( getAccessType() == DatabaseMeta.TYPE_ACCESS_ODBC ) {
      return "jdbc:odbc:" + databaseName;
    } else {
      if ( Const.isEmpty( port ) ) {
        return "jdbc:mariadb://" + hostname + "/" + databaseName;
      } else {
        return "jdbc:mariadb://" + hostname + ":" + port + "/" + databaseName;
      }
=======
    return "org.mariadb.jdbc.Driver";
  }

  @Override public String getURL( String hostname, String port, String databaseName ) {
    if ( Const.isEmpty( port ) ) {
      return "jdbc:mariadb://" + hostname + "/" + databaseName;
    } else {
      return "jdbc:mariadb://" + hostname + ":" + port + "/" + databaseName;
>>>>>>> 83d65a4d
    }
  }

  @Override public boolean fullExceptionLog( Exception e ) {
    Throwable cause = ( e == null ? null : e.getCause() );
    return !( cause != null && SHORT_MESSAGE_EXCEPTIONS.contains( cause.getClass().getName() ) );
  }

  /**
   * Returns the column name for a MariaDB field.
   *
   * @param dbMetaData
   * @param rsMetaData
   * @param index
   * @return The column label.
   * @throws KettleDatabaseException
   */
  @Override public String getLegacyColumnName( DatabaseMetaData dbMetaData, ResultSetMetaData rsMetaData, int index ) throws KettleDatabaseException {
    if ( dbMetaData == null ) {
      throw new KettleDatabaseException( BaseMessages.getString( PKG, "MySQLDatabaseMeta.Exception.LegacyColumnNameNoDBMetaDataException" ) );
    }

    if ( rsMetaData == null ) {
      throw new KettleDatabaseException( BaseMessages.getString( PKG, "MySQLDatabaseMeta.Exception.LegacyColumnNameNoRSMetaDataException" ) );
    }

    try {
      return rsMetaData.getColumnLabel( index );
    } catch ( Exception e ) {
      throw new KettleDatabaseException( String.format( "%s: %s", BaseMessages.getString( PKG, "MySQLDatabaseMeta.Exception.LegacyColumnNameException" ), e.getMessage() ), e );
    }
  }
}<|MERGE_RESOLUTION|>--- conflicted
+++ resolved
@@ -33,24 +33,6 @@
   }
 
   @Override public String getDriverClass() {
-<<<<<<< HEAD
-    if ( getAccessType() == DatabaseMeta.TYPE_ACCESS_ODBC ) {
-      return "sun.jdbc.odbc.JdbcOdbcDriver";
-    } else {
-      return "org.mariadb.jdbc.Driver";
-    }
-  }
-
-  @Override public String getURL( String hostname, String port, String databaseName ) {
-    if ( getAccessType() == DatabaseMeta.TYPE_ACCESS_ODBC ) {
-      return "jdbc:odbc:" + databaseName;
-    } else {
-      if ( Const.isEmpty( port ) ) {
-        return "jdbc:mariadb://" + hostname + "/" + databaseName;
-      } else {
-        return "jdbc:mariadb://" + hostname + ":" + port + "/" + databaseName;
-      }
-=======
     return "org.mariadb.jdbc.Driver";
   }
 
@@ -59,7 +41,6 @@
       return "jdbc:mariadb://" + hostname + "/" + databaseName;
     } else {
       return "jdbc:mariadb://" + hostname + ":" + port + "/" + databaseName;
->>>>>>> 83d65a4d
     }
   }
 
