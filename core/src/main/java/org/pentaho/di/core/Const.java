--- conflicted
+++ resolved
@@ -1646,7 +1646,6 @@
    Value to revert the behaviour of the flag "Execute every Input Row" behavior back to executing even with 0 rows as job input mode.
   */
   public static final String COMPATIBILITY_JOB_EXECUTE_FOR_EVERY_ROW_ON_NO_INPUT = "COMPATIBILITY_JOB_EXECUTE_FOR_EVERY_ROW_ON_NO_INPUT";
-<<<<<<< HEAD
 
   /**
    Value to revert the behaviour of the flag "Execute every Input Row" behavior back to executing even with 0 rows as trans input mode.
@@ -1657,23 +1656,11 @@
    Value to show/not show the Warning messages regarding the configured behaviour of the flag "Execute every Input Row"
    */
   public static final String COMPATIBILITY_SHOW_WARNINGS_EXECUTE_EVERY_INPUT_ROW = "COMPATIBILITY_SHOW_WARNINGS_EXECUTE_EVERY_INPUT_ROW";
-=======
-
-  /**
-   Value to revert the behaviour of the flag "Execute every Input Row" behavior back to executing even with 0 rows as trans input mode.
-   */
-    public static final String COMPATIBILITY_TRANS_EXECUTE_FOR_EVERY_ROW_ON_NO_INPUT = "COMPATIBILITY_TRANS_EXECUTE_FOR_EVERY_ROW_ON_NO_INPUT";
-
-  /**
-   Value to show/not show the Warning messages regarding the configured behaviour of the flag "Execute every Input Row"
-   */
-  public static final String COMPATIBILITY_SHOW_WARNINGS_EXECUTE_EVERY_INPUT_ROW = "COMPATIBILITY_SHOW_WARNINGS_EXECUTE_EVERY_INPUT_ROW";
 
   /**
    Value to Configure if we want to export only the used connections to the XML file
    */
   public static final String STRING_ONLY_USED_DB_TO_XML = "STRING_ONLY_USED_DB_TO_XML";
->>>>>>> f4363fec
 
   /**
    * rounds double f to any number of places after decimal point Does arithmetic using BigDecimal class to avoid integer
