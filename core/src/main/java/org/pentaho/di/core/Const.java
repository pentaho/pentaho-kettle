--- conflicted
+++ resolved
@@ -3,17 +3,14 @@
  *
  * Pentaho
  *
-<<<<<<< HEAD
- * Copyright (C) 2024 by Hitachi Vantara, LLC : http://www.pentaho.com
-=======
  * Copyright (C) 2024-2025 by Hitachi Vantara, LLC : http://www.pentaho.com
->>>>>>> 83d65a4d
  *
  * Use of this software is governed by the Business Source License included
  * in the LICENSE.TXT file.
  *
  * Change Date: 2029-07-20
  ******************************************************************************/
+
 
 
 package org.pentaho.di.core;
