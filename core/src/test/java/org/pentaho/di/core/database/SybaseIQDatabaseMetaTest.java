/*! ******************************************************************************
 *
 * Pentaho
 *
 * Copyright (C) 2024 by Hitachi Vantara, LLC : http://www.pentaho.com
 *
 * Use of this software is governed by the Business Source License included
 * in the LICENSE.TXT file.
 *
 * Change Date: 2029-07-20
 ******************************************************************************/

package org.pentaho.di.core.database;

import static org.junit.Assert.assertArrayEquals;
import static org.junit.Assert.assertEquals;
import static org.junit.Assert.assertFalse;
import static org.junit.Assert.assertTrue;

import org.junit.Before;
import org.junit.Test;
import org.pentaho.di.core.row.value.ValueMetaBigNumber;
import org.pentaho.di.core.row.value.ValueMetaBinary;
import org.pentaho.di.core.row.value.ValueMetaBoolean;
import org.pentaho.di.core.row.value.ValueMetaDate;
import org.pentaho.di.core.row.value.ValueMetaInteger;
import org.pentaho.di.core.row.value.ValueMetaInternetAddress;
import org.pentaho.di.core.row.value.ValueMetaNumber;
import org.pentaho.di.core.row.value.ValueMetaString;
import org.pentaho.di.core.row.value.ValueMetaTimestamp;

public class SybaseIQDatabaseMetaTest {
<<<<<<< HEAD
  private SybaseIQDatabaseMeta nativeMeta, odbcMeta;
=======
  private SybaseIQDatabaseMeta nativeMeta;
>>>>>>> 83d65a4d

  @Before
  public void setupBefore() {
    nativeMeta = new SybaseIQDatabaseMeta();
    nativeMeta.setAccessType( DatabaseMeta.TYPE_ACCESS_NATIVE );
<<<<<<< HEAD
    odbcMeta = new SybaseIQDatabaseMeta();
    odbcMeta.setAccessType( DatabaseMeta.TYPE_ACCESS_ODBC );
=======
>>>>>>> 83d65a4d
  }

  @Test
  public void testSettings() throws Exception {
<<<<<<< HEAD
    assertArrayEquals( new int[] { DatabaseMeta.TYPE_ACCESS_NATIVE, DatabaseMeta.TYPE_ACCESS_ODBC, DatabaseMeta.TYPE_ACCESS_JNDI },
        nativeMeta.getAccessTypeList() );
    assertEquals( 2638, nativeMeta.getDefaultDatabasePort() );
    assertEquals( -1, odbcMeta.getDefaultDatabasePort() );
    assertEquals( 1, nativeMeta.getNotFoundTK( true ) );
    assertEquals( 0, nativeMeta.getNotFoundTK( false ) );
    assertEquals( "sun.jdbc.odbc.JdbcOdbcDriver", odbcMeta.getDriverClass() );
    assertEquals( "jdbc:odbc:FOO", odbcMeta.getURL(  "IGNORED", "IGNORED", "FOO" ) );
=======
    assertArrayEquals( new int[] { DatabaseMeta.TYPE_ACCESS_NATIVE, DatabaseMeta.TYPE_ACCESS_JNDI },
        nativeMeta.getAccessTypeList() );
    assertEquals( 2638, nativeMeta.getDefaultDatabasePort() );
    assertEquals( 1, nativeMeta.getNotFoundTK( true ) );
    assertEquals( 0, nativeMeta.getNotFoundTK( false ) );
>>>>>>> 83d65a4d
    assertEquals( "com.sybase.jdbc3.jdbc.SybDriver", nativeMeta.getDriverClass() );
    assertEquals( "jdbc:sybase:Tds:FOO:BAR/WIBBLE", nativeMeta.getURL( "FOO", "BAR", "WIBBLE" ) );
    assertEquals( "jdbc:sybase:Tds:FOO:/WIBBLE", nativeMeta.getURL( "FOO", "", "WIBBLE" ) ); // Pretty sure this is a bug - uses port empty or not
    assertEquals( "FOO.BAR", nativeMeta.getSchemaTableCombination(  "FOO", "BAR" ) );

    assertEquals( "http://jtds.sourceforge.net/faq.html#urlFormat", nativeMeta.getExtraOptionsHelpText() );
    assertArrayEquals( new String[] { "jtds-1.2.jar" }, nativeMeta.getUsedLibraries() ); // Pretty sure this is wrong (a bug) since the Driver is different.
    assertEquals( "FOO.BAR", nativeMeta.getSchemaTableCombination( "FOO", "BAR" ) );
    assertTrue( nativeMeta.useSchemaNameForTableList() );


  }

  @Test
  public void testSQLStatements() {
    assertEquals( "ALTER TABLE FOO ADD BAR VARCHAR(15) NULL",
        nativeMeta.getAddColumnStatement( "FOO", new ValueMetaString( "BAR", 15, 0 ), "", false, "", false ) );
    assertEquals( "ALTER TABLE FOO MODIFY BAR VARCHAR(15) NULL",
        nativeMeta.getModifyColumnStatement( "FOO", new ValueMetaString( "BAR", 15, 0 ), "", false, "", false ) );
    assertEquals( "insert into FOO(FOOKEY, FOOVERSION) values (0, 1)",
        nativeMeta.getSQLInsertAutoIncUnknownDimensionRow( "FOO", "FOOKEY", "FOOVERSION" ) );
    assertEquals( "SELECT * FROM FOO WHERE 1=2", nativeMeta.getSQLQueryFields( "FOO" ) );
    assertFalse( nativeMeta.supportsPreparedStatementMetadataRetrieval() );
  }

  @Test
  public void testGetFieldDefinition() {
    assertEquals( "FOO DATETIME NULL",
        nativeMeta.getFieldDefinition( new ValueMetaTimestamp( "FOO" ), "", "", false, true, false ) );
    assertEquals( "DATETIME NULL",
        nativeMeta.getFieldDefinition( new ValueMetaDate( "FOO" ), "", "", false, false, false ) );


    assertEquals( "CHAR(1)",
        nativeMeta.getFieldDefinition( new ValueMetaBoolean( "FOO" ), "", "", false, false, false ) );

<<<<<<< HEAD
    odbcMeta.setSupportsBooleanDataType( true );
    assertEquals( "BOOLEAN",
        odbcMeta.getFieldDefinition( new ValueMetaBoolean( "FOO" ), "", "", false, false, false ) );
    odbcMeta.setSupportsBooleanDataType( false );
=======
>>>>>>> 83d65a4d
    assertEquals( "INTEGER NOT NULL PRIMARY KEY",
        nativeMeta.getFieldDefinition( new ValueMetaNumber( "FOO" ), "FOO", "", false, false, false ) );
    assertEquals( "INTEGER NOT NULL PRIMARY KEY",
        nativeMeta.getFieldDefinition( new ValueMetaInteger( "FOO" ), "", "FOO", false, false, false ) );

    assertEquals( "DOUBLE PRECISION NULL",
        nativeMeta.getFieldDefinition( new ValueMetaNumber( "FOO" ), "", "", false, false, false ) );

    assertEquals( "DECIMAL(11, 3) NULL",
        nativeMeta.getFieldDefinition( new ValueMetaBigNumber( "FOO", 11, 3 ), "", "", false, false, false ) );

    assertEquals( "TINYINT NULL",
        nativeMeta.getFieldDefinition( new ValueMetaBigNumber( "FOO", 2, 0 ), "", "", false, false, false ) );
    assertEquals( "SMALLINT NULL",
        nativeMeta.getFieldDefinition( new ValueMetaBigNumber( "FOO", 3, 0 ), "", "", false, false, false ) );
    assertEquals( "SMALLINT NULL",
        nativeMeta.getFieldDefinition( new ValueMetaBigNumber( "FOO", 4, 0 ), "", "", false, false, false ) );
    assertEquals( "INTEGER NULL",
        nativeMeta.getFieldDefinition( new ValueMetaBigNumber( "FOO", 5, 0 ), "", "", false, false, false ) );

    assertEquals( "VARCHAR(15) NULL",
        nativeMeta.getFieldDefinition( new ValueMetaString( "FOO", 15, 0 ), "", "", false, false, false ) );

    assertEquals( "TEXT NULL",
        nativeMeta.getFieldDefinition( new ValueMetaString( "FOO", 2050, 0 ), "", "", false, false, false ) );

    assertEquals( " UNKNOWN",
        nativeMeta.getFieldDefinition( new ValueMetaInternetAddress( "FOO" ), "", "", false, false, false ) );

    assertEquals( " UNKNOWN",
        nativeMeta.getFieldDefinition( new ValueMetaBinary( "FOO" ), "", "", false, false, false ) );

    assertEquals( " UNKNOWN" + System.getProperty( "line.separator" ),
        nativeMeta.getFieldDefinition( new ValueMetaInternetAddress( "FOO" ), "", "", false, false, true ) );

  }

}<|MERGE_RESOLUTION|>--- conflicted
+++ resolved
@@ -30,41 +30,21 @@
 import org.pentaho.di.core.row.value.ValueMetaTimestamp;
 
 public class SybaseIQDatabaseMetaTest {
-<<<<<<< HEAD
-  private SybaseIQDatabaseMeta nativeMeta, odbcMeta;
-=======
   private SybaseIQDatabaseMeta nativeMeta;
->>>>>>> 83d65a4d
 
   @Before
   public void setupBefore() {
     nativeMeta = new SybaseIQDatabaseMeta();
     nativeMeta.setAccessType( DatabaseMeta.TYPE_ACCESS_NATIVE );
-<<<<<<< HEAD
-    odbcMeta = new SybaseIQDatabaseMeta();
-    odbcMeta.setAccessType( DatabaseMeta.TYPE_ACCESS_ODBC );
-=======
->>>>>>> 83d65a4d
   }
 
   @Test
   public void testSettings() throws Exception {
-<<<<<<< HEAD
-    assertArrayEquals( new int[] { DatabaseMeta.TYPE_ACCESS_NATIVE, DatabaseMeta.TYPE_ACCESS_ODBC, DatabaseMeta.TYPE_ACCESS_JNDI },
-        nativeMeta.getAccessTypeList() );
-    assertEquals( 2638, nativeMeta.getDefaultDatabasePort() );
-    assertEquals( -1, odbcMeta.getDefaultDatabasePort() );
-    assertEquals( 1, nativeMeta.getNotFoundTK( true ) );
-    assertEquals( 0, nativeMeta.getNotFoundTK( false ) );
-    assertEquals( "sun.jdbc.odbc.JdbcOdbcDriver", odbcMeta.getDriverClass() );
-    assertEquals( "jdbc:odbc:FOO", odbcMeta.getURL(  "IGNORED", "IGNORED", "FOO" ) );
-=======
     assertArrayEquals( new int[] { DatabaseMeta.TYPE_ACCESS_NATIVE, DatabaseMeta.TYPE_ACCESS_JNDI },
         nativeMeta.getAccessTypeList() );
     assertEquals( 2638, nativeMeta.getDefaultDatabasePort() );
     assertEquals( 1, nativeMeta.getNotFoundTK( true ) );
     assertEquals( 0, nativeMeta.getNotFoundTK( false ) );
->>>>>>> 83d65a4d
     assertEquals( "com.sybase.jdbc3.jdbc.SybDriver", nativeMeta.getDriverClass() );
     assertEquals( "jdbc:sybase:Tds:FOO:BAR/WIBBLE", nativeMeta.getURL( "FOO", "BAR", "WIBBLE" ) );
     assertEquals( "jdbc:sybase:Tds:FOO:/WIBBLE", nativeMeta.getURL( "FOO", "", "WIBBLE" ) ); // Pretty sure this is a bug - uses port empty or not
@@ -101,13 +81,6 @@
     assertEquals( "CHAR(1)",
         nativeMeta.getFieldDefinition( new ValueMetaBoolean( "FOO" ), "", "", false, false, false ) );
 
-<<<<<<< HEAD
-    odbcMeta.setSupportsBooleanDataType( true );
-    assertEquals( "BOOLEAN",
-        odbcMeta.getFieldDefinition( new ValueMetaBoolean( "FOO" ), "", "", false, false, false ) );
-    odbcMeta.setSupportsBooleanDataType( false );
-=======
->>>>>>> 83d65a4d
     assertEquals( "INTEGER NOT NULL PRIMARY KEY",
         nativeMeta.getFieldDefinition( new ValueMetaNumber( "FOO" ), "FOO", "", false, false, false ) );
     assertEquals( "INTEGER NOT NULL PRIMARY KEY",
