--- conflicted
+++ resolved
@@ -394,11 +394,7 @@
     result =
       outValueMetaString.convertDataFromString( inputValueNullString, inValueMetaString, nullIf, ifNull, trim_type );
     assertEquals( "KETTLE_EMPTY_STRING_DIFFERS_FROM_NULL = Y and KETTLE_DO_NOT_NORMALIZE_NULL_STRING_TO_EMPTY = N: "
-<<<<<<< HEAD
       + "Conversion from null string must return empty String ", StringUtils.EMPTY, result );
-=======
-      + "Conversion from null string must return empty string", StringUtils.EMPTY, result );
->>>>>>> e62f93d6
 
     System.setProperty( Const.KETTLE_DO_NOT_NORMALIZE_NULL_STRING_TO_EMPTY, "Y" );
     result =
