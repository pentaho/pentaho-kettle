/*! ******************************************************************************
 *
 * Pentaho Data Integration
 *
 * Copyright (C) 2002-2020 by Hitachi Vantara : http://www.pentaho.com
 *
 *******************************************************************************
 *
 * Licensed under the Apache License, Version 2.0 (the "License");
 * you may not use this file except in compliance with
 * the License. You may obtain a copy of the License at
 *
 *    http://www.apache.org/licenses/LICENSE-2.0
 *
 * Unless required by applicable law or agreed to in writing, software
 * distributed under the License is distributed on an "AS IS" BASIS,
 * WITHOUT WARRANTIES OR CONDITIONS OF ANY KIND, either express or implied.
 * See the License for the specific language governing permissions and
 * limitations under the License.
 *
 ******************************************************************************/

package org.pentaho.di.core;

import org.apache.commons.lang.SystemUtils;
import org.pentaho.di.core.exception.KettleException;
import org.pentaho.di.core.row.ValueMetaInterface;

import java.math.BigDecimal;
import java.net.URLClassLoader;
import java.util.ArrayList;
import java.util.Arrays;
import java.util.Calendar;
import java.util.Date;
import java.util.GregorianCalendar;
import java.util.List;

import org.junit.ClassRule;
import org.junit.Test;
import org.pentaho.di.junit.rules.RestorePDIEnvironment;
import org.junit.Assert;

import static org.junit.Assert.assertFalse;
import static org.junit.Assert.assertNotNull;
import static org.junit.Assert.assertNull;
import static org.junit.Assert.assertTrue;
import static org.junit.Assert.fail;

/**
 * Test class for the basic functionality of Const.
 *
 */
public class ConstTest {
  @ClassRule public static RestorePDIEnvironment env = new RestorePDIEnvironment();

  private static String DELIMITER1 = ",";
  private static String DELIMITER2 = "</newpage>";
  private static String ENCLOSURE1 = "\"";
  private static String ENCLOSURE2 = "html";

  protected boolean isArraySorted( String[] arr ) {
    if ( arr.length < 2 ) {
      return true;
    }

    for ( int idx = 0; idx < arr.length - 1; idx++ ) {
      if ( arr[idx].compareTo( arr[idx + 1] ) > 0 ) {
        return false;
      }
    }

    return true;
  }

  /**
   * Test initCap. Regression test for PDI-1338: "javascript initcap() can't deal correctly with special non-ASCII
   * chars".
   */
  @Test
  public void testInitCap() {
    assertEquals( "Sven", Const.initCap( "Sven" ) );
    assertEquals( "Matt", Const.initCap( "MATT" ) );
    assertEquals( "Sven Boden", Const.initCap( "sven boden" ) );
    assertEquals( "Sven  Boden ", Const.initCap( "sven  boden " ) );
    assertEquals( "Sven Boden Was Here", Const.initCap( "sven boden was here" ) );

    // Here the original code failed as it saw the "o umlaut" as non-ASCII, and would
    // assume it needed to start a new word here.
    assertEquals( "K\u00F6nnen", Const.initCap( "k\u00F6nnen" ) );
  }

  /**
   * Test sortString().
   */
  @Test
  public void testSortStrings() {
    String[] arr1 = { "Red", "Blue", "Black", "Black", "Green" };
    String[] arr2 = { "aaa", "zzz", "yyy", "sss", "ttt", "t" };
    String[] arr3 = { "A", "B", "C", "D" };

    String[] results = Const.sortStrings( arr1 );
    assertTrue( isArraySorted( arr1 ) );
    assertTrue( isArraySorted( results ) );

    results = Const.sortStrings( arr2 );
    assertTrue( isArraySorted( arr2 ) );
    assertTrue( isArraySorted( results ) );

    results = Const.sortStrings( arr3 );
    assertTrue( isArraySorted( arr3 ) );
    assertTrue( isArraySorted( results ) );
  }

  @Test
  public void testIsEmpty() {
    assertTrue( Const.isEmpty( (String) null ) );
    assertTrue( Const.isEmpty( "" ) );
    assertFalse( Const.isEmpty( "test" ) );
  }

  @Test
  public void testIsEmptyStringArray() {
    assertTrue( Const.isEmpty( (String[]) null ) );
    assertTrue( Const.isEmpty( new String[] {} ) );
    assertFalse( Const.isEmpty( new String[] { "test" } ) );
  }

  @Test
  public void testIsEmptyObjectArray() {
    assertTrue( Const.isEmpty( (Object[]) null ) );
    assertTrue( Const.isEmpty( new Object[] {} ) );
    assertFalse( Const.isEmpty( new Object[] { "test" } ) );
  }

  @Test
  public void testIsEmptyList() {
    assertTrue( Const.isEmpty( (List) null ) );
    assertTrue( Const.isEmpty( new ArrayList() ) );
    assertFalse( Const.isEmpty( Arrays.asList( "test", 1 ) ) );
  }

  @Test
  public void testIsEmptyStringBuffer() {
    assertTrue( Const.isEmpty( (StringBuffer) null ) );
    assertTrue( Const.isEmpty( new StringBuffer( "" ) ) );
    assertFalse( Const.isEmpty( new StringBuffer( "test" ) ) );
  }

  @Test
  public void testIsEmptyStringBuilder() {
    assertTrue( Const.isEmpty( (StringBuilder) null ) );
    assertTrue( Const.isEmpty( new StringBuilder( "" ) ) );
    assertFalse( Const.isEmpty( new StringBuilder( "test" ) ) );
  }

  @Test
  public void testNVL() {
    assertNull( Const.NVL( null, null ) );
    assertEquals( "test", Const.NVL( "test", "test1" ) );
    assertEquals( "test", Const.NVL( "test", null ) );
    assertEquals( "test1", Const.NVL( null, "test1" ) );
  }

  @Test
  public void testNullToEmpty_NVL() {
    assertEquals( Const.NVL( null, "" ), Const.nullToEmpty( null ) );
    assertEquals( Const.NVL( "", "" ), Const.nullToEmpty( "" ) );
    assertEquals( Const.NVL( "xpto", "" ), Const.nullToEmpty( "xpto" ) );
  }

  @Test
  public void testNrSpacesBefore() {
    try {
      Const.nrSpacesBefore( null );
      fail( "Expected NullPointerException" );
    } catch ( NullPointerException ex ) {
      // Ignore
    }

    assertEquals( 0, Const.nrSpacesBefore( "" ) );
    assertEquals( 1, Const.nrSpacesBefore( " " ) );
    assertEquals( 3, Const.nrSpacesBefore( "   " ) );
    assertEquals( 0, Const.nrSpacesBefore( "test" ) );
    assertEquals( 0, Const.nrSpacesBefore( "test  " ) );
    assertEquals( 3, Const.nrSpacesBefore( "   test" ) );
    assertEquals( 4, Const.nrSpacesBefore( "    test  " ) );
  }

  @Test
  public void testNrSpacesAfter() {
    try {
      Const.nrSpacesAfter( null );
      fail( "Expected NullPointerException" );
    } catch ( NullPointerException ex ) {
      // Ignore
    }

    assertEquals( 0, Const.nrSpacesAfter( "" ) );
    assertEquals( 1, Const.nrSpacesAfter( " " ) );
    assertEquals( 3, Const.nrSpacesAfter( "   " ) );
    assertEquals( 0, Const.nrSpacesAfter( "test" ) );
    assertEquals( 2, Const.nrSpacesAfter( "test  " ) );
    assertEquals( 0, Const.nrSpacesAfter( "   test" ) );
    assertEquals( 2, Const.nrSpacesAfter( "    test  " ) );
  }

  @Test
  public void testLtrim() {
    assertEquals( null, Const.ltrim( null ) );
    assertEquals( "", Const.ltrim( "" ) );
    assertEquals( "", Const.ltrim( "  " ) );
    assertEquals( "test ", Const.ltrim( "test " ) );
    assertEquals( "test ", Const.ltrim( "  test " ) );
  }

  @Test
  public void testRtrim() {
    assertEquals( null, Const.rtrim( null ) );
    assertEquals( "", Const.rtrim( "" ) );
    assertEquals( "", Const.rtrim( "  " ) );
    assertEquals( "test", Const.rtrim( "test " ) );
    assertEquals( "test ", Const.ltrim( "  test " ) );
  }

  @Test
  public void testTrim() {
    assertEquals( null, Const.trim( null ) );
    assertEquals( "", Const.trim( "" ) );
    assertEquals( "", Const.trim( "  " ) );
    assertEquals( "test", Const.trim( "test " ) );
    assertEquals( "test", Const.trim( "  test " ) );
  }

  @Test
  public void testOnlySpaces() {
    try {
      Const.onlySpaces( null );
      fail( "Expected NullPointerException" );
    } catch ( NullPointerException ex ) {
      // Ignore
    }
    assertEquals( true, Const.onlySpaces( "" ) );
    assertEquals( true, Const.onlySpaces( "  " ) );
    assertEquals( false, Const.onlySpaces( "   test " ) );
  }

  /**
   * Test splitString with String separator.
   */
  @Test
  public void testSplitString() {
    assertEquals( 0, Const.splitString( "", ";" ).length );
    assertEquals( 0, Const.splitString( null, ";" ).length );

    String[] a = Const.splitString( ";", ";" );
    assertEquals( 1, a.length );
    assertEquals( "", a[0] );

    a = Const.splitString( "a;b;c;d", ";" );
    assertEquals( 4, a.length );
    assertEquals( "a", a[0] );
    assertEquals( "b", a[1] );
    assertEquals( "c", a[2] );
    assertEquals( "d", a[3] );

    a = Const.splitString( "a;b;c;d;", ";" );
    assertEquals( 4, a.length );
    assertEquals( "a", a[0] );
    assertEquals( "b", a[1] );
    assertEquals( "c", a[2] );
    assertEquals( "d", a[3] );

    a = Const.splitString( "AACCAADAaAADD", "AA" );
    assertEquals( 4, a.length );
    assertEquals( "", a[0] );
    assertEquals( "CC", a[1] );
    assertEquals( "DA", a[2] );
    assertEquals( "ADD", a[3] );

    a = Const.splitString( "CCAABBAA", "AA" );
    assertEquals( 2, a.length );
    assertEquals( "CC", a[0] );
    assertEquals( "BB", a[1] );
  }

  /**
   * Test splitString with char separator.
   */
  @Test
  public void testSplitStringChar() {
    assertEquals( 0, Const.splitString( "", ';' ).length );
    assertEquals( 0, Const.splitString( null, ';' ).length );

    String[] a = Const.splitString( ";", ';' );
    assertEquals( 1, a.length );
    assertEquals( "", a[0] );

    a = Const.splitString( "a;b;c;d", ';' );
    assertEquals( 4, a.length );
    assertEquals( "a", a[0] );
    assertEquals( "b", a[1] );
    assertEquals( "c", a[2] );
    assertEquals( "d", a[3] );

    a = Const.splitString( "a;b;c;d;", ';' );
    assertEquals( 4, a.length );
    assertEquals( "a", a[0] );
    assertEquals( "b", a[1] );
    assertEquals( "c", a[2] );
    assertEquals( "d", a[3] );

    a = Const.splitString( ";CC;DA;ADD", ';' );
    assertEquals( 4, a.length );
    assertEquals( "", a[0] );
    assertEquals( "CC", a[1] );
    assertEquals( "DA", a[2] );
    assertEquals( "ADD", a[3] );

    a = Const.splitString( "CC;BB;", ';' );
    assertEquals( 2, a.length );
    assertEquals( "CC", a[0] );
    assertEquals( "BB", a[1] );
  }

  /**
   * Test splitString with delimiter and enclosure
   */
  @Test
  public void testSplitStringNullWithDelimiterNullAndEnclosureNull() {
    String[] result = Const.splitString( null, null, null );
    assertNull( result );
  }

  @Test
  public void testSplitStringNullWithDelimiterNullAndEnclosureNullRemoveEnclosure() {
    String[] result = Const.splitString( null, null, null, true );
    assertNull( result );
  }

  @Test
  public void testSplitStringWithDelimiterNullAndEnclosureNull() {
    String stringToSplit = "Hello, world";
    String[] result = Const.splitString( stringToSplit, null, null );
    assertSplit( result, stringToSplit );
  }

  @Test
  public void testSplitStringWithDelimiterNullAndEnclosureNullRemoveEnclosure() {
    String stringToSplit = "Hello, world";
    String[] result = Const.splitString( stringToSplit, null, null, true );
    assertSplit( result, stringToSplit );
  }

  @Test
  public void testSplitStringWithDelimiterAndEnclosureNull() {
    String mask = "Hello%s world";
    String[] chunks = {"Hello", " world"};

    String stringToSplit = String.format( mask, DELIMITER1 );
    String[] result = Const.splitString( stringToSplit, DELIMITER1, null );
    assertSplit( result, chunks );
  }

  @Test
  public void testSplitStringWithDelimiterAndEnclosureNullMultiChar() {
    String mask = "Hello%s world";
    String[] chunks = {"Hello", " world"};

    String stringToSplit = String.format( mask, DELIMITER2 );
    String[] result = Const.splitString( stringToSplit, DELIMITER2, null );
    assertSplit( result, chunks );
  }

  @Test
  public void testSplitStringWithDelimiterAndEnclosureNullRemoveEnclosure() {
    String mask = "Hello%s world";
    String[] chunks = {"Hello", " world"};

    String stringToSplit = String.format( mask, DELIMITER1 );
    String[] result = Const.splitString( stringToSplit, DELIMITER1, null, true );
    assertSplit( result, chunks );
  }

  @Test
  public void testSplitStringWithDelimiterAndEnclosureNullMultiCharRemoveEnclosure() {
    String mask = "Hello%s world";
    String[] chunks = {"Hello", " world"};

    String stringToSplit = String.format( mask, DELIMITER2 );
    String[] result = Const.splitString( stringToSplit, DELIMITER2, null, true );
    assertSplit( result, chunks );
  }

  @Test
  public void testSplitStringWithDelimiterAndEmptyEnclosure() {
    String mask = "Hello%s world";
    String[] chunks = {"Hello", " world"};

    String stringToSplit = String.format( mask, DELIMITER1 );
    String[] result = Const.splitString( stringToSplit, DELIMITER1, "" );
    assertSplit( result, chunks );
  }

  @Test
  public void testSplitStringWithDelimiterAndEmptyEnclosureMultiChar() {
    String mask = "Hello%s world";
    String[] chunks = {"Hello", " world"};

    String stringToSplit = String.format( mask, DELIMITER2 );
    String[] result = Const.splitString( stringToSplit, DELIMITER2, "" );
    assertSplit( result, chunks );
  }

  @Test
  public void testSplitStringWithDelimiterAndEmptyEnclosureRemoveEnclosure() {
    String mask = "Hello%s world";
    String[] chunks = {"Hello", " world"};

    String stringToSplit = String.format( mask, DELIMITER1 );
    String[] result = Const.splitString( stringToSplit, DELIMITER1, "", true );
    assertSplit( result, chunks );
  }

  @Test
  public void testSplitStringWithDelimiterAndEmptyEnclosureMultiCharRemoveEnclosure() {
    String mask = "Hello%s world";
    String[] chunks = {"Hello", " world"};

    String stringToSplit = String.format( mask, DELIMITER2 );
    String [] result = Const.splitString( stringToSplit, DELIMITER2, "", true );
    assertSplit( result, chunks );
  }

  @Test
  public void testSplitStringWithDelimiterAndQuoteEnclosure1() {
    //"Hello, world"
    String mask = "%sHello%s world%s";

    String stringToSplit = String.format( mask, ENCLOSURE1, DELIMITER1, ENCLOSURE1 );
    String[] result = Const.splitString( stringToSplit, DELIMITER1, ENCLOSURE1 );
    assertSplit( result, stringToSplit );
  }

  @Test
  public void testSplitStringWithDelimiterAndQuoteEnclosureMultiChar1() {
    //"Hello, world"
    String mask = "%sHello%s world%s";

    String stringToSplit = String.format( mask, ENCLOSURE2, DELIMITER2, ENCLOSURE2 );
    String[] result = Const.splitString( stringToSplit, DELIMITER2, ENCLOSURE2 );
    assertSplit( result, stringToSplit );
  }

  @Test
  public void testSplitStringWithDelimiterAndQuoteEnclosureRemoveEnclosure1() {
    //"Hello, world"
    String mask = "%sHello%s world%s";
    String[] chunks1 = { "Hello" + DELIMITER1 + " world" };

    String stringToSplit = String.format( mask, ENCLOSURE1, DELIMITER1, ENCLOSURE1 );
    String[] result = Const.splitString( stringToSplit, DELIMITER1, ENCLOSURE1, true );
    assertSplit( result, chunks1 );
  }

  @Test
  public void testSplitStringWithDelimiterAndQuoteEnclosureMultiCharRemoveEnclosure1() {
    //"Hello, world"
    String mask = "%sHello%s world%s";
    String[] chunks2 = { "Hello" + DELIMITER2 + " world" };

    String stringToSplit = String.format( mask, ENCLOSURE2, DELIMITER2, ENCLOSURE2 );
    String[] result = Const.splitString( stringToSplit, DELIMITER2, ENCLOSURE2, true );
    assertSplit( result, chunks2 );
  }

  @Test
  public void testSplitStringWithDelimiterAndQuoteEnclosure2() {
    testSplitStringWithDelimiterAndQuoteEnclosure2( ENCLOSURE1, DELIMITER1 );
  }

  @Test
  public void testSplitStringWithDelimiterAndQuoteEnclosureMultiChar2() {
    testSplitStringWithDelimiterAndQuoteEnclosure2( ENCLOSURE2, DELIMITER2 );
  }

  private void testSplitStringWithDelimiterAndQuoteEnclosure2( String e, String d ) {
    //"Hello, world","I","am","here"
    String mask = "%sHello%s world%s%s%sI%s%s%sam%s%s%shere%s";

    String[] chunks1 = { e + "Hello" + d + " world" + e,
      e + "I" + e,
      e + "am" + e,
      e + "here" + e };

    String stringToSplit = String.format( mask, e, d, e, d, e, e, d, e, e, d, e, e );
    String[] result = Const.splitString( stringToSplit, d, e );
    assertSplit( result, chunks1 );
  }

  @Test
  public void testSplitStringWithDelimiterAndQuoteEnclosureRemoveEnclosure2() {
    testSplitStringWithDelimiterAndQuoteEnclosureRemoveEnclosure2( ENCLOSURE1, DELIMITER1 );
  }

  @Test
  public void testSplitStringWithDelimiterAndQuoteEnclosureMultiCharRemoveEnclosure2() {
    testSplitStringWithDelimiterAndQuoteEnclosureRemoveEnclosure2( ENCLOSURE2, DELIMITER2 );
  }

  private void testSplitStringWithDelimiterAndQuoteEnclosureRemoveEnclosure2( String e, String d ) {
    //"Hello, world","I","am","here"
    String mask = "%sHello%s world%s%s%sI%s%s%sam%s%s%shere%s";

    String[] chunks1 = { "Hello" + d + " world",
      "I", "am", "here" };

    String stringToSplit = String.format( mask, e, d, e, d, e, e, d, e, e, d, e, e );
    String[] result = Const.splitString( stringToSplit, d, e, true );
    assertSplit( result, chunks1 );
  }

  @Test
  public void testSplitStringWithDelimiterAndQuoteEnclosure3() {
    testSplitStringWithDelimiterAndQuoteEnclosure3( ENCLOSURE1, DELIMITER1 );
  }

  @Test
  public void testSplitStringWithDelimiterAndQuoteEnclosureMultiChar3() {
    testSplitStringWithDelimiterAndQuoteEnclosure3( ENCLOSURE2, DELIMITER2 );
  }

  private void testSplitStringWithDelimiterAndQuoteEnclosure3( String e, String d ) {
    //"Hello, world","I,","am,,",", here"
    String mask = "%sHello%s world%s" + "%s" + "%sI%s%s" + "%s" + "%sam%s%s%s" + "%s" + "%s%s here%s";

    String[] chunks1 = { e + "Hello" + d + " world" + e,
      e + "I" + d + e,
      e + "am" + d + d + e,
      e + d + " here" + e };
    String stringToSplit = String.format( mask, e, d, e, d, e, d, e, d, e, d, d, e, d, e, d, e );
    String[] result = Const.splitString( stringToSplit, d, e );
    assertSplit( result, chunks1 );
  }

  @Test
  public void testSplitStringWithDelimiterAndQuoteEnclosureRemovesEnclosure3() {
    testSplitStringWithDelimiterAndQuoteEnclosureRemovesEnclosure3( ENCLOSURE1, DELIMITER1 );
  }

  @Test
  public void testSplitStringWithDelimiterAndQuoteEnclosureMultiCharRemovesEnclosure3() {
    testSplitStringWithDelimiterAndQuoteEnclosureRemovesEnclosure3( ENCLOSURE2, DELIMITER2 );
  }

  private void testSplitStringWithDelimiterAndQuoteEnclosureRemovesEnclosure3( String e, String d ) {
    //"Hello, world","I,","am,,",", here"
    String mask = "%sHello%s world%s" + "%s" + "%sI%s%s" + "%s" + "%sam%s%s%s" + "%s" + "%s%s here%s";

    String[] chunks1 = { "Hello" + d + " world",
      "I" + d,
      "am" + d + d,
      d + " here" };
    String stringToSplit = String.format( mask, e, d, e, d, e, d, e, d, e, d, d, e, d, e, d, e );
    String[] result = Const.splitString( stringToSplit, d, e, true );
    assertSplit( result, chunks1 );
  }

  @Test
  public void testSplitStringWithDifferentDelimiterAndEnclosure() {
    // Try a different delimiter and enclosure
    String[] result = Const.splitString( "a;'b;c;d';'e,f';'g';h", ";", "'" );
    assertNotNull( result );
    assertEquals( 5, result.length );
    assertEquals( "a", result[0] );
    assertEquals( "'b;c;d'", result[1] );
    assertEquals( "'e,f'", result[2] );
    assertEquals( "'g'", result[3] );
    assertEquals( "h", result[4] );

    // Check for null and empty as the last split
    result = Const.splitString( "a;b;c;", ";", null );
    assertNotNull( result );
    assertEquals( 3, result.length );

    result = Const.splitString( "a;b;c;''", ";", "'" );
    assertNotNull( result );
    assertEquals( 4, result.length );
  }

  @Test
  public void testSplitStringWithMultipleCharacterDelimiterAndEnclosure() {
    // Check for multiple-character strings
    String[] result =
      Const.splitString( "html this is a web page html</newpage>html and so is this html", "</newpage>", "html" );
    assertNotNull( result );
    assertEquals( 2, result.length );
    assertEquals( "html this is a web page html", result[0] );
    assertEquals( "html and so is this html", result[1] );
  }

  @Test
  public void testSplitStringRemoveEnclosureNested1() {
    testSplitStringRemoveEnclosureNested1( ENCLOSURE1, DELIMITER1 );
  }

  @Test
  public void testSplitStringRemoveEnclosureNestedMultiChar1() {
    testSplitStringRemoveEnclosureNested1( ENCLOSURE2, DELIMITER2 );
  }

  private void testSplitStringRemoveEnclosureNested1( String e, String d ) {
    //"a, "b" c"
    String mask = "%sa" + "%s" + " %sb%s c%s";

    String[] chunks = { "a" + d + " " + e + "b" + e + " c" };

    String stringToSplit = String.format( mask, e, d, e, e, e );
    String[] result = Const.splitString( stringToSplit, d, e, true );
    assertSplit( result, chunks );
  }

  @Test
  public void testSplitStringRemoveEnclosureNested2() {
    testSplitStringRemoveEnclosureNested( ENCLOSURE1, DELIMITER1 );
  }

  @Test
  public void testSplitStringRemoveEnclosureNestedMultiChar2() {
    testSplitStringRemoveEnclosureNested( ENCLOSURE2, DELIMITER2 );
  }

  private void testSplitStringRemoveEnclosureNested( String e, String d ) {
    //"""a,b,c"""
    String mask = "%s%s%sa" + "%s" + "b" + "%s" + "c%s%s%s";
<<<<<<< HEAD
    String[] chunks = { e + "a" , "b" , "c" +  e };
=======
    String[] chunks = { e + "a", "b", "c" +  e };
>>>>>>> 32d824c8

    String stringToSplit = String.format( mask, e, e, e, d, d, e, e, e );
    String[] result = Const.splitString( stringToSplit, d, e, true );
    assertSplit( result, chunks );
  }

  private void assertSplit( String[] result, String... chunks ) {
    assertNotNull( result );
    assertEquals( chunks.length, result.length );
    for ( int i = 0; i < chunks.length; i++ ) {
      assertEquals( chunks[i], result[i] );
    }
  }

  /**
   * Test splitString with delimiter and enclosure
   */
  @Test
  public void testSplitStringWithEscaping() {
    String[] result;

    result = Const.splitString( null, null, null );
    assertNull( result );

    result = Const.splitString( "Hello, world", null, null );
    assertNotNull( result );
    assertEquals( result.length, 1 );
    assertEquals( result[0], "Hello, world" );

    result = Const.splitString( "Hello\\, world,Hello\\, planet,Hello\\, 3rd rock", ',', true );
    assertNotNull( result );
    assertEquals( result.length, 3 );
    assertEquals( result[0], "Hello\\, world" );
    assertEquals( result[1], "Hello\\, planet" );
    assertEquals( result[2], "Hello\\, 3rd rock" );
  }

    /**
   * Test splitString with delimiter and string contains nested escaped enclosure
   */
  @Test
  public void testSplitStringWithNestedEscapedEnclosure() {
    String[] result;
    String enclosure = "\"";
    String delimiter = ",";
    // Actual data contains enclosure withing data with escaped enclosure like: "0","Test\"Data1","Test\"Data2","Test\"Data3"
    String splitString = "\"0\",\"Test\\\"Data1\",\"Test\\\"Data2\",\"Test\\\"Data3\"";

    // Test with removeEnclosure=false
    result = Const.splitString( splitString, delimiter, enclosure, false );
    assertNotNull( result );
    assertEquals( result.length, 4 );
    assertEquals( result[0], "\"0\"" );
    assertEquals( result[1], "\"Test\\\"Data1\"" );
    assertEquals( result[2], "\"Test\\\"Data2\"" );
    assertEquals( result[3], "\"Test\\\"Data3\"" );

    // Test with removeEnclosure=true
    result = Const.splitString( splitString, delimiter, enclosure, true );
    assertNotNull( result );
    assertEquals( result.length, 4 );
    assertEquals( result[0], "0" );
    assertEquals( result[1], "Test\\\"Data1" );
    assertEquals( result[2], "Test\\\"Data2" );
    assertEquals( result[3], "Test\\\"Data3" );
  }

  /**
   * Test splitPath.
   */
  @Test
  public void testSplitPath() {
    String[] a = Const.splitPath( "", "/" );
    assertEquals( 0, a.length );

    a = Const.splitPath( null, "/" );
    assertEquals( 0, a.length );

    a = Const.splitPath( "/", "/" );
    assertEquals( 0, a.length );

    a = Const.splitPath( "/level1", "/" );
    assertEquals( 1, a.length );
    assertEquals( "level1", a[0] );

    a = Const.splitPath( "level1", "/" );
    assertEquals( 1, a.length );
    assertEquals( "level1", a[0] );

    a = Const.splitPath( "/level1/level2", "/" );
    assertEquals( 2, a.length );
    assertEquals( "level1", a[0] );
    assertEquals( "level2", a[1] );

    a = Const.splitPath( "level1/level2", "/" );
    assertEquals( 2, a.length );
    assertEquals( "level1", a[0] );
    assertEquals( "level2", a[1] );

    a = Const.splitPath( "/level1/level2/lvl3", "/" );
    assertEquals( 3, a.length );
    assertEquals( "level1", a[0] );
    assertEquals( "level2", a[1] );
    assertEquals( "lvl3", a[2] );

    a = Const.splitPath( "level1/level2/lvl3", "/" );
    assertEquals( 3, a.length );
    assertEquals( "level1", a[0] );
    assertEquals( "level2", a[1] );
    assertEquals( "lvl3", a[2] );
  }

  @Test
  public void testRound_BigDecimal() {
    assertEquals( new BigDecimal( "1.0" ), Const.round( new BigDecimal( "1.0" ), 0, BigDecimal.ROUND_UP ) );
    assertEquals( new BigDecimal( "1.0" ), Const.round( new BigDecimal( "1.0" ), 0, BigDecimal.ROUND_DOWN ) );
    assertEquals( new BigDecimal( "1.0" ), Const.round( new BigDecimal( "1.0" ), 0, BigDecimal.ROUND_CEILING ) );
    assertEquals( new BigDecimal( "1.0" ), Const.round( new BigDecimal( "1.0" ), 0, BigDecimal.ROUND_FLOOR ) );
    assertEquals( new BigDecimal( "1.0" ), Const.round( new BigDecimal( "1.0" ), 0, BigDecimal.ROUND_HALF_UP ) );
    assertEquals( new BigDecimal( "1.0" ), Const.round( new BigDecimal( "1.0" ), 0, BigDecimal.ROUND_HALF_DOWN ) );
    assertEquals( new BigDecimal( "1.0" ), Const.round( new BigDecimal( "1.0" ), 0, BigDecimal.ROUND_HALF_EVEN ) );
    assertEquals( new BigDecimal( "1.0" ), Const.round( new BigDecimal( "1.0" ), 0, Const.ROUND_HALF_CEILING ) );

    assertEquals( new BigDecimal( "2.0" ), Const.round( new BigDecimal( "1.2" ), 0, BigDecimal.ROUND_UP ) );
    assertEquals( new BigDecimal( "1.0" ), Const.round( new BigDecimal( "1.2" ), 0, BigDecimal.ROUND_DOWN ) );
    assertEquals( new BigDecimal( "2.0" ), Const.round( new BigDecimal( "1.2" ), 0, BigDecimal.ROUND_CEILING ) );
    assertEquals( new BigDecimal( "1.0" ), Const.round( new BigDecimal( "1.2" ), 0, BigDecimal.ROUND_FLOOR ) );
    assertEquals( new BigDecimal( "1.0" ), Const.round( new BigDecimal( "1.2" ), 0, BigDecimal.ROUND_HALF_UP ) );
    assertEquals( new BigDecimal( "1.0" ), Const.round( new BigDecimal( "1.2" ), 0, BigDecimal.ROUND_HALF_DOWN ) );
    assertEquals( new BigDecimal( "1.0" ), Const.round( new BigDecimal( "1.2" ), 0, BigDecimal.ROUND_HALF_EVEN ) );
    assertEquals( new BigDecimal( "1.0" ), Const.round( new BigDecimal( "1.2" ), 0, Const.ROUND_HALF_CEILING ) );

    assertEquals( new BigDecimal( "2.0" ), Const.round( new BigDecimal( "1.5" ), 0, BigDecimal.ROUND_UP ) );
    assertEquals( new BigDecimal( "1.0" ), Const.round( new BigDecimal( "1.5" ), 0, BigDecimal.ROUND_DOWN ) );
    assertEquals( new BigDecimal( "2.0" ), Const.round( new BigDecimal( "1.5" ), 0, BigDecimal.ROUND_CEILING ) );
    assertEquals( new BigDecimal( "1.0" ), Const.round( new BigDecimal( "1.5" ), 0, BigDecimal.ROUND_FLOOR ) );
    assertEquals( new BigDecimal( "2.0" ), Const.round( new BigDecimal( "1.5" ), 0, BigDecimal.ROUND_HALF_UP ) );
    assertEquals( new BigDecimal( "1.0" ), Const.round( new BigDecimal( "1.5" ), 0, BigDecimal.ROUND_HALF_DOWN ) );
    assertEquals( new BigDecimal( "2.0" ), Const.round( new BigDecimal( "1.5" ), 0, BigDecimal.ROUND_HALF_EVEN ) );
    assertEquals( new BigDecimal( "2.0" ), Const.round( new BigDecimal( "1.5" ), 0, Const.ROUND_HALF_CEILING ) );

    assertEquals( new BigDecimal( "2.0" ), Const.round( new BigDecimal( "1.7" ), 0, BigDecimal.ROUND_UP ) );
    assertEquals( new BigDecimal( "1.0" ), Const.round( new BigDecimal( "1.7" ), 0, BigDecimal.ROUND_DOWN ) );
    assertEquals( new BigDecimal( "2.0" ), Const.round( new BigDecimal( "1.7" ), 0, BigDecimal.ROUND_CEILING ) );
    assertEquals( new BigDecimal( "1.0" ), Const.round( new BigDecimal( "1.7" ), 0, BigDecimal.ROUND_FLOOR ) );
    assertEquals( new BigDecimal( "2.0" ), Const.round( new BigDecimal( "1.7" ), 0, BigDecimal.ROUND_HALF_UP ) );
    assertEquals( new BigDecimal( "2.0" ), Const.round( new BigDecimal( "1.7" ), 0, BigDecimal.ROUND_HALF_DOWN ) );
    assertEquals( new BigDecimal( "2.0" ), Const.round( new BigDecimal( "1.7" ), 0, BigDecimal.ROUND_HALF_EVEN ) );
    assertEquals( new BigDecimal( "2.0" ), Const.round( new BigDecimal( "1.7" ), 0, Const.ROUND_HALF_CEILING ) );

    assertEquals( new BigDecimal( "2.0" ), Const.round( new BigDecimal( "2.0" ), 0, BigDecimal.ROUND_UP ) );
    assertEquals( new BigDecimal( "2.0" ), Const.round( new BigDecimal( "2.0" ), 0, BigDecimal.ROUND_DOWN ) );
    assertEquals( new BigDecimal( "2.0" ), Const.round( new BigDecimal( "2.0" ), 0, BigDecimal.ROUND_CEILING ) );
    assertEquals( new BigDecimal( "2.0" ), Const.round( new BigDecimal( "2.0" ), 0, BigDecimal.ROUND_FLOOR ) );
    assertEquals( new BigDecimal( "2.0" ), Const.round( new BigDecimal( "2.0" ), 0, BigDecimal.ROUND_HALF_UP ) );
    assertEquals( new BigDecimal( "2.0" ), Const.round( new BigDecimal( "2.0" ), 0, BigDecimal.ROUND_HALF_DOWN ) );
    assertEquals( new BigDecimal( "2.0" ), Const.round( new BigDecimal( "2.0" ), 0, BigDecimal.ROUND_HALF_EVEN ) );
    assertEquals( new BigDecimal( "2.0" ), Const.round( new BigDecimal( "2.0" ), 0, Const.ROUND_HALF_CEILING ) );

    assertEquals( new BigDecimal( "3.0" ), Const.round( new BigDecimal( "2.2" ), 0, BigDecimal.ROUND_UP ) );
    assertEquals( new BigDecimal( "2.0" ), Const.round( new BigDecimal( "2.2" ), 0, BigDecimal.ROUND_DOWN ) );
    assertEquals( new BigDecimal( "3.0" ), Const.round( new BigDecimal( "2.2" ), 0, BigDecimal.ROUND_CEILING ) );
    assertEquals( new BigDecimal( "2.0" ), Const.round( new BigDecimal( "2.2" ), 0, BigDecimal.ROUND_FLOOR ) );
    assertEquals( new BigDecimal( "2.0" ), Const.round( new BigDecimal( "2.2" ), 0, BigDecimal.ROUND_HALF_UP ) );
    assertEquals( new BigDecimal( "2.0" ), Const.round( new BigDecimal( "2.2" ), 0, BigDecimal.ROUND_HALF_DOWN ) );
    assertEquals( new BigDecimal( "2.0" ), Const.round( new BigDecimal( "2.2" ), 0, BigDecimal.ROUND_HALF_EVEN ) );
    assertEquals( new BigDecimal( "2.0" ), Const.round( new BigDecimal( "2.2" ), 0, Const.ROUND_HALF_CEILING ) );

    assertEquals( new BigDecimal( "3.0" ), Const.round( new BigDecimal( "2.5" ), 0, BigDecimal.ROUND_UP ) );
    assertEquals( new BigDecimal( "2.0" ), Const.round( new BigDecimal( "2.5" ), 0, BigDecimal.ROUND_DOWN ) );
    assertEquals( new BigDecimal( "3.0" ), Const.round( new BigDecimal( "2.5" ), 0, BigDecimal.ROUND_CEILING ) );
    assertEquals( new BigDecimal( "2.0" ), Const.round( new BigDecimal( "2.5" ), 0, BigDecimal.ROUND_FLOOR ) );
    assertEquals( new BigDecimal( "3.0" ), Const.round( new BigDecimal( "2.5" ), 0, BigDecimal.ROUND_HALF_UP ) );
    assertEquals( new BigDecimal( "2.0" ), Const.round( new BigDecimal( "2.5" ), 0, BigDecimal.ROUND_HALF_DOWN ) );
    assertEquals( new BigDecimal( "2.0" ), Const.round( new BigDecimal( "2.5" ), 0, BigDecimal.ROUND_HALF_EVEN ) );
    assertEquals( new BigDecimal( "3.0" ), Const.round( new BigDecimal( "2.5" ), 0, Const.ROUND_HALF_CEILING ) );

    assertEquals( new BigDecimal( "3.0" ), Const.round( new BigDecimal( "2.7" ), 0, BigDecimal.ROUND_UP ) );
    assertEquals( new BigDecimal( "2.0" ), Const.round( new BigDecimal( "2.7" ), 0, BigDecimal.ROUND_DOWN ) );
    assertEquals( new BigDecimal( "3.0" ), Const.round( new BigDecimal( "2.7" ), 0, BigDecimal.ROUND_CEILING ) );
    assertEquals( new BigDecimal( "2.0" ), Const.round( new BigDecimal( "2.7" ), 0, BigDecimal.ROUND_FLOOR ) );
    assertEquals( new BigDecimal( "3.0" ), Const.round( new BigDecimal( "2.7" ), 0, BigDecimal.ROUND_HALF_UP ) );
    assertEquals( new BigDecimal( "3.0" ), Const.round( new BigDecimal( "2.7" ), 0, BigDecimal.ROUND_HALF_DOWN ) );
    assertEquals( new BigDecimal( "3.0" ), Const.round( new BigDecimal( "2.7" ), 0, BigDecimal.ROUND_HALF_EVEN ) );
    assertEquals( new BigDecimal( "3.0" ), Const.round( new BigDecimal( "2.7" ), 0, Const.ROUND_HALF_CEILING ) );

    assertEquals( new BigDecimal( "-1.0" ), Const.round( new BigDecimal( "-1.0" ), 0, BigDecimal.ROUND_UP ) );
    assertEquals( new BigDecimal( "-1.0" ), Const.round( new BigDecimal( "-1.0" ), 0, BigDecimal.ROUND_DOWN ) );
    assertEquals( new BigDecimal( "-1.0" ), Const.round( new BigDecimal( "-1.0" ), 0, BigDecimal.ROUND_CEILING ) );
    assertEquals( new BigDecimal( "-1.0" ), Const.round( new BigDecimal( "-1.0" ), 0, BigDecimal.ROUND_FLOOR ) );
    assertEquals( new BigDecimal( "-1.0" ), Const.round( new BigDecimal( "-1.0" ), 0, BigDecimal.ROUND_HALF_UP ) );
    assertEquals( new BigDecimal( "-1.0" ), Const.round( new BigDecimal( "-1.0" ), 0, BigDecimal.ROUND_HALF_DOWN ) );
    assertEquals( new BigDecimal( "-1.0" ), Const.round( new BigDecimal( "-1.0" ), 0, BigDecimal.ROUND_HALF_EVEN ) );
    assertEquals( new BigDecimal( "-1.0" ), Const.round( new BigDecimal( "-1.0" ), 0, Const.ROUND_HALF_CEILING ) );

    assertEquals( new BigDecimal( "-2.0" ), Const.round( new BigDecimal( "-1.2" ), 0, BigDecimal.ROUND_UP ) );
    assertEquals( new BigDecimal( "-1.0" ), Const.round( new BigDecimal( "-1.2" ), 0, BigDecimal.ROUND_DOWN ) );
    assertEquals( new BigDecimal( "-1.0" ), Const.round( new BigDecimal( "-1.2" ), 0, BigDecimal.ROUND_CEILING ) );
    assertEquals( new BigDecimal( "-2.0" ), Const.round( new BigDecimal( "-1.2" ), 0, BigDecimal.ROUND_FLOOR ) );
    assertEquals( new BigDecimal( "-1.0" ), Const.round( new BigDecimal( "-1.2" ), 0, BigDecimal.ROUND_HALF_UP ) );
    assertEquals( new BigDecimal( "-1.0" ), Const.round( new BigDecimal( "-1.2" ), 0, BigDecimal.ROUND_HALF_DOWN ) );
    assertEquals( new BigDecimal( "-1.0" ), Const.round( new BigDecimal( "-1.2" ), 0, BigDecimal.ROUND_HALF_EVEN ) );
    assertEquals( new BigDecimal( "-1.0" ), Const.round( new BigDecimal( "-1.2" ), 0, Const.ROUND_HALF_CEILING ) );

    assertEquals( new BigDecimal( "-2.0" ), Const.round( new BigDecimal( "-1.5" ), 0, BigDecimal.ROUND_UP ) );
    assertEquals( new BigDecimal( "-1.0" ), Const.round( new BigDecimal( "-1.5" ), 0, BigDecimal.ROUND_DOWN ) );
    assertEquals( new BigDecimal( "-1.0" ), Const.round( new BigDecimal( "-1.5" ), 0, BigDecimal.ROUND_CEILING ) );
    assertEquals( new BigDecimal( "-2.0" ), Const.round( new BigDecimal( "-1.5" ), 0, BigDecimal.ROUND_FLOOR ) );
    assertEquals( new BigDecimal( "-2.0" ), Const.round( new BigDecimal( "-1.5" ), 0, BigDecimal.ROUND_HALF_UP ) );
    assertEquals( new BigDecimal( "-1.0" ), Const.round( new BigDecimal( "-1.5" ), 0, BigDecimal.ROUND_HALF_DOWN ) );
    assertEquals( new BigDecimal( "-2.0" ), Const.round( new BigDecimal( "-1.5" ), 0, BigDecimal.ROUND_HALF_EVEN ) );
    assertEquals( new BigDecimal( "-1.0" ), Const.round( new BigDecimal( "-1.5" ), 0, Const.ROUND_HALF_CEILING ) );

    assertEquals( new BigDecimal( "-2.0" ), Const.round( new BigDecimal( "-1.7" ), 0, BigDecimal.ROUND_UP ) );
    assertEquals( new BigDecimal( "-1.0" ), Const.round( new BigDecimal( "-1.7" ), 0, BigDecimal.ROUND_DOWN ) );
    assertEquals( new BigDecimal( "-1.0" ), Const.round( new BigDecimal( "-1.7" ), 0, BigDecimal.ROUND_CEILING ) );
    assertEquals( new BigDecimal( "-2.0" ), Const.round( new BigDecimal( "-1.7" ), 0, BigDecimal.ROUND_FLOOR ) );
    assertEquals( new BigDecimal( "-2.0" ), Const.round( new BigDecimal( "-1.7" ), 0, BigDecimal.ROUND_HALF_UP ) );
    assertEquals( new BigDecimal( "-2.0" ), Const.round( new BigDecimal( "-1.7" ), 0, BigDecimal.ROUND_HALF_DOWN ) );
    assertEquals( new BigDecimal( "-2.0" ), Const.round( new BigDecimal( "-1.7" ), 0, BigDecimal.ROUND_HALF_EVEN ) );
    assertEquals( new BigDecimal( "-2.0" ), Const.round( new BigDecimal( "-1.7" ), 0, Const.ROUND_HALF_CEILING ) );

    assertEquals( new BigDecimal( "-2.0" ), Const.round( new BigDecimal( "-2.0" ), 0, BigDecimal.ROUND_UP ) );
    assertEquals( new BigDecimal( "-2.0" ), Const.round( new BigDecimal( "-2.0" ), 0, BigDecimal.ROUND_DOWN ) );
    assertEquals( new BigDecimal( "-2.0" ), Const.round( new BigDecimal( "-2.0" ), 0, BigDecimal.ROUND_CEILING ) );
    assertEquals( new BigDecimal( "-2.0" ), Const.round( new BigDecimal( "-2.0" ), 0, BigDecimal.ROUND_FLOOR ) );
    assertEquals( new BigDecimal( "-2.0" ), Const.round( new BigDecimal( "-2.0" ), 0, BigDecimal.ROUND_HALF_UP ) );
    assertEquals( new BigDecimal( "-2.0" ), Const.round( new BigDecimal( "-2.0" ), 0, BigDecimal.ROUND_HALF_DOWN ) );
    assertEquals( new BigDecimal( "-2.0" ), Const.round( new BigDecimal( "-2.0" ), 0, BigDecimal.ROUND_HALF_EVEN ) );
    assertEquals( new BigDecimal( "-2.0" ), Const.round( new BigDecimal( "-2.0" ), 0, Const.ROUND_HALF_CEILING ) );

    assertEquals( new BigDecimal( "-3.0" ), Const.round( new BigDecimal( "-2.2" ), 0, BigDecimal.ROUND_UP ) );
    assertEquals( new BigDecimal( "-2.0" ), Const.round( new BigDecimal( "-2.2" ), 0, BigDecimal.ROUND_DOWN ) );
    assertEquals( new BigDecimal( "-2.0" ), Const.round( new BigDecimal( "-2.2" ), 0, BigDecimal.ROUND_CEILING ) );
    assertEquals( new BigDecimal( "-3.0" ), Const.round( new BigDecimal( "-2.2" ), 0, BigDecimal.ROUND_FLOOR ) );
    assertEquals( new BigDecimal( "-2.0" ), Const.round( new BigDecimal( "-2.2" ), 0, BigDecimal.ROUND_HALF_UP ) );
    assertEquals( new BigDecimal( "-2.0" ), Const.round( new BigDecimal( "-2.2" ), 0, BigDecimal.ROUND_HALF_DOWN ) );
    assertEquals( new BigDecimal( "-2.0" ), Const.round( new BigDecimal( "-2.2" ), 0, BigDecimal.ROUND_HALF_EVEN ) );
    assertEquals( new BigDecimal( "-2.0" ), Const.round( new BigDecimal( "-2.2" ), 0, Const.ROUND_HALF_CEILING ) );

    assertEquals( new BigDecimal( "-3.0" ), Const.round( new BigDecimal( "-2.5" ), 0, BigDecimal.ROUND_UP ) );
    assertEquals( new BigDecimal( "-2.0" ), Const.round( new BigDecimal( "-2.5" ), 0, BigDecimal.ROUND_DOWN ) );
    assertEquals( new BigDecimal( "-2.0" ), Const.round( new BigDecimal( "-2.5" ), 0, BigDecimal.ROUND_CEILING ) );
    assertEquals( new BigDecimal( "-3.0" ), Const.round( new BigDecimal( "-2.5" ), 0, BigDecimal.ROUND_FLOOR ) );
    assertEquals( new BigDecimal( "-3.0" ), Const.round( new BigDecimal( "-2.5" ), 0, BigDecimal.ROUND_HALF_UP ) );
    assertEquals( new BigDecimal( "-2.0" ), Const.round( new BigDecimal( "-2.5" ), 0, BigDecimal.ROUND_HALF_DOWN ) );
    assertEquals( new BigDecimal( "-2.0" ), Const.round( new BigDecimal( "-2.5" ), 0, BigDecimal.ROUND_HALF_EVEN ) );
    assertEquals( new BigDecimal( "-2.0" ), Const.round( new BigDecimal( "-2.5" ), 0, Const.ROUND_HALF_CEILING ) );

    assertEquals( new BigDecimal( "-3.0" ), Const.round( new BigDecimal( "-2.7" ), 0, BigDecimal.ROUND_UP ) );
    assertEquals( new BigDecimal( "-2.0" ), Const.round( new BigDecimal( "-2.7" ), 0, BigDecimal.ROUND_DOWN ) );
    assertEquals( new BigDecimal( "-2.0" ), Const.round( new BigDecimal( "-2.7" ), 0, BigDecimal.ROUND_CEILING ) );
    assertEquals( new BigDecimal( "-3.0" ), Const.round( new BigDecimal( "-2.7" ), 0, BigDecimal.ROUND_FLOOR ) );
    assertEquals( new BigDecimal( "-3.0" ), Const.round( new BigDecimal( "-2.7" ), 0, BigDecimal.ROUND_HALF_UP ) );
    assertEquals( new BigDecimal( "-3.0" ), Const.round( new BigDecimal( "-2.7" ), 0, BigDecimal.ROUND_HALF_DOWN ) );
    assertEquals( new BigDecimal( "-3.0" ), Const.round( new BigDecimal( "-2.7" ), 0, BigDecimal.ROUND_HALF_EVEN ) );
    assertEquals( new BigDecimal( "-3.0" ), Const.round( new BigDecimal( "-2.7" ), 0, Const.ROUND_HALF_CEILING ) );

    assertEquals( new BigDecimal( "0.010" ), Const.round( new BigDecimal( "0.010" ), 2, BigDecimal.ROUND_UP ) );
    assertEquals( new BigDecimal( "0.010" ), Const.round( new BigDecimal( "0.010" ), 2, BigDecimal.ROUND_DOWN ) );
    assertEquals( new BigDecimal( "0.010" ), Const.round( new BigDecimal( "0.010" ), 2, BigDecimal.ROUND_CEILING ) );
    assertEquals( new BigDecimal( "0.010" ), Const.round( new BigDecimal( "0.010" ), 2, BigDecimal.ROUND_FLOOR ) );
    assertEquals( new BigDecimal( "0.010" ), Const.round( new BigDecimal( "0.010" ), 2, BigDecimal.ROUND_HALF_UP ) );
    assertEquals( new BigDecimal( "0.010" ), Const.round( new BigDecimal( "0.010" ), 2, BigDecimal.ROUND_HALF_DOWN ) );
    assertEquals( new BigDecimal( "0.010" ), Const.round( new BigDecimal( "0.010" ), 2, BigDecimal.ROUND_HALF_EVEN ) );
    assertEquals( new BigDecimal( "0.010" ), Const.round( new BigDecimal( "0.010" ), 2, Const.ROUND_HALF_CEILING ) );

    assertEquals( new BigDecimal( "0.020" ), Const.round( new BigDecimal( "0.012" ), 2, BigDecimal.ROUND_UP ) );
    assertEquals( new BigDecimal( "0.010" ), Const.round( new BigDecimal( "0.012" ), 2, BigDecimal.ROUND_DOWN ) );
    assertEquals( new BigDecimal( "0.020" ), Const.round( new BigDecimal( "0.012" ), 2, BigDecimal.ROUND_CEILING ) );
    assertEquals( new BigDecimal( "0.010" ), Const.round( new BigDecimal( "0.012" ), 2, BigDecimal.ROUND_FLOOR ) );
    assertEquals( new BigDecimal( "0.010" ), Const.round( new BigDecimal( "0.012" ), 2, BigDecimal.ROUND_HALF_UP ) );
    assertEquals( new BigDecimal( "0.010" ), Const.round( new BigDecimal( "0.012" ), 2, BigDecimal.ROUND_HALF_DOWN ) );
    assertEquals( new BigDecimal( "0.010" ), Const.round( new BigDecimal( "0.012" ), 2, BigDecimal.ROUND_HALF_EVEN ) );
    assertEquals( new BigDecimal( "0.010" ), Const.round( new BigDecimal( "0.012" ), 2, Const.ROUND_HALF_CEILING ) );

    assertEquals( new BigDecimal( "0.020" ), Const.round( new BigDecimal( "0.015" ), 2, BigDecimal.ROUND_UP ) );
    assertEquals( new BigDecimal( "0.010" ), Const.round( new BigDecimal( "0.015" ), 2, BigDecimal.ROUND_DOWN ) );
    assertEquals( new BigDecimal( "0.020" ), Const.round( new BigDecimal( "0.015" ), 2, BigDecimal.ROUND_CEILING ) );
    assertEquals( new BigDecimal( "0.010" ), Const.round( new BigDecimal( "0.015" ), 2, BigDecimal.ROUND_FLOOR ) );
    assertEquals( new BigDecimal( "0.020" ), Const.round( new BigDecimal( "0.015" ), 2, BigDecimal.ROUND_HALF_UP ) );
    assertEquals( new BigDecimal( "0.010" ), Const.round( new BigDecimal( "0.015" ), 2, BigDecimal.ROUND_HALF_DOWN ) );
    assertEquals( new BigDecimal( "0.020" ), Const.round( new BigDecimal( "0.015" ), 2, BigDecimal.ROUND_HALF_EVEN ) );
    assertEquals( new BigDecimal( "0.020" ), Const.round( new BigDecimal( "0.015" ), 2, Const.ROUND_HALF_CEILING ) );

    assertEquals( new BigDecimal( "0.020" ), Const.round( new BigDecimal( "0.017" ), 2, BigDecimal.ROUND_UP ) );
    assertEquals( new BigDecimal( "0.010" ), Const.round( new BigDecimal( "0.017" ), 2, BigDecimal.ROUND_DOWN ) );
    assertEquals( new BigDecimal( "0.020" ), Const.round( new BigDecimal( "0.017" ), 2, BigDecimal.ROUND_CEILING ) );
    assertEquals( new BigDecimal( "0.010" ), Const.round( new BigDecimal( "0.017" ), 2, BigDecimal.ROUND_FLOOR ) );
    assertEquals( new BigDecimal( "0.020" ), Const.round( new BigDecimal( "0.017" ), 2, BigDecimal.ROUND_HALF_UP ) );
    assertEquals( new BigDecimal( "0.020" ), Const.round( new BigDecimal( "0.017" ), 2, BigDecimal.ROUND_HALF_DOWN ) );
    assertEquals( new BigDecimal( "0.020" ), Const.round( new BigDecimal( "0.017" ), 2, BigDecimal.ROUND_HALF_EVEN ) );
    assertEquals( new BigDecimal( "0.020" ), Const.round( new BigDecimal( "0.017" ), 2, Const.ROUND_HALF_CEILING ) );

    assertEquals( new BigDecimal( "0.020" ), Const.round( new BigDecimal( "0.020" ), 2, BigDecimal.ROUND_UP ) );
    assertEquals( new BigDecimal( "0.020" ), Const.round( new BigDecimal( "0.020" ), 2, BigDecimal.ROUND_DOWN ) );
    assertEquals( new BigDecimal( "0.020" ), Const.round( new BigDecimal( "0.020" ), 2, BigDecimal.ROUND_CEILING ) );
    assertEquals( new BigDecimal( "0.020" ), Const.round( new BigDecimal( "0.020" ), 2, BigDecimal.ROUND_FLOOR ) );
    assertEquals( new BigDecimal( "0.020" ), Const.round( new BigDecimal( "0.020" ), 2, BigDecimal.ROUND_HALF_UP ) );
    assertEquals( new BigDecimal( "0.020" ), Const.round( new BigDecimal( "0.020" ), 2, BigDecimal.ROUND_HALF_DOWN ) );
    assertEquals( new BigDecimal( "0.020" ), Const.round( new BigDecimal( "0.020" ), 2, BigDecimal.ROUND_HALF_EVEN ) );
    assertEquals( new BigDecimal( "0.020" ), Const.round( new BigDecimal( "0.020" ), 2, Const.ROUND_HALF_CEILING ) );

    assertEquals( new BigDecimal( "0.030" ), Const.round( new BigDecimal( "0.022" ), 2, BigDecimal.ROUND_UP ) );
    assertEquals( new BigDecimal( "0.020" ), Const.round( new BigDecimal( "0.022" ), 2, BigDecimal.ROUND_DOWN ) );
    assertEquals( new BigDecimal( "0.030" ), Const.round( new BigDecimal( "0.022" ), 2, BigDecimal.ROUND_CEILING ) );
    assertEquals( new BigDecimal( "0.020" ), Const.round( new BigDecimal( "0.022" ), 2, BigDecimal.ROUND_FLOOR ) );
    assertEquals( new BigDecimal( "0.020" ), Const.round( new BigDecimal( "0.022" ), 2, BigDecimal.ROUND_HALF_UP ) );
    assertEquals( new BigDecimal( "0.020" ), Const.round( new BigDecimal( "0.022" ), 2, BigDecimal.ROUND_HALF_DOWN ) );
    assertEquals( new BigDecimal( "0.020" ), Const.round( new BigDecimal( "0.022" ), 2, BigDecimal.ROUND_HALF_EVEN ) );
    assertEquals( new BigDecimal( "0.020" ), Const.round( new BigDecimal( "0.022" ), 2, Const.ROUND_HALF_CEILING ) );

    assertEquals( new BigDecimal( "0.030" ), Const.round( new BigDecimal( "0.025" ), 2, BigDecimal.ROUND_UP ) );
    assertEquals( new BigDecimal( "0.020" ), Const.round( new BigDecimal( "0.025" ), 2, BigDecimal.ROUND_DOWN ) );
    assertEquals( new BigDecimal( "0.030" ), Const.round( new BigDecimal( "0.025" ), 2, BigDecimal.ROUND_CEILING ) );
    assertEquals( new BigDecimal( "0.020" ), Const.round( new BigDecimal( "0.025" ), 2, BigDecimal.ROUND_FLOOR ) );
    assertEquals( new BigDecimal( "0.030" ), Const.round( new BigDecimal( "0.025" ), 2, BigDecimal.ROUND_HALF_UP ) );
    assertEquals( new BigDecimal( "0.020" ), Const.round( new BigDecimal( "0.025" ), 2, BigDecimal.ROUND_HALF_DOWN ) );
    assertEquals( new BigDecimal( "0.020" ), Const.round( new BigDecimal( "0.025" ), 2, BigDecimal.ROUND_HALF_EVEN ) );
    assertEquals( new BigDecimal( "0.030" ), Const.round( new BigDecimal( "0.025" ), 2, Const.ROUND_HALF_CEILING ) );

    assertEquals( new BigDecimal( "0.030" ), Const.round( new BigDecimal( "0.027" ), 2, BigDecimal.ROUND_UP ) );
    assertEquals( new BigDecimal( "0.020" ), Const.round( new BigDecimal( "0.027" ), 2, BigDecimal.ROUND_DOWN ) );
    assertEquals( new BigDecimal( "0.030" ), Const.round( new BigDecimal( "0.027" ), 2, BigDecimal.ROUND_CEILING ) );
    assertEquals( new BigDecimal( "0.020" ), Const.round( new BigDecimal( "0.027" ), 2, BigDecimal.ROUND_FLOOR ) );
    assertEquals( new BigDecimal( "0.030" ), Const.round( new BigDecimal( "0.027" ), 2, BigDecimal.ROUND_HALF_UP ) );
    assertEquals( new BigDecimal( "0.030" ), Const.round( new BigDecimal( "0.027" ), 2, BigDecimal.ROUND_HALF_DOWN ) );
    assertEquals( new BigDecimal( "0.030" ), Const.round( new BigDecimal( "0.027" ), 2, BigDecimal.ROUND_HALF_EVEN ) );
    assertEquals( new BigDecimal( "0.030" ), Const.round( new BigDecimal( "0.027" ), 2, Const.ROUND_HALF_CEILING ) );

    assertEquals( new BigDecimal( "-0.010" ), Const.round( new BigDecimal( "-0.010" ), 2, BigDecimal.ROUND_UP ) );
    assertEquals( new BigDecimal( "-0.010" ), Const.round( new BigDecimal( "-0.010" ), 2, BigDecimal.ROUND_DOWN ) );
    assertEquals( new BigDecimal( "-0.010" ), Const.round( new BigDecimal( "-0.010" ), 2, BigDecimal.ROUND_CEILING ) );
    assertEquals( new BigDecimal( "-0.010" ), Const.round( new BigDecimal( "-0.010" ), 2, BigDecimal.ROUND_FLOOR ) );
    assertEquals( new BigDecimal( "-0.010" ), Const.round( new BigDecimal( "-0.010" ), 2, BigDecimal.ROUND_HALF_UP ) );
    assertEquals( new BigDecimal( "-0.010" ), Const.round( new BigDecimal( "-0.010" ), 2,
        BigDecimal.ROUND_HALF_DOWN ) );
    assertEquals( new BigDecimal( "-0.010" ), Const.round( new BigDecimal( "-0.010" ), 2,
        BigDecimal.ROUND_HALF_EVEN ) );
    assertEquals( new BigDecimal( "-0.010" ), Const.round( new BigDecimal( "-0.010" ), 2, Const.ROUND_HALF_CEILING ) );

    assertEquals( new BigDecimal( "-0.020" ), Const.round( new BigDecimal( "-0.012" ), 2, BigDecimal.ROUND_UP ) );
    assertEquals( new BigDecimal( "-0.010" ), Const.round( new BigDecimal( "-0.012" ), 2, BigDecimal.ROUND_DOWN ) );
    assertEquals( new BigDecimal( "-0.010" ), Const.round( new BigDecimal( "-0.012" ), 2, BigDecimal.ROUND_CEILING ) );
    assertEquals( new BigDecimal( "-0.020" ), Const.round( new BigDecimal( "-0.012" ), 2, BigDecimal.ROUND_FLOOR ) );
    assertEquals( new BigDecimal( "-0.010" ), Const.round( new BigDecimal( "-0.012" ), 2, BigDecimal.ROUND_HALF_UP ) );
    assertEquals( new BigDecimal( "-0.010" ), Const.round( new BigDecimal( "-0.012" ), 2,
        BigDecimal.ROUND_HALF_DOWN ) );
    assertEquals( new BigDecimal( "-0.010" ), Const.round( new BigDecimal( "-0.012" ), 2,
        BigDecimal.ROUND_HALF_EVEN ) );
    assertEquals( new BigDecimal( "-0.010" ), Const.round( new BigDecimal( "-0.012" ), 2, Const.ROUND_HALF_CEILING ) );

    assertEquals( new BigDecimal( "-0.020" ), Const.round( new BigDecimal( "-0.015" ), 2, BigDecimal.ROUND_UP ) );
    assertEquals( new BigDecimal( "-0.010" ), Const.round( new BigDecimal( "-0.015" ), 2, BigDecimal.ROUND_DOWN ) );
    assertEquals( new BigDecimal( "-0.010" ), Const.round( new BigDecimal( "-0.015" ), 2, BigDecimal.ROUND_CEILING ) );
    assertEquals( new BigDecimal( "-0.020" ), Const.round( new BigDecimal( "-0.015" ), 2, BigDecimal.ROUND_FLOOR ) );
    assertEquals( new BigDecimal( "-0.020" ), Const.round( new BigDecimal( "-0.015" ), 2, BigDecimal.ROUND_HALF_UP ) );
    assertEquals( new BigDecimal( "-0.010" ), Const.round( new BigDecimal( "-0.015" ), 2,
        BigDecimal.ROUND_HALF_DOWN ) );
    assertEquals( new BigDecimal( "-0.020" ), Const.round( new BigDecimal( "-0.015" ), 2,
        BigDecimal.ROUND_HALF_EVEN ) );
    assertEquals( new BigDecimal( "-0.010" ), Const.round( new BigDecimal( "-0.015" ), 2, Const.ROUND_HALF_CEILING ) );

    assertEquals( new BigDecimal( "-0.020" ), Const.round( new BigDecimal( "-0.017" ), 2, BigDecimal.ROUND_UP ) );
    assertEquals( new BigDecimal( "-0.010" ), Const.round( new BigDecimal( "-0.017" ), 2, BigDecimal.ROUND_DOWN ) );
    assertEquals( new BigDecimal( "-0.010" ), Const.round( new BigDecimal( "-0.017" ), 2, BigDecimal.ROUND_CEILING ) );
    assertEquals( new BigDecimal( "-0.020" ), Const.round( new BigDecimal( "-0.017" ), 2, BigDecimal.ROUND_FLOOR ) );
    assertEquals( new BigDecimal( "-0.020" ), Const.round( new BigDecimal( "-0.017" ), 2, BigDecimal.ROUND_HALF_UP ) );
    assertEquals( new BigDecimal( "-0.020" ), Const.round( new BigDecimal( "-0.017" ), 2,
        BigDecimal.ROUND_HALF_DOWN ) );
    assertEquals( new BigDecimal( "-0.020" ), Const.round( new BigDecimal( "-0.017" ), 2,
        BigDecimal.ROUND_HALF_EVEN ) );
    assertEquals( new BigDecimal( "-0.020" ), Const.round( new BigDecimal( "-0.017" ), 2, Const.ROUND_HALF_CEILING ) );

    assertEquals( new BigDecimal( "-0.020" ), Const.round( new BigDecimal( "-0.020" ), 2, BigDecimal.ROUND_UP ) );
    assertEquals( new BigDecimal( "-0.020" ), Const.round( new BigDecimal( "-0.020" ), 2, BigDecimal.ROUND_DOWN ) );
    assertEquals( new BigDecimal( "-0.020" ), Const.round( new BigDecimal( "-0.020" ), 2, BigDecimal.ROUND_CEILING ) );
    assertEquals( new BigDecimal( "-0.020" ), Const.round( new BigDecimal( "-0.020" ), 2, BigDecimal.ROUND_FLOOR ) );
    assertEquals( new BigDecimal( "-0.020" ), Const.round( new BigDecimal( "-0.020" ), 2, BigDecimal.ROUND_HALF_UP ) );
    assertEquals( new BigDecimal( "-0.020" ), Const.round( new BigDecimal( "-0.020" ), 2,
        BigDecimal.ROUND_HALF_DOWN ) );
    assertEquals( new BigDecimal( "-0.020" ), Const.round( new BigDecimal( "-0.020" ), 2,
        BigDecimal.ROUND_HALF_EVEN ) );
    assertEquals( new BigDecimal( "-0.020" ), Const.round( new BigDecimal( "-0.020" ), 2, Const.ROUND_HALF_CEILING ) );

    assertEquals( new BigDecimal( "-0.030" ), Const.round( new BigDecimal( "-0.022" ), 2, BigDecimal.ROUND_UP ) );
    assertEquals( new BigDecimal( "-0.020" ), Const.round( new BigDecimal( "-0.022" ), 2, BigDecimal.ROUND_DOWN ) );
    assertEquals( new BigDecimal( "-0.020" ), Const.round( new BigDecimal( "-0.022" ), 2, BigDecimal.ROUND_CEILING ) );
    assertEquals( new BigDecimal( "-0.030" ), Const.round( new BigDecimal( "-0.022" ), 2, BigDecimal.ROUND_FLOOR ) );
    assertEquals( new BigDecimal( "-0.020" ), Const.round( new BigDecimal( "-0.022" ), 2, BigDecimal.ROUND_HALF_UP ) );
    assertEquals( new BigDecimal( "-0.020" ), Const.round( new BigDecimal( "-0.022" ), 2,
        BigDecimal.ROUND_HALF_DOWN ) );
    assertEquals( new BigDecimal( "-0.020" ), Const.round( new BigDecimal( "-0.022" ), 2,
        BigDecimal.ROUND_HALF_EVEN ) );
    assertEquals( new BigDecimal( "-0.020" ), Const.round( new BigDecimal( "-0.022" ), 2, Const.ROUND_HALF_CEILING ) );

    assertEquals( new BigDecimal( "-0.030" ), Const.round( new BigDecimal( "-0.025" ), 2, BigDecimal.ROUND_UP ) );
    assertEquals( new BigDecimal( "-0.020" ), Const.round( new BigDecimal( "-0.025" ), 2, BigDecimal.ROUND_DOWN ) );
    assertEquals( new BigDecimal( "-0.020" ), Const.round( new BigDecimal( "-0.025" ), 2, BigDecimal.ROUND_CEILING ) );
    assertEquals( new BigDecimal( "-0.030" ), Const.round( new BigDecimal( "-0.025" ), 2, BigDecimal.ROUND_FLOOR ) );
    assertEquals( new BigDecimal( "-0.030" ), Const.round( new BigDecimal( "-0.025" ), 2, BigDecimal.ROUND_HALF_UP ) );
    assertEquals( new BigDecimal( "-0.020" ), Const.round( new BigDecimal( "-0.025" ), 2,
        BigDecimal.ROUND_HALF_DOWN ) );
    assertEquals( new BigDecimal( "-0.020" ), Const.round( new BigDecimal( "-0.025" ), 2,
        BigDecimal.ROUND_HALF_EVEN ) );
    assertEquals( new BigDecimal( "-0.020" ), Const.round( new BigDecimal( "-0.025" ), 2, Const.ROUND_HALF_CEILING ) );

    assertEquals( new BigDecimal( "-0.030" ), Const.round( new BigDecimal( "-0.027" ), 2, BigDecimal.ROUND_UP ) );
    assertEquals( new BigDecimal( "-0.020" ), Const.round( new BigDecimal( "-0.027" ), 2, BigDecimal.ROUND_DOWN ) );
    assertEquals( new BigDecimal( "-0.020" ), Const.round( new BigDecimal( "-0.027" ), 2, BigDecimal.ROUND_CEILING ) );
    assertEquals( new BigDecimal( "-0.030" ), Const.round( new BigDecimal( "-0.027" ), 2, BigDecimal.ROUND_FLOOR ) );
    assertEquals( new BigDecimal( "-0.030" ), Const.round( new BigDecimal( "-0.027" ), 2, BigDecimal.ROUND_HALF_UP ) );
    assertEquals( new BigDecimal( "-0.030" ), Const.round( new BigDecimal( "-0.027" ), 2,
        BigDecimal.ROUND_HALF_DOWN ) );
    assertEquals( new BigDecimal( "-0.030" ), Const.round( new BigDecimal( "-0.027" ), 2,
        BigDecimal.ROUND_HALF_EVEN ) );
    assertEquals( new BigDecimal( "-0.030" ), Const.round( new BigDecimal( "-0.027" ), 2, Const.ROUND_HALF_CEILING ) );

    assertEquals( new BigDecimal( "100.0" ), Const.round( new BigDecimal( "100.0" ), -2, BigDecimal.ROUND_UP ) );
    assertEquals( new BigDecimal( "100.0" ), Const.round( new BigDecimal( "100.0" ), -2, BigDecimal.ROUND_DOWN ) );
    assertEquals( new BigDecimal( "100.0" ), Const.round( new BigDecimal( "100.0" ), -2, BigDecimal.ROUND_CEILING ) );
    assertEquals( new BigDecimal( "100.0" ), Const.round( new BigDecimal( "100.0" ), -2, BigDecimal.ROUND_FLOOR ) );
    assertEquals( new BigDecimal( "100.0" ), Const.round( new BigDecimal( "100.0" ), -2, BigDecimal.ROUND_HALF_UP ) );
    assertEquals( new BigDecimal( "100.0" ), Const.round( new BigDecimal( "100.0" ), -2, BigDecimal.ROUND_HALF_DOWN ) );
    assertEquals( new BigDecimal( "100.0" ), Const.round( new BigDecimal( "100.0" ), -2, BigDecimal.ROUND_HALF_EVEN ) );
    assertEquals( new BigDecimal( "100.0" ), Const.round( new BigDecimal( "100.0" ), -2, Const.ROUND_HALF_CEILING ) );

    assertEquals( new BigDecimal( "200.0" ), Const.round( new BigDecimal( "120.0" ), -2, BigDecimal.ROUND_UP ) );
    assertEquals( new BigDecimal( "100.0" ), Const.round( new BigDecimal( "120.0" ), -2, BigDecimal.ROUND_DOWN ) );
    assertEquals( new BigDecimal( "200.0" ), Const.round( new BigDecimal( "120.0" ), -2, BigDecimal.ROUND_CEILING ) );
    assertEquals( new BigDecimal( "100.0" ), Const.round( new BigDecimal( "120.0" ), -2, BigDecimal.ROUND_FLOOR ) );
    assertEquals( new BigDecimal( "100.0" ), Const.round( new BigDecimal( "120.0" ), -2, BigDecimal.ROUND_HALF_UP ) );
    assertEquals( new BigDecimal( "100.0" ), Const.round( new BigDecimal( "120.0" ), -2, BigDecimal.ROUND_HALF_DOWN ) );
    assertEquals( new BigDecimal( "100.0" ), Const.round( new BigDecimal( "120.0" ), -2, BigDecimal.ROUND_HALF_EVEN ) );
    assertEquals( new BigDecimal( "100.0" ), Const.round( new BigDecimal( "120.0" ), -2, Const.ROUND_HALF_CEILING ) );

    assertEquals( new BigDecimal( "200.0" ), Const.round( new BigDecimal( "150.0" ), -2, BigDecimal.ROUND_UP ) );
    assertEquals( new BigDecimal( "100.0" ), Const.round( new BigDecimal( "150.0" ), -2, BigDecimal.ROUND_DOWN ) );
    assertEquals( new BigDecimal( "200.0" ), Const.round( new BigDecimal( "150.0" ), -2, BigDecimal.ROUND_CEILING ) );
    assertEquals( new BigDecimal( "100.0" ), Const.round( new BigDecimal( "150.0" ), -2, BigDecimal.ROUND_FLOOR ) );
    assertEquals( new BigDecimal( "200.0" ), Const.round( new BigDecimal( "150.0" ), -2, BigDecimal.ROUND_HALF_UP ) );
    assertEquals( new BigDecimal( "100.0" ), Const.round( new BigDecimal( "150.0" ), -2, BigDecimal.ROUND_HALF_DOWN ) );
    assertEquals( new BigDecimal( "200.0" ), Const.round( new BigDecimal( "150.0" ), -2, BigDecimal.ROUND_HALF_EVEN ) );
    assertEquals( new BigDecimal( "200.0" ), Const.round( new BigDecimal( "150.0" ), -2, Const.ROUND_HALF_CEILING ) );

    assertEquals( new BigDecimal( "200.0" ), Const.round( new BigDecimal( "170.0" ), -2, BigDecimal.ROUND_UP ) );
    assertEquals( new BigDecimal( "100.0" ), Const.round( new BigDecimal( "170.0" ), -2, BigDecimal.ROUND_DOWN ) );
    assertEquals( new BigDecimal( "200.0" ), Const.round( new BigDecimal( "170.0" ), -2, BigDecimal.ROUND_CEILING ) );
    assertEquals( new BigDecimal( "100.0" ), Const.round( new BigDecimal( "170.0" ), -2, BigDecimal.ROUND_FLOOR ) );
    assertEquals( new BigDecimal( "200.0" ), Const.round( new BigDecimal( "170.0" ), -2, BigDecimal.ROUND_HALF_UP ) );
    assertEquals( new BigDecimal( "200.0" ), Const.round( new BigDecimal( "170.0" ), -2, BigDecimal.ROUND_HALF_DOWN ) );
    assertEquals( new BigDecimal( "200.0" ), Const.round( new BigDecimal( "170.0" ), -2, BigDecimal.ROUND_HALF_EVEN ) );
    assertEquals( new BigDecimal( "200.0" ), Const.round( new BigDecimal( "170.0" ), -2, Const.ROUND_HALF_CEILING ) );

    assertEquals( new BigDecimal( "200.0" ), Const.round( new BigDecimal( "200.0" ), -2, BigDecimal.ROUND_UP ) );
    assertEquals( new BigDecimal( "200.0" ), Const.round( new BigDecimal( "200.0" ), -2, BigDecimal.ROUND_DOWN ) );
    assertEquals( new BigDecimal( "200.0" ), Const.round( new BigDecimal( "200.0" ), -2, BigDecimal.ROUND_CEILING ) );
    assertEquals( new BigDecimal( "200.0" ), Const.round( new BigDecimal( "200.0" ), -2, BigDecimal.ROUND_FLOOR ) );
    assertEquals( new BigDecimal( "200.0" ), Const.round( new BigDecimal( "200.0" ), -2, BigDecimal.ROUND_HALF_UP ) );
    assertEquals( new BigDecimal( "200.0" ), Const.round( new BigDecimal( "200.0" ), -2, BigDecimal.ROUND_HALF_DOWN ) );
    assertEquals( new BigDecimal( "200.0" ), Const.round( new BigDecimal( "200.0" ), -2, BigDecimal.ROUND_HALF_EVEN ) );
    assertEquals( new BigDecimal( "200.0" ), Const.round( new BigDecimal( "200.0" ), -2, Const.ROUND_HALF_CEILING ) );

    assertEquals( new BigDecimal( "300.0" ), Const.round( new BigDecimal( "220.0" ), -2, BigDecimal.ROUND_UP ) );
    assertEquals( new BigDecimal( "200.0" ), Const.round( new BigDecimal( "220.0" ), -2, BigDecimal.ROUND_DOWN ) );
    assertEquals( new BigDecimal( "300.0" ), Const.round( new BigDecimal( "220.0" ), -2, BigDecimal.ROUND_CEILING ) );
    assertEquals( new BigDecimal( "200.0" ), Const.round( new BigDecimal( "220.0" ), -2, BigDecimal.ROUND_FLOOR ) );
    assertEquals( new BigDecimal( "200.0" ), Const.round( new BigDecimal( "220.0" ), -2, BigDecimal.ROUND_HALF_UP ) );
    assertEquals( new BigDecimal( "200.0" ), Const.round( new BigDecimal( "220.0" ), -2, BigDecimal.ROUND_HALF_DOWN ) );
    assertEquals( new BigDecimal( "200.0" ), Const.round( new BigDecimal( "220.0" ), -2, BigDecimal.ROUND_HALF_EVEN ) );
    assertEquals( new BigDecimal( "200.0" ), Const.round( new BigDecimal( "220.0" ), -2, Const.ROUND_HALF_CEILING ) );

    assertEquals( new BigDecimal( "300.0" ), Const.round( new BigDecimal( "250.0" ), -2, BigDecimal.ROUND_UP ) );
    assertEquals( new BigDecimal( "200.0" ), Const.round( new BigDecimal( "250.0" ), -2, BigDecimal.ROUND_DOWN ) );
    assertEquals( new BigDecimal( "300.0" ), Const.round( new BigDecimal( "250.0" ), -2, BigDecimal.ROUND_CEILING ) );
    assertEquals( new BigDecimal( "200.0" ), Const.round( new BigDecimal( "250.0" ), -2, BigDecimal.ROUND_FLOOR ) );
    assertEquals( new BigDecimal( "300.0" ), Const.round( new BigDecimal( "250.0" ), -2, BigDecimal.ROUND_HALF_UP ) );
    assertEquals( new BigDecimal( "200.0" ), Const.round( new BigDecimal( "250.0" ), -2, BigDecimal.ROUND_HALF_DOWN ) );
    assertEquals( new BigDecimal( "200.0" ), Const.round( new BigDecimal( "250.0" ), -2, BigDecimal.ROUND_HALF_EVEN ) );
    assertEquals( new BigDecimal( "300.0" ), Const.round( new BigDecimal( "250.0" ), -2, Const.ROUND_HALF_CEILING ) );

    assertEquals( new BigDecimal( "300.0" ), Const.round( new BigDecimal( "270.0" ), -2, BigDecimal.ROUND_UP ) );
    assertEquals( new BigDecimal( "200.0" ), Const.round( new BigDecimal( "270.0" ), -2, BigDecimal.ROUND_DOWN ) );
    assertEquals( new BigDecimal( "300.0" ), Const.round( new BigDecimal( "270.0" ), -2, BigDecimal.ROUND_CEILING ) );
    assertEquals( new BigDecimal( "200.0" ), Const.round( new BigDecimal( "270.0" ), -2, BigDecimal.ROUND_FLOOR ) );
    assertEquals( new BigDecimal( "300.0" ), Const.round( new BigDecimal( "270.0" ), -2, BigDecimal.ROUND_HALF_UP ) );
    assertEquals( new BigDecimal( "300.0" ), Const.round( new BigDecimal( "270.0" ), -2, BigDecimal.ROUND_HALF_DOWN ) );
    assertEquals( new BigDecimal( "300.0" ), Const.round( new BigDecimal( "270.0" ), -2, BigDecimal.ROUND_HALF_EVEN ) );
    assertEquals( new BigDecimal( "300.0" ), Const.round( new BigDecimal( "270.0" ), -2, Const.ROUND_HALF_CEILING ) );

    assertEquals( new BigDecimal( "-100.0" ), Const.round( new BigDecimal( "-100.0" ), -2, BigDecimal.ROUND_UP ) );
    assertEquals( new BigDecimal( "-100.0" ), Const.round( new BigDecimal( "-100.0" ), -2, BigDecimal.ROUND_DOWN ) );
    assertEquals( new BigDecimal( "-100.0" ), Const.round( new BigDecimal( "-100.0" ), -2, BigDecimal.ROUND_CEILING ) );
    assertEquals( new BigDecimal( "-100.0" ), Const.round( new BigDecimal( "-100.0" ), -2, BigDecimal.ROUND_FLOOR ) );
    assertEquals( new BigDecimal( "-100.0" ), Const.round( new BigDecimal( "-100.0" ), -2, BigDecimal.ROUND_HALF_UP ) );
    assertEquals( new BigDecimal( "-100.0" ), Const.round( new BigDecimal( "-100.0" ), -2,
        BigDecimal.ROUND_HALF_DOWN ) );
    assertEquals( new BigDecimal( "-100.0" ), Const.round( new BigDecimal( "-100.0" ), -2,
        BigDecimal.ROUND_HALF_EVEN ) );
    assertEquals( new BigDecimal( "-100.0" ), Const.round( new BigDecimal( "-100.0" ), -2, Const.ROUND_HALF_CEILING ) );

    assertEquals( new BigDecimal( "-200.0" ), Const.round( new BigDecimal( "-120.0" ), -2, BigDecimal.ROUND_UP ) );
    assertEquals( new BigDecimal( "-100.0" ), Const.round( new BigDecimal( "-120.0" ), -2, BigDecimal.ROUND_DOWN ) );
    assertEquals( new BigDecimal( "-100.0" ), Const.round( new BigDecimal( "-120.0" ), -2, BigDecimal.ROUND_CEILING ) );
    assertEquals( new BigDecimal( "-200.0" ), Const.round( new BigDecimal( "-120.0" ), -2, BigDecimal.ROUND_FLOOR ) );
    assertEquals( new BigDecimal( "-100.0" ), Const.round( new BigDecimal( "-120.0" ), -2, BigDecimal.ROUND_HALF_UP ) );
    assertEquals( new BigDecimal( "-100.0" ), Const.round( new BigDecimal( "-120.0" ), -2,
        BigDecimal.ROUND_HALF_DOWN ) );
    assertEquals( new BigDecimal( "-100.0" ), Const.round( new BigDecimal( "-120.0" ), -2,
        BigDecimal.ROUND_HALF_EVEN ) );
    assertEquals( new BigDecimal( "-100.0" ), Const.round( new BigDecimal( "-120.0" ), -2, Const.ROUND_HALF_CEILING ) );

    assertEquals( new BigDecimal( "-200.0" ), Const.round( new BigDecimal( "-150.0" ), -2, BigDecimal.ROUND_UP ) );
    assertEquals( new BigDecimal( "-100.0" ), Const.round( new BigDecimal( "-150.0" ), -2, BigDecimal.ROUND_DOWN ) );
    assertEquals( new BigDecimal( "-100.0" ), Const.round( new BigDecimal( "-150.0" ), -2, BigDecimal.ROUND_CEILING ) );
    assertEquals( new BigDecimal( "-200.0" ), Const.round( new BigDecimal( "-150.0" ), -2, BigDecimal.ROUND_FLOOR ) );
    assertEquals( new BigDecimal( "-200.0" ), Const.round( new BigDecimal( "-150.0" ), -2, BigDecimal.ROUND_HALF_UP ) );
    assertEquals( new BigDecimal( "-100.0" ), Const.round( new BigDecimal( "-150.0" ), -2,
        BigDecimal.ROUND_HALF_DOWN ) );
    assertEquals( new BigDecimal( "-200.0" ), Const.round( new BigDecimal( "-150.0" ), -2,
        BigDecimal.ROUND_HALF_EVEN ) );
    assertEquals( new BigDecimal( "-100.0" ), Const.round( new BigDecimal( "-150.0" ), -2, Const.ROUND_HALF_CEILING ) );

    assertEquals( new BigDecimal( "-200.0" ), Const.round( new BigDecimal( "-170.0" ), -2, BigDecimal.ROUND_UP ) );
    assertEquals( new BigDecimal( "-100.0" ), Const.round( new BigDecimal( "-170.0" ), -2, BigDecimal.ROUND_DOWN ) );
    assertEquals( new BigDecimal( "-100.0" ), Const.round( new BigDecimal( "-170.0" ), -2, BigDecimal.ROUND_CEILING ) );
    assertEquals( new BigDecimal( "-200.0" ), Const.round( new BigDecimal( "-170.0" ), -2, BigDecimal.ROUND_FLOOR ) );
    assertEquals( new BigDecimal( "-200.0" ), Const.round( new BigDecimal( "-170.0" ), -2, BigDecimal.ROUND_HALF_UP ) );
    assertEquals( new BigDecimal( "-200.0" ), Const.round( new BigDecimal( "-170.0" ), -2,
        BigDecimal.ROUND_HALF_DOWN ) );
    assertEquals( new BigDecimal( "-200.0" ), Const.round( new BigDecimal( "-170.0" ), -2,
        BigDecimal.ROUND_HALF_EVEN ) );
    assertEquals( new BigDecimal( "-200.0" ), Const.round( new BigDecimal( "-170.0" ), -2, Const.ROUND_HALF_CEILING ) );

    assertEquals( new BigDecimal( "-200.0" ), Const.round( new BigDecimal( "-200.0" ), -2, BigDecimal.ROUND_UP ) );
    assertEquals( new BigDecimal( "-200.0" ), Const.round( new BigDecimal( "-200.0" ), -2, BigDecimal.ROUND_DOWN ) );
    assertEquals( new BigDecimal( "-200.0" ), Const.round( new BigDecimal( "-200.0" ), -2, BigDecimal.ROUND_CEILING ) );
    assertEquals( new BigDecimal( "-200.0" ), Const.round( new BigDecimal( "-200.0" ), -2, BigDecimal.ROUND_FLOOR ) );
    assertEquals( new BigDecimal( "-200.0" ), Const.round( new BigDecimal( "-200.0" ), -2, BigDecimal.ROUND_HALF_UP ) );
    assertEquals( new BigDecimal( "-200.0" ), Const.round( new BigDecimal( "-200.0" ), -2,
        BigDecimal.ROUND_HALF_DOWN ) );
    assertEquals( new BigDecimal( "-200.0" ), Const.round( new BigDecimal( "-200.0" ), -2,
        BigDecimal.ROUND_HALF_EVEN ) );
    assertEquals( new BigDecimal( "-200.0" ), Const.round( new BigDecimal( "-200.0" ), -2, Const.ROUND_HALF_CEILING ) );

    assertEquals( new BigDecimal( "-300.0" ), Const.round( new BigDecimal( "-220.0" ), -2, BigDecimal.ROUND_UP ) );
    assertEquals( new BigDecimal( "-200.0" ), Const.round( new BigDecimal( "-220.0" ), -2, BigDecimal.ROUND_DOWN ) );
    assertEquals( new BigDecimal( "-200.0" ), Const.round( new BigDecimal( "-220.0" ), -2, BigDecimal.ROUND_CEILING ) );
    assertEquals( new BigDecimal( "-300.0" ), Const.round( new BigDecimal( "-220.0" ), -2, BigDecimal.ROUND_FLOOR ) );
    assertEquals( new BigDecimal( "-200.0" ), Const.round( new BigDecimal( "-220.0" ), -2, BigDecimal.ROUND_HALF_UP ) );
    assertEquals( new BigDecimal( "-200.0" ), Const.round( new BigDecimal( "-220.0" ), -2,
        BigDecimal.ROUND_HALF_DOWN ) );
    assertEquals( new BigDecimal( "-200.0" ), Const.round( new BigDecimal( "-220.0" ), -2,
        BigDecimal.ROUND_HALF_EVEN ) );
    assertEquals( new BigDecimal( "-200.0" ), Const.round( new BigDecimal( "-220.0" ), -2, Const.ROUND_HALF_CEILING ) );

    assertEquals( new BigDecimal( "-300.0" ), Const.round( new BigDecimal( "-250.0" ), -2, BigDecimal.ROUND_UP ) );
    assertEquals( new BigDecimal( "-200.0" ), Const.round( new BigDecimal( "-250.0" ), -2, BigDecimal.ROUND_DOWN ) );
    assertEquals( new BigDecimal( "-200.0" ), Const.round( new BigDecimal( "-250.0" ), -2, BigDecimal.ROUND_CEILING ) );
    assertEquals( new BigDecimal( "-300.0" ), Const.round( new BigDecimal( "-250.0" ), -2, BigDecimal.ROUND_FLOOR ) );
    assertEquals( new BigDecimal( "-300.0" ), Const.round( new BigDecimal( "-250.0" ), -2, BigDecimal.ROUND_HALF_UP ) );
    assertEquals( new BigDecimal( "-200.0" ), Const.round( new BigDecimal( "-250.0" ), -2,
        BigDecimal.ROUND_HALF_DOWN ) );
    assertEquals( new BigDecimal( "-200.0" ), Const.round( new BigDecimal( "-250.0" ), -2,
        BigDecimal.ROUND_HALF_EVEN ) );
    assertEquals( new BigDecimal( "-200.0" ), Const.round( new BigDecimal( "-250.0" ), -2, Const.ROUND_HALF_CEILING ) );

    assertEquals( new BigDecimal( "-300.0" ), Const.round( new BigDecimal( "-270.0" ), -2, BigDecimal.ROUND_UP ) );
    assertEquals( new BigDecimal( "-200.0" ), Const.round( new BigDecimal( "-270.0" ), -2, BigDecimal.ROUND_DOWN ) );
    assertEquals( new BigDecimal( "-200.0" ), Const.round( new BigDecimal( "-270.0" ), -2, BigDecimal.ROUND_CEILING ) );
    assertEquals( new BigDecimal( "-300.0" ), Const.round( new BigDecimal( "-270.0" ), -2, BigDecimal.ROUND_FLOOR ) );
    assertEquals( new BigDecimal( "-300.0" ), Const.round( new BigDecimal( "-270.0" ), -2, BigDecimal.ROUND_HALF_UP ) );
    assertEquals( new BigDecimal( "-300.0" ), Const.round( new BigDecimal( "-270.0" ), -2,
        BigDecimal.ROUND_HALF_DOWN ) );
    assertEquals( new BigDecimal( "-300.0" ), Const.round( new BigDecimal( "-270.0" ), -2,
        BigDecimal.ROUND_HALF_EVEN ) );
    assertEquals( new BigDecimal( "-300.0" ), Const.round( new BigDecimal( "-270.0" ), -2, Const.ROUND_HALF_CEILING ) );
  }

  @Test
  public void testRound() {
    assertEquals( 1.0, Const.round( 1.0, 0, BigDecimal.ROUND_UP ) );
    assertEquals( 1.0, Const.round( 1.0, 0, BigDecimal.ROUND_DOWN ) );
    assertEquals( 1.0, Const.round( 1.0, 0, BigDecimal.ROUND_CEILING ) );
    assertEquals( 1.0, Const.round( 1.0, 0, BigDecimal.ROUND_FLOOR ) );
    assertEquals( 1.0, Const.round( 1.0, 0, BigDecimal.ROUND_HALF_UP ) );
    assertEquals( 1.0, Const.round( 1.0, 0, BigDecimal.ROUND_HALF_DOWN ) );
    assertEquals( 1.0, Const.round( 1.0, 0, BigDecimal.ROUND_HALF_EVEN ) );
    assertEquals( 1.0, Const.round( 1.0, 0, Const.ROUND_HALF_CEILING ) );

    assertEquals( 2.0, Const.round( 1.2, 0, BigDecimal.ROUND_UP ) );
    assertEquals( 1.0, Const.round( 1.2, 0, BigDecimal.ROUND_DOWN ) );
    assertEquals( 2.0, Const.round( 1.2, 0, BigDecimal.ROUND_CEILING ) );
    assertEquals( 1.0, Const.round( 1.2, 0, BigDecimal.ROUND_FLOOR ) );
    assertEquals( 1.0, Const.round( 1.2, 0, BigDecimal.ROUND_HALF_UP ) );
    assertEquals( 1.0, Const.round( 1.2, 0, BigDecimal.ROUND_HALF_DOWN ) );
    assertEquals( 1.0, Const.round( 1.2, 0, BigDecimal.ROUND_HALF_EVEN ) );
    assertEquals( 1.0, Const.round( 1.2, 0, Const.ROUND_HALF_CEILING ) );

    assertEquals( 2.0, Const.round( 1.5, 0, BigDecimal.ROUND_UP ) );
    assertEquals( 1.0, Const.round( 1.5, 0, BigDecimal.ROUND_DOWN ) );
    assertEquals( 2.0, Const.round( 1.5, 0, BigDecimal.ROUND_CEILING ) );
    assertEquals( 1.0, Const.round( 1.5, 0, BigDecimal.ROUND_FLOOR ) );
    assertEquals( 2.0, Const.round( 1.5, 0, BigDecimal.ROUND_HALF_UP ) );
    assertEquals( 1.0, Const.round( 1.5, 0, BigDecimal.ROUND_HALF_DOWN ) );
    assertEquals( 2.0, Const.round( 1.5, 0, BigDecimal.ROUND_HALF_EVEN ) );
    assertEquals( 2.0, Const.round( 1.5, 0, Const.ROUND_HALF_CEILING ) );

    assertEquals( 2.0, Const.round( 1.7, 0, BigDecimal.ROUND_UP ) );
    assertEquals( 1.0, Const.round( 1.7, 0, BigDecimal.ROUND_DOWN ) );
    assertEquals( 2.0, Const.round( 1.7, 0, BigDecimal.ROUND_CEILING ) );
    assertEquals( 1.0, Const.round( 1.7, 0, BigDecimal.ROUND_FLOOR ) );
    assertEquals( 2.0, Const.round( 1.7, 0, BigDecimal.ROUND_HALF_UP ) );
    assertEquals( 2.0, Const.round( 1.7, 0, BigDecimal.ROUND_HALF_DOWN ) );
    assertEquals( 2.0, Const.round( 1.7, 0, BigDecimal.ROUND_HALF_EVEN ) );
    assertEquals( 2.0, Const.round( 1.7, 0, Const.ROUND_HALF_CEILING ) );

    assertEquals( 2.0, Const.round( 2.0, 0, BigDecimal.ROUND_UP ) );
    assertEquals( 2.0, Const.round( 2.0, 0, BigDecimal.ROUND_DOWN ) );
    assertEquals( 2.0, Const.round( 2.0, 0, BigDecimal.ROUND_CEILING ) );
    assertEquals( 2.0, Const.round( 2.0, 0, BigDecimal.ROUND_FLOOR ) );
    assertEquals( 2.0, Const.round( 2.0, 0, BigDecimal.ROUND_HALF_UP ) );
    assertEquals( 2.0, Const.round( 2.0, 0, BigDecimal.ROUND_HALF_DOWN ) );
    assertEquals( 2.0, Const.round( 2.0, 0, BigDecimal.ROUND_HALF_EVEN ) );
    assertEquals( 2.0, Const.round( 2.0, 0, Const.ROUND_HALF_CEILING ) );

    assertEquals( 3.0, Const.round( 2.2, 0, BigDecimal.ROUND_UP ) );
    assertEquals( 2.0, Const.round( 2.2, 0, BigDecimal.ROUND_DOWN ) );
    assertEquals( 3.0, Const.round( 2.2, 0, BigDecimal.ROUND_CEILING ) );
    assertEquals( 2.0, Const.round( 2.2, 0, BigDecimal.ROUND_FLOOR ) );
    assertEquals( 2.0, Const.round( 2.2, 0, BigDecimal.ROUND_HALF_UP ) );
    assertEquals( 2.0, Const.round( 2.2, 0, BigDecimal.ROUND_HALF_DOWN ) );
    assertEquals( 2.0, Const.round( 2.2, 0, BigDecimal.ROUND_HALF_EVEN ) );
    assertEquals( 2.0, Const.round( 2.2, 0, Const.ROUND_HALF_CEILING ) );

    assertEquals( 3.0, Const.round( 2.5, 0, BigDecimal.ROUND_UP ) );
    assertEquals( 2.0, Const.round( 2.5, 0, BigDecimal.ROUND_DOWN ) );
    assertEquals( 3.0, Const.round( 2.5, 0, BigDecimal.ROUND_CEILING ) );
    assertEquals( 2.0, Const.round( 2.5, 0, BigDecimal.ROUND_FLOOR ) );
    assertEquals( 3.0, Const.round( 2.5, 0, BigDecimal.ROUND_HALF_UP ) );
    assertEquals( 2.0, Const.round( 2.5, 0, BigDecimal.ROUND_HALF_DOWN ) );
    assertEquals( 2.0, Const.round( 2.5, 0, BigDecimal.ROUND_HALF_EVEN ) );
    assertEquals( 3.0, Const.round( 2.5, 0, Const.ROUND_HALF_CEILING ) );

    assertEquals( 3.0, Const.round( 2.7, 0, BigDecimal.ROUND_UP ) );
    assertEquals( 2.0, Const.round( 2.7, 0, BigDecimal.ROUND_DOWN ) );
    assertEquals( 3.0, Const.round( 2.7, 0, BigDecimal.ROUND_CEILING ) );
    assertEquals( 2.0, Const.round( 2.7, 0, BigDecimal.ROUND_FLOOR ) );
    assertEquals( 3.0, Const.round( 2.7, 0, BigDecimal.ROUND_HALF_UP ) );
    assertEquals( 3.0, Const.round( 2.7, 0, BigDecimal.ROUND_HALF_DOWN ) );
    assertEquals( 3.0, Const.round( 2.7, 0, BigDecimal.ROUND_HALF_EVEN ) );
    assertEquals( 3.0, Const.round( 2.7, 0, Const.ROUND_HALF_CEILING ) );

    assertEquals( -1.0, Const.round( -1.0, 0, BigDecimal.ROUND_UP ) );
    assertEquals( -1.0, Const.round( -1.0, 0, BigDecimal.ROUND_DOWN ) );
    assertEquals( -1.0, Const.round( -1.0, 0, BigDecimal.ROUND_CEILING ) );
    assertEquals( -1.0, Const.round( -1.0, 0, BigDecimal.ROUND_FLOOR ) );
    assertEquals( -1.0, Const.round( -1.0, 0, BigDecimal.ROUND_HALF_UP ) );
    assertEquals( -1.0, Const.round( -1.0, 0, BigDecimal.ROUND_HALF_DOWN ) );
    assertEquals( -1.0, Const.round( -1.0, 0, BigDecimal.ROUND_HALF_EVEN ) );
    assertEquals( -1.0, Const.round( -1.0, 0, Const.ROUND_HALF_CEILING ) );

    assertEquals( -2.0, Const.round( -1.2, 0, BigDecimal.ROUND_UP ) );
    assertEquals( -1.0, Const.round( -1.2, 0, BigDecimal.ROUND_DOWN ) );
    assertEquals( -1.0, Const.round( -1.2, 0, BigDecimal.ROUND_CEILING ) );
    assertEquals( -2.0, Const.round( -1.2, 0, BigDecimal.ROUND_FLOOR ) );
    assertEquals( -1.0, Const.round( -1.2, 0, BigDecimal.ROUND_HALF_UP ) );
    assertEquals( -1.0, Const.round( -1.2, 0, BigDecimal.ROUND_HALF_DOWN ) );
    assertEquals( -1.0, Const.round( -1.2, 0, BigDecimal.ROUND_HALF_EVEN ) );
    assertEquals( -1.0, Const.round( -1.2, 0, Const.ROUND_HALF_CEILING ) );

    assertEquals( -2.0, Const.round( -1.5, 0, BigDecimal.ROUND_UP ) );
    assertEquals( -1.0, Const.round( -1.5, 0, BigDecimal.ROUND_DOWN ) );
    assertEquals( -1.0, Const.round( -1.5, 0, BigDecimal.ROUND_CEILING ) );
    assertEquals( -2.0, Const.round( -1.5, 0, BigDecimal.ROUND_FLOOR ) );
    assertEquals( -2.0, Const.round( -1.5, 0, BigDecimal.ROUND_HALF_UP ) );
    assertEquals( -1.0, Const.round( -1.5, 0, BigDecimal.ROUND_HALF_DOWN ) );
    assertEquals( -2.0, Const.round( -1.5, 0, BigDecimal.ROUND_HALF_EVEN ) );
    assertEquals( -1.0, Const.round( -1.5, 0, Const.ROUND_HALF_CEILING ) );

    assertEquals( -2.0, Const.round( -1.7, 0, BigDecimal.ROUND_UP ) );
    assertEquals( -1.0, Const.round( -1.7, 0, BigDecimal.ROUND_DOWN ) );
    assertEquals( -1.0, Const.round( -1.7, 0, BigDecimal.ROUND_CEILING ) );
    assertEquals( -2.0, Const.round( -1.7, 0, BigDecimal.ROUND_FLOOR ) );
    assertEquals( -2.0, Const.round( -1.7, 0, BigDecimal.ROUND_HALF_UP ) );
    assertEquals( -2.0, Const.round( -1.7, 0, BigDecimal.ROUND_HALF_DOWN ) );
    assertEquals( -2.0, Const.round( -1.7, 0, BigDecimal.ROUND_HALF_EVEN ) );
    assertEquals( -2.0, Const.round( -1.7, 0, Const.ROUND_HALF_CEILING ) );

    assertEquals( -2.0, Const.round( -2.0, 0, BigDecimal.ROUND_UP ) );
    assertEquals( -2.0, Const.round( -2.0, 0, BigDecimal.ROUND_DOWN ) );
    assertEquals( -2.0, Const.round( -2.0, 0, BigDecimal.ROUND_CEILING ) );
    assertEquals( -2.0, Const.round( -2.0, 0, BigDecimal.ROUND_FLOOR ) );
    assertEquals( -2.0, Const.round( -2.0, 0, BigDecimal.ROUND_HALF_UP ) );
    assertEquals( -2.0, Const.round( -2.0, 0, BigDecimal.ROUND_HALF_DOWN ) );
    assertEquals( -2.0, Const.round( -2.0, 0, BigDecimal.ROUND_HALF_EVEN ) );
    assertEquals( -2.0, Const.round( -2.0, 0, Const.ROUND_HALF_CEILING ) );

    assertEquals( -3.0, Const.round( -2.2, 0, BigDecimal.ROUND_UP ) );
    assertEquals( -2.0, Const.round( -2.2, 0, BigDecimal.ROUND_DOWN ) );
    assertEquals( -2.0, Const.round( -2.2, 0, BigDecimal.ROUND_CEILING ) );
    assertEquals( -3.0, Const.round( -2.2, 0, BigDecimal.ROUND_FLOOR ) );
    assertEquals( -2.0, Const.round( -2.2, 0, BigDecimal.ROUND_HALF_UP ) );
    assertEquals( -2.0, Const.round( -2.2, 0, BigDecimal.ROUND_HALF_DOWN ) );
    assertEquals( -2.0, Const.round( -2.2, 0, BigDecimal.ROUND_HALF_EVEN ) );
    assertEquals( -2.0, Const.round( -2.2, 0, Const.ROUND_HALF_CEILING ) );

    assertEquals( -3.0, Const.round( -2.5, 0, BigDecimal.ROUND_UP ) );
    assertEquals( -2.0, Const.round( -2.5, 0, BigDecimal.ROUND_DOWN ) );
    assertEquals( -2.0, Const.round( -2.5, 0, BigDecimal.ROUND_CEILING ) );
    assertEquals( -3.0, Const.round( -2.5, 0, BigDecimal.ROUND_FLOOR ) );
    assertEquals( -3.0, Const.round( -2.5, 0, BigDecimal.ROUND_HALF_UP ) );
    assertEquals( -2.0, Const.round( -2.5, 0, BigDecimal.ROUND_HALF_DOWN ) );
    assertEquals( -2.0, Const.round( -2.5, 0, BigDecimal.ROUND_HALF_EVEN ) );
    assertEquals( -2.0, Const.round( -2.5, 0, Const.ROUND_HALF_CEILING ) );

    assertEquals( -3.0, Const.round( -2.7, 0, BigDecimal.ROUND_UP ) );
    assertEquals( -2.0, Const.round( -2.7, 0, BigDecimal.ROUND_DOWN ) );
    assertEquals( -2.0, Const.round( -2.7, 0, BigDecimal.ROUND_CEILING ) );
    assertEquals( -3.0, Const.round( -2.7, 0, BigDecimal.ROUND_FLOOR ) );
    assertEquals( -3.0, Const.round( -2.7, 0, BigDecimal.ROUND_HALF_UP ) );
    assertEquals( -3.0, Const.round( -2.7, 0, BigDecimal.ROUND_HALF_DOWN ) );
    assertEquals( -3.0, Const.round( -2.7, 0, BigDecimal.ROUND_HALF_EVEN ) );
    assertEquals( -3.0, Const.round( -2.7, 0, Const.ROUND_HALF_CEILING ) );

    assertEquals( 0.010, Const.round( 0.010, 2, BigDecimal.ROUND_UP ) );
    assertEquals( 0.010, Const.round( 0.010, 2, BigDecimal.ROUND_DOWN ) );
    assertEquals( 0.010, Const.round( 0.010, 2, BigDecimal.ROUND_CEILING ) );
    assertEquals( 0.010, Const.round( 0.010, 2, BigDecimal.ROUND_FLOOR ) );
    assertEquals( 0.010, Const.round( 0.010, 2, BigDecimal.ROUND_HALF_UP ) );
    assertEquals( 0.010, Const.round( 0.010, 2, BigDecimal.ROUND_HALF_DOWN ) );
    assertEquals( 0.010, Const.round( 0.010, 2, BigDecimal.ROUND_HALF_EVEN ) );
    assertEquals( 0.010, Const.round( 0.010, 2, Const.ROUND_HALF_CEILING ) );

    assertEquals( 0.020, Const.round( 0.012, 2, BigDecimal.ROUND_UP ) );
    assertEquals( 0.010, Const.round( 0.012, 2, BigDecimal.ROUND_DOWN ) );
    assertEquals( 0.020, Const.round( 0.012, 2, BigDecimal.ROUND_CEILING ) );
    assertEquals( 0.010, Const.round( 0.012, 2, BigDecimal.ROUND_FLOOR ) );
    assertEquals( 0.010, Const.round( 0.012, 2, BigDecimal.ROUND_HALF_UP ) );
    assertEquals( 0.010, Const.round( 0.012, 2, BigDecimal.ROUND_HALF_DOWN ) );
    assertEquals( 0.010, Const.round( 0.012, 2, BigDecimal.ROUND_HALF_EVEN ) );
    assertEquals( 0.010, Const.round( 0.012, 2, Const.ROUND_HALF_CEILING ) );

    assertEquals( 0.020, Const.round( 0.015, 2, BigDecimal.ROUND_UP ) );
    assertEquals( 0.010, Const.round( 0.015, 2, BigDecimal.ROUND_DOWN ) );
    assertEquals( 0.020, Const.round( 0.015, 2, BigDecimal.ROUND_CEILING ) );
    assertEquals( 0.010, Const.round( 0.015, 2, BigDecimal.ROUND_FLOOR ) );
    assertEquals( 0.020, Const.round( 0.015, 2, BigDecimal.ROUND_HALF_UP ) );
    assertEquals( 0.010, Const.round( 0.015, 2, BigDecimal.ROUND_HALF_DOWN ) );
    assertEquals( 0.020, Const.round( 0.015, 2, BigDecimal.ROUND_HALF_EVEN ) );
    assertEquals( 0.020, Const.round( 0.015, 2, Const.ROUND_HALF_CEILING ) );

    assertEquals( 0.020, Const.round( 0.017, 2, BigDecimal.ROUND_UP ) );
    assertEquals( 0.010, Const.round( 0.017, 2, BigDecimal.ROUND_DOWN ) );
    assertEquals( 0.020, Const.round( 0.017, 2, BigDecimal.ROUND_CEILING ) );
    assertEquals( 0.010, Const.round( 0.017, 2, BigDecimal.ROUND_FLOOR ) );
    assertEquals( 0.020, Const.round( 0.017, 2, BigDecimal.ROUND_HALF_UP ) );
    assertEquals( 0.020, Const.round( 0.017, 2, BigDecimal.ROUND_HALF_DOWN ) );
    assertEquals( 0.020, Const.round( 0.017, 2, BigDecimal.ROUND_HALF_EVEN ) );
    assertEquals( 0.020, Const.round( 0.017, 2, Const.ROUND_HALF_CEILING ) );

    assertEquals( 0.020, Const.round( 0.020, 2, BigDecimal.ROUND_UP ) );
    assertEquals( 0.020, Const.round( 0.020, 2, BigDecimal.ROUND_DOWN ) );
    assertEquals( 0.020, Const.round( 0.020, 2, BigDecimal.ROUND_CEILING ) );
    assertEquals( 0.020, Const.round( 0.020, 2, BigDecimal.ROUND_FLOOR ) );
    assertEquals( 0.020, Const.round( 0.020, 2, BigDecimal.ROUND_HALF_UP ) );
    assertEquals( 0.020, Const.round( 0.020, 2, BigDecimal.ROUND_HALF_DOWN ) );
    assertEquals( 0.020, Const.round( 0.020, 2, BigDecimal.ROUND_HALF_EVEN ) );
    assertEquals( 0.020, Const.round( 0.020, 2, Const.ROUND_HALF_CEILING ) );

    assertEquals( 0.030, Const.round( 0.022, 2, BigDecimal.ROUND_UP ) );
    assertEquals( 0.020, Const.round( 0.022, 2, BigDecimal.ROUND_DOWN ) );
    assertEquals( 0.030, Const.round( 0.022, 2, BigDecimal.ROUND_CEILING ) );
    assertEquals( 0.020, Const.round( 0.022, 2, BigDecimal.ROUND_FLOOR ) );
    assertEquals( 0.020, Const.round( 0.022, 2, BigDecimal.ROUND_HALF_UP ) );
    assertEquals( 0.020, Const.round( 0.022, 2, BigDecimal.ROUND_HALF_DOWN ) );
    assertEquals( 0.020, Const.round( 0.022, 2, BigDecimal.ROUND_HALF_EVEN ) );
    assertEquals( 0.020, Const.round( 0.022, 2, Const.ROUND_HALF_CEILING ) );

    assertEquals( 0.030, Const.round( 0.025, 2, BigDecimal.ROUND_UP ) );
    assertEquals( 0.020, Const.round( 0.025, 2, BigDecimal.ROUND_DOWN ) );
    assertEquals( 0.030, Const.round( 0.025, 2, BigDecimal.ROUND_CEILING ) );
    assertEquals( 0.020, Const.round( 0.025, 2, BigDecimal.ROUND_FLOOR ) );
    assertEquals( 0.030, Const.round( 0.025, 2, BigDecimal.ROUND_HALF_UP ) );
    assertEquals( 0.020, Const.round( 0.025, 2, BigDecimal.ROUND_HALF_DOWN ) );
    assertEquals( 0.020, Const.round( 0.025, 2, BigDecimal.ROUND_HALF_EVEN ) );
    assertEquals( 0.030, Const.round( 0.025, 2, Const.ROUND_HALF_CEILING ) );

    assertEquals( 0.030, Const.round( 0.027, 2, BigDecimal.ROUND_UP ) );
    assertEquals( 0.020, Const.round( 0.027, 2, BigDecimal.ROUND_DOWN ) );
    assertEquals( 0.030, Const.round( 0.027, 2, BigDecimal.ROUND_CEILING ) );
    assertEquals( 0.020, Const.round( 0.027, 2, BigDecimal.ROUND_FLOOR ) );
    assertEquals( 0.030, Const.round( 0.027, 2, BigDecimal.ROUND_HALF_UP ) );
    assertEquals( 0.030, Const.round( 0.027, 2, BigDecimal.ROUND_HALF_DOWN ) );
    assertEquals( 0.030, Const.round( 0.027, 2, BigDecimal.ROUND_HALF_EVEN ) );
    assertEquals( 0.030, Const.round( 0.027, 2, Const.ROUND_HALF_CEILING ) );

    assertEquals( -0.010, Const.round( -0.010, 2, BigDecimal.ROUND_UP ) );
    assertEquals( -0.010, Const.round( -0.010, 2, BigDecimal.ROUND_DOWN ) );
    assertEquals( -0.010, Const.round( -0.010, 2, BigDecimal.ROUND_CEILING ) );
    assertEquals( -0.010, Const.round( -0.010, 2, BigDecimal.ROUND_FLOOR ) );
    assertEquals( -0.010, Const.round( -0.010, 2, BigDecimal.ROUND_HALF_UP ) );
    assertEquals( -0.010, Const.round( -0.010, 2, BigDecimal.ROUND_HALF_DOWN ) );
    assertEquals( -0.010, Const.round( -0.010, 2, BigDecimal.ROUND_HALF_EVEN ) );
    assertEquals( -0.010, Const.round( -0.010, 2, Const.ROUND_HALF_CEILING ) );

    assertEquals( -0.020, Const.round( -0.012, 2, BigDecimal.ROUND_UP ) );
    assertEquals( -0.010, Const.round( -0.012, 2, BigDecimal.ROUND_DOWN ) );
    assertEquals( -0.010, Const.round( -0.012, 2, BigDecimal.ROUND_CEILING ) );
    assertEquals( -0.020, Const.round( -0.012, 2, BigDecimal.ROUND_FLOOR ) );
    assertEquals( -0.010, Const.round( -0.012, 2, BigDecimal.ROUND_HALF_UP ) );
    assertEquals( -0.010, Const.round( -0.012, 2, BigDecimal.ROUND_HALF_DOWN ) );
    assertEquals( -0.010, Const.round( -0.012, 2, BigDecimal.ROUND_HALF_EVEN ) );
    assertEquals( -0.010, Const.round( -0.012, 2, Const.ROUND_HALF_CEILING ) );

    assertEquals( -0.020, Const.round( -0.015, 2, BigDecimal.ROUND_UP ) );
    assertEquals( -0.010, Const.round( -0.015, 2, BigDecimal.ROUND_DOWN ) );
    assertEquals( -0.010, Const.round( -0.015, 2, BigDecimal.ROUND_CEILING ) );
    assertEquals( -0.020, Const.round( -0.015, 2, BigDecimal.ROUND_FLOOR ) );
    assertEquals( -0.020, Const.round( -0.015, 2, BigDecimal.ROUND_HALF_UP ) );
    assertEquals( -0.010, Const.round( -0.015, 2, BigDecimal.ROUND_HALF_DOWN ) );
    assertEquals( -0.020, Const.round( -0.015, 2, BigDecimal.ROUND_HALF_EVEN ) );
    assertEquals( -0.010, Const.round( -0.015, 2, Const.ROUND_HALF_CEILING ) );

    assertEquals( -0.020, Const.round( -0.017, 2, BigDecimal.ROUND_UP ) );
    assertEquals( -0.010, Const.round( -0.017, 2, BigDecimal.ROUND_DOWN ) );
    assertEquals( -0.010, Const.round( -0.017, 2, BigDecimal.ROUND_CEILING ) );
    assertEquals( -0.020, Const.round( -0.017, 2, BigDecimal.ROUND_FLOOR ) );
    assertEquals( -0.020, Const.round( -0.017, 2, BigDecimal.ROUND_HALF_UP ) );
    assertEquals( -0.020, Const.round( -0.017, 2, BigDecimal.ROUND_HALF_DOWN ) );
    assertEquals( -0.020, Const.round( -0.017, 2, BigDecimal.ROUND_HALF_EVEN ) );
    assertEquals( -0.020, Const.round( -0.017, 2, Const.ROUND_HALF_CEILING ) );

    assertEquals( -0.020, Const.round( -0.020, 2, BigDecimal.ROUND_UP ) );
    assertEquals( -0.020, Const.round( -0.020, 2, BigDecimal.ROUND_DOWN ) );
    assertEquals( -0.020, Const.round( -0.020, 2, BigDecimal.ROUND_CEILING ) );
    assertEquals( -0.020, Const.round( -0.020, 2, BigDecimal.ROUND_FLOOR ) );
    assertEquals( -0.020, Const.round( -0.020, 2, BigDecimal.ROUND_HALF_UP ) );
    assertEquals( -0.020, Const.round( -0.020, 2, BigDecimal.ROUND_HALF_DOWN ) );
    assertEquals( -0.020, Const.round( -0.020, 2, BigDecimal.ROUND_HALF_EVEN ) );
    assertEquals( -0.020, Const.round( -0.020, 2, Const.ROUND_HALF_CEILING ) );

    assertEquals( -0.030, Const.round( -0.022, 2, BigDecimal.ROUND_UP ) );
    assertEquals( -0.020, Const.round( -0.022, 2, BigDecimal.ROUND_DOWN ) );
    assertEquals( -0.020, Const.round( -0.022, 2, BigDecimal.ROUND_CEILING ) );
    assertEquals( -0.030, Const.round( -0.022, 2, BigDecimal.ROUND_FLOOR ) );
    assertEquals( -0.020, Const.round( -0.022, 2, BigDecimal.ROUND_HALF_UP ) );
    assertEquals( -0.020, Const.round( -0.022, 2, BigDecimal.ROUND_HALF_DOWN ) );
    assertEquals( -0.020, Const.round( -0.022, 2, BigDecimal.ROUND_HALF_EVEN ) );
    assertEquals( -0.020, Const.round( -0.022, 2, Const.ROUND_HALF_CEILING ) );

    assertEquals( -0.030, Const.round( -0.025, 2, BigDecimal.ROUND_UP ) );
    assertEquals( -0.020, Const.round( -0.025, 2, BigDecimal.ROUND_DOWN ) );
    assertEquals( -0.020, Const.round( -0.025, 2, BigDecimal.ROUND_CEILING ) );
    assertEquals( -0.030, Const.round( -0.025, 2, BigDecimal.ROUND_FLOOR ) );
    assertEquals( -0.030, Const.round( -0.025, 2, BigDecimal.ROUND_HALF_UP ) );
    assertEquals( -0.020, Const.round( -0.025, 2, BigDecimal.ROUND_HALF_DOWN ) );
    assertEquals( -0.020, Const.round( -0.025, 2, BigDecimal.ROUND_HALF_EVEN ) );
    assertEquals( -0.020, Const.round( -0.025, 2, Const.ROUND_HALF_CEILING ) );

    assertEquals( -0.030, Const.round( -0.027, 2, BigDecimal.ROUND_UP ) );
    assertEquals( -0.020, Const.round( -0.027, 2, BigDecimal.ROUND_DOWN ) );
    assertEquals( -0.020, Const.round( -0.027, 2, BigDecimal.ROUND_CEILING ) );
    assertEquals( -0.030, Const.round( -0.027, 2, BigDecimal.ROUND_FLOOR ) );
    assertEquals( -0.030, Const.round( -0.027, 2, BigDecimal.ROUND_HALF_UP ) );
    assertEquals( -0.030, Const.round( -0.027, 2, BigDecimal.ROUND_HALF_DOWN ) );
    assertEquals( -0.030, Const.round( -0.027, 2, BigDecimal.ROUND_HALF_EVEN ) );
    assertEquals( -0.030, Const.round( -0.027, 2, Const.ROUND_HALF_CEILING ) );

    assertEquals( 100.0, Const.round( 100.0, -2, BigDecimal.ROUND_UP ) );
    assertEquals( 100.0, Const.round( 100.0, -2, BigDecimal.ROUND_DOWN ) );
    assertEquals( 100.0, Const.round( 100.0, -2, BigDecimal.ROUND_CEILING ) );
    assertEquals( 100.0, Const.round( 100.0, -2, BigDecimal.ROUND_FLOOR ) );
    assertEquals( 100.0, Const.round( 100.0, -2, BigDecimal.ROUND_HALF_UP ) );
    assertEquals( 100.0, Const.round( 100.0, -2, BigDecimal.ROUND_HALF_DOWN ) );
    assertEquals( 100.0, Const.round( 100.0, -2, BigDecimal.ROUND_HALF_EVEN ) );
    assertEquals( 100.0, Const.round( 100.0, -2, Const.ROUND_HALF_CEILING ) );

    assertEquals( 200.0, Const.round( 120.0, -2, BigDecimal.ROUND_UP ) );
    assertEquals( 100.0, Const.round( 120.0, -2, BigDecimal.ROUND_DOWN ) );
    assertEquals( 200.0, Const.round( 120.0, -2, BigDecimal.ROUND_CEILING ) );
    assertEquals( 100.0, Const.round( 120.0, -2, BigDecimal.ROUND_FLOOR ) );
    assertEquals( 100.0, Const.round( 120.0, -2, BigDecimal.ROUND_HALF_UP ) );
    assertEquals( 100.0, Const.round( 120.0, -2, BigDecimal.ROUND_HALF_DOWN ) );
    assertEquals( 100.0, Const.round( 120.0, -2, BigDecimal.ROUND_HALF_EVEN ) );
    assertEquals( 100.0, Const.round( 120.0, -2, Const.ROUND_HALF_CEILING ) );

    assertEquals( 200.0, Const.round( 150.0, -2, BigDecimal.ROUND_UP ) );
    assertEquals( 100.0, Const.round( 150.0, -2, BigDecimal.ROUND_DOWN ) );
    assertEquals( 200.0, Const.round( 150.0, -2, BigDecimal.ROUND_CEILING ) );
    assertEquals( 100.0, Const.round( 150.0, -2, BigDecimal.ROUND_FLOOR ) );
    assertEquals( 200.0, Const.round( 150.0, -2, BigDecimal.ROUND_HALF_UP ) );
    assertEquals( 100.0, Const.round( 150.0, -2, BigDecimal.ROUND_HALF_DOWN ) );
    assertEquals( 200.0, Const.round( 150.0, -2, BigDecimal.ROUND_HALF_EVEN ) );
    assertEquals( 200.0, Const.round( 150.0, -2, Const.ROUND_HALF_CEILING ) );

    assertEquals( 200.0, Const.round( 170.0, -2, BigDecimal.ROUND_UP ) );
    assertEquals( 100.0, Const.round( 170.0, -2, BigDecimal.ROUND_DOWN ) );
    assertEquals( 200.0, Const.round( 170.0, -2, BigDecimal.ROUND_CEILING ) );
    assertEquals( 100.0, Const.round( 170.0, -2, BigDecimal.ROUND_FLOOR ) );
    assertEquals( 200.0, Const.round( 170.0, -2, BigDecimal.ROUND_HALF_UP ) );
    assertEquals( 200.0, Const.round( 170.0, -2, BigDecimal.ROUND_HALF_DOWN ) );
    assertEquals( 200.0, Const.round( 170.0, -2, BigDecimal.ROUND_HALF_EVEN ) );
    assertEquals( 200.0, Const.round( 170.0, -2, Const.ROUND_HALF_CEILING ) );

    assertEquals( 200.0, Const.round( 200.0, -2, BigDecimal.ROUND_UP ) );
    assertEquals( 200.0, Const.round( 200.0, -2, BigDecimal.ROUND_DOWN ) );
    assertEquals( 200.0, Const.round( 200.0, -2, BigDecimal.ROUND_CEILING ) );
    assertEquals( 200.0, Const.round( 200.0, -2, BigDecimal.ROUND_FLOOR ) );
    assertEquals( 200.0, Const.round( 200.0, -2, BigDecimal.ROUND_HALF_UP ) );
    assertEquals( 200.0, Const.round( 200.0, -2, BigDecimal.ROUND_HALF_DOWN ) );
    assertEquals( 200.0, Const.round( 200.0, -2, BigDecimal.ROUND_HALF_EVEN ) );
    assertEquals( 200.0, Const.round( 200.0, -2, Const.ROUND_HALF_CEILING ) );

    assertEquals( 300.0, Const.round( 220.0, -2, BigDecimal.ROUND_UP ) );
    assertEquals( 200.0, Const.round( 220.0, -2, BigDecimal.ROUND_DOWN ) );
    assertEquals( 300.0, Const.round( 220.0, -2, BigDecimal.ROUND_CEILING ) );
    assertEquals( 200.0, Const.round( 220.0, -2, BigDecimal.ROUND_FLOOR ) );
    assertEquals( 200.0, Const.round( 220.0, -2, BigDecimal.ROUND_HALF_UP ) );
    assertEquals( 200.0, Const.round( 220.0, -2, BigDecimal.ROUND_HALF_DOWN ) );
    assertEquals( 200.0, Const.round( 220.0, -2, BigDecimal.ROUND_HALF_EVEN ) );
    assertEquals( 200.0, Const.round( 220.0, -2, Const.ROUND_HALF_CEILING ) );

    assertEquals( 300.0, Const.round( 250.0, -2, BigDecimal.ROUND_UP ) );
    assertEquals( 200.0, Const.round( 250.0, -2, BigDecimal.ROUND_DOWN ) );
    assertEquals( 300.0, Const.round( 250.0, -2, BigDecimal.ROUND_CEILING ) );
    assertEquals( 200.0, Const.round( 250.0, -2, BigDecimal.ROUND_FLOOR ) );
    assertEquals( 300.0, Const.round( 250.0, -2, BigDecimal.ROUND_HALF_UP ) );
    assertEquals( 200.0, Const.round( 250.0, -2, BigDecimal.ROUND_HALF_DOWN ) );
    assertEquals( 200.0, Const.round( 250.0, -2, BigDecimal.ROUND_HALF_EVEN ) );
    assertEquals( 300.0, Const.round( 250.0, -2, Const.ROUND_HALF_CEILING ) );

    assertEquals( 300.0, Const.round( 270.0, -2, BigDecimal.ROUND_UP ) );
    assertEquals( 200.0, Const.round( 270.0, -2, BigDecimal.ROUND_DOWN ) );
    assertEquals( 300.0, Const.round( 270.0, -2, BigDecimal.ROUND_CEILING ) );
    assertEquals( 200.0, Const.round( 270.0, -2, BigDecimal.ROUND_FLOOR ) );
    assertEquals( 300.0, Const.round( 270.0, -2, BigDecimal.ROUND_HALF_UP ) );
    assertEquals( 300.0, Const.round( 270.0, -2, BigDecimal.ROUND_HALF_DOWN ) );
    assertEquals( 300.0, Const.round( 270.0, -2, BigDecimal.ROUND_HALF_EVEN ) );
    assertEquals( 300.0, Const.round( 270.0, -2, Const.ROUND_HALF_CEILING ) );

    assertEquals( -100.0, Const.round( -100.0, -2, BigDecimal.ROUND_UP ) );
    assertEquals( -100.0, Const.round( -100.0, -2, BigDecimal.ROUND_DOWN ) );
    assertEquals( -100.0, Const.round( -100.0, -2, BigDecimal.ROUND_CEILING ) );
    assertEquals( -100.0, Const.round( -100.0, -2, BigDecimal.ROUND_FLOOR ) );
    assertEquals( -100.0, Const.round( -100.0, -2, BigDecimal.ROUND_HALF_UP ) );
    assertEquals( -100.0, Const.round( -100.0, -2, BigDecimal.ROUND_HALF_DOWN ) );
    assertEquals( -100.0, Const.round( -100.0, -2, BigDecimal.ROUND_HALF_EVEN ) );
    assertEquals( -100.0, Const.round( -100.0, -2, Const.ROUND_HALF_CEILING ) );

    assertEquals( -200.0, Const.round( -120.0, -2, BigDecimal.ROUND_UP ) );
    assertEquals( -100.0, Const.round( -120.0, -2, BigDecimal.ROUND_DOWN ) );
    assertEquals( -100.0, Const.round( -120.0, -2, BigDecimal.ROUND_CEILING ) );
    assertEquals( -200.0, Const.round( -120.0, -2, BigDecimal.ROUND_FLOOR ) );
    assertEquals( -100.0, Const.round( -120.0, -2, BigDecimal.ROUND_HALF_UP ) );
    assertEquals( -100.0, Const.round( -120.0, -2, BigDecimal.ROUND_HALF_DOWN ) );
    assertEquals( -100.0, Const.round( -120.0, -2, BigDecimal.ROUND_HALF_EVEN ) );
    assertEquals( -100.0, Const.round( -120.0, -2, Const.ROUND_HALF_CEILING ) );

    assertEquals( -200.0, Const.round( -150.0, -2, BigDecimal.ROUND_UP ) );
    assertEquals( -100.0, Const.round( -150.0, -2, BigDecimal.ROUND_DOWN ) );
    assertEquals( -100.0, Const.round( -150.0, -2, BigDecimal.ROUND_CEILING ) );
    assertEquals( -200.0, Const.round( -150.0, -2, BigDecimal.ROUND_FLOOR ) );
    assertEquals( -200.0, Const.round( -150.0, -2, BigDecimal.ROUND_HALF_UP ) );
    assertEquals( -100.0, Const.round( -150.0, -2, BigDecimal.ROUND_HALF_DOWN ) );
    assertEquals( -200.0, Const.round( -150.0, -2, BigDecimal.ROUND_HALF_EVEN ) );
    assertEquals( -100.0, Const.round( -150.0, -2, Const.ROUND_HALF_CEILING ) );

    assertEquals( -200.0, Const.round( -170.0, -2, BigDecimal.ROUND_UP ) );
    assertEquals( -100.0, Const.round( -170.0, -2, BigDecimal.ROUND_DOWN ) );
    assertEquals( -100.0, Const.round( -170.0, -2, BigDecimal.ROUND_CEILING ) );
    assertEquals( -200.0, Const.round( -170.0, -2, BigDecimal.ROUND_FLOOR ) );
    assertEquals( -200.0, Const.round( -170.0, -2, BigDecimal.ROUND_HALF_UP ) );
    assertEquals( -200.0, Const.round( -170.0, -2, BigDecimal.ROUND_HALF_DOWN ) );
    assertEquals( -200.0, Const.round( -170.0, -2, BigDecimal.ROUND_HALF_EVEN ) );
    assertEquals( -200.0, Const.round( -170.0, -2, Const.ROUND_HALF_CEILING ) );

    assertEquals( -200.0, Const.round( -200.0, -2, BigDecimal.ROUND_UP ) );
    assertEquals( -200.0, Const.round( -200.0, -2, BigDecimal.ROUND_DOWN ) );
    assertEquals( -200.0, Const.round( -200.0, -2, BigDecimal.ROUND_CEILING ) );
    assertEquals( -200.0, Const.round( -200.0, -2, BigDecimal.ROUND_FLOOR ) );
    assertEquals( -200.0, Const.round( -200.0, -2, BigDecimal.ROUND_HALF_UP ) );
    assertEquals( -200.0, Const.round( -200.0, -2, BigDecimal.ROUND_HALF_DOWN ) );
    assertEquals( -200.0, Const.round( -200.0, -2, BigDecimal.ROUND_HALF_EVEN ) );
    assertEquals( -200.0, Const.round( -200.0, -2, Const.ROUND_HALF_CEILING ) );

    assertEquals( -300.0, Const.round( -220.0, -2, BigDecimal.ROUND_UP ) );
    assertEquals( -200.0, Const.round( -220.0, -2, BigDecimal.ROUND_DOWN ) );
    assertEquals( -200.0, Const.round( -220.0, -2, BigDecimal.ROUND_CEILING ) );
    assertEquals( -300.0, Const.round( -220.0, -2, BigDecimal.ROUND_FLOOR ) );
    assertEquals( -200.0, Const.round( -220.0, -2, BigDecimal.ROUND_HALF_UP ) );
    assertEquals( -200.0, Const.round( -220.0, -2, BigDecimal.ROUND_HALF_DOWN ) );
    assertEquals( -200.0, Const.round( -220.0, -2, BigDecimal.ROUND_HALF_EVEN ) );
    assertEquals( -200.0, Const.round( -220.0, -2, Const.ROUND_HALF_CEILING ) );

    assertEquals( -300.0, Const.round( -250.0, -2, BigDecimal.ROUND_UP ) );
    assertEquals( -200.0, Const.round( -250.0, -2, BigDecimal.ROUND_DOWN ) );
    assertEquals( -200.0, Const.round( -250.0, -2, BigDecimal.ROUND_CEILING ) );
    assertEquals( -300.0, Const.round( -250.0, -2, BigDecimal.ROUND_FLOOR ) );
    assertEquals( -300.0, Const.round( -250.0, -2, BigDecimal.ROUND_HALF_UP ) );
    assertEquals( -200.0, Const.round( -250.0, -2, BigDecimal.ROUND_HALF_DOWN ) );
    assertEquals( -200.0, Const.round( -250.0, -2, BigDecimal.ROUND_HALF_EVEN ) );
    assertEquals( -200.0, Const.round( -250.0, -2, Const.ROUND_HALF_CEILING ) );

    assertEquals( -300.0, Const.round( -270.0, -2, BigDecimal.ROUND_UP ) );
    assertEquals( -200.0, Const.round( -270.0, -2, BigDecimal.ROUND_DOWN ) );
    assertEquals( -200.0, Const.round( -270.0, -2, BigDecimal.ROUND_CEILING ) );
    assertEquals( -300.0, Const.round( -270.0, -2, BigDecimal.ROUND_FLOOR ) );
    assertEquals( -300.0, Const.round( -270.0, -2, BigDecimal.ROUND_HALF_UP ) );
    assertEquals( -300.0, Const.round( -270.0, -2, BigDecimal.ROUND_HALF_DOWN ) );
    assertEquals( -300.0, Const.round( -270.0, -2, BigDecimal.ROUND_HALF_EVEN ) );
    assertEquals( -300.0, Const.round( -270.0, -2, Const.ROUND_HALF_CEILING ) );

    assertEquals( Double.NaN, Const.round( Double.NaN, 0, BigDecimal.ROUND_UP ) );
    assertEquals( Double.NEGATIVE_INFINITY, Const.round( Double.NEGATIVE_INFINITY, 0, BigDecimal.ROUND_UP ) );
    assertEquals( Double.POSITIVE_INFINITY, Const.round( Double.POSITIVE_INFINITY, 0, BigDecimal.ROUND_UP ) );
  }

  @Test
  public void testRound_Long() {
    assertEquals( 1L, Const.round( 1L, 0, BigDecimal.ROUND_UP ) );
    assertEquals( 1L, Const.round( 1L, 0, BigDecimal.ROUND_DOWN ) );
    assertEquals( 1L, Const.round( 1L, 0, BigDecimal.ROUND_CEILING ) );
    assertEquals( 1L, Const.round( 1L, 0, BigDecimal.ROUND_FLOOR ) );
    assertEquals( 1L, Const.round( 1L, 0, BigDecimal.ROUND_HALF_UP ) );
    assertEquals( 1L, Const.round( 1L, 0, BigDecimal.ROUND_HALF_DOWN ) );
    assertEquals( 1L, Const.round( 1L, 0, BigDecimal.ROUND_HALF_EVEN ) );
    assertEquals( 1L, Const.round( 1L, 0, Const.ROUND_HALF_CEILING ) );

    assertEquals( 2L, Const.round( 2L, 0, BigDecimal.ROUND_UP ) );
    assertEquals( 2L, Const.round( 2L, 0, BigDecimal.ROUND_DOWN ) );
    assertEquals( 2L, Const.round( 2L, 0, BigDecimal.ROUND_CEILING ) );
    assertEquals( 2L, Const.round( 2L, 0, BigDecimal.ROUND_FLOOR ) );
    assertEquals( 2L, Const.round( 2L, 0, BigDecimal.ROUND_HALF_UP ) );
    assertEquals( 2L, Const.round( 2L, 0, BigDecimal.ROUND_HALF_DOWN ) );
    assertEquals( 2L, Const.round( 2L, 0, BigDecimal.ROUND_HALF_EVEN ) );
    assertEquals( 2L, Const.round( 2L, 0, Const.ROUND_HALF_CEILING ) );

    assertEquals( -1L, Const.round( -1L, 0, BigDecimal.ROUND_UP ) );
    assertEquals( -1L, Const.round( -1L, 0, BigDecimal.ROUND_DOWN ) );
    assertEquals( -1L, Const.round( -1L, 0, BigDecimal.ROUND_CEILING ) );
    assertEquals( -1L, Const.round( -1L, 0, BigDecimal.ROUND_FLOOR ) );
    assertEquals( -1L, Const.round( -1L, 0, BigDecimal.ROUND_HALF_UP ) );
    assertEquals( -1L, Const.round( -1L, 0, BigDecimal.ROUND_HALF_DOWN ) );
    assertEquals( -1L, Const.round( -1L, 0, BigDecimal.ROUND_HALF_EVEN ) );
    assertEquals( -1L, Const.round( -1L, 0, Const.ROUND_HALF_CEILING ) );

    assertEquals( -2L, Const.round( -2L, 0, BigDecimal.ROUND_UP ) );
    assertEquals( -2L, Const.round( -2L, 0, BigDecimal.ROUND_DOWN ) );
    assertEquals( -2L, Const.round( -2L, 0, BigDecimal.ROUND_CEILING ) );
    assertEquals( -2L, Const.round( -2L, 0, BigDecimal.ROUND_FLOOR ) );
    assertEquals( -2L, Const.round( -2L, 0, BigDecimal.ROUND_HALF_UP ) );
    assertEquals( -2L, Const.round( -2L, 0, BigDecimal.ROUND_HALF_DOWN ) );
    assertEquals( -2L, Const.round( -2L, 0, BigDecimal.ROUND_HALF_EVEN ) );
    assertEquals( -2L, Const.round( -2L, 0, Const.ROUND_HALF_CEILING ) );

    assertEquals( 100L, Const.round( 100L, -2, BigDecimal.ROUND_UP ) );
    assertEquals( 100L, Const.round( 100L, -2, BigDecimal.ROUND_DOWN ) );
    assertEquals( 100L, Const.round( 100L, -2, BigDecimal.ROUND_CEILING ) );
    assertEquals( 100L, Const.round( 100L, -2, BigDecimal.ROUND_FLOOR ) );
    assertEquals( 100L, Const.round( 100L, -2, BigDecimal.ROUND_HALF_UP ) );
    assertEquals( 100L, Const.round( 100L, -2, BigDecimal.ROUND_HALF_DOWN ) );
    assertEquals( 100L, Const.round( 100L, -2, BigDecimal.ROUND_HALF_EVEN ) );
    assertEquals( 100L, Const.round( 100L, -2, Const.ROUND_HALF_CEILING ) );

    assertEquals( 200L, Const.round( 120L, -2, BigDecimal.ROUND_UP ) );
    assertEquals( 100L, Const.round( 120L, -2, BigDecimal.ROUND_DOWN ) );
    assertEquals( 200L, Const.round( 120L, -2, BigDecimal.ROUND_CEILING ) );
    assertEquals( 100L, Const.round( 120L, -2, BigDecimal.ROUND_FLOOR ) );
    assertEquals( 100L, Const.round( 120L, -2, BigDecimal.ROUND_HALF_UP ) );
    assertEquals( 100L, Const.round( 120L, -2, BigDecimal.ROUND_HALF_DOWN ) );
    assertEquals( 100L, Const.round( 120L, -2, BigDecimal.ROUND_HALF_EVEN ) );
    assertEquals( 100L, Const.round( 120L, -2, Const.ROUND_HALF_CEILING ) );

    assertEquals( 200L, Const.round( 150L, -2, BigDecimal.ROUND_UP ) );
    assertEquals( 100L, Const.round( 150L, -2, BigDecimal.ROUND_DOWN ) );
    assertEquals( 200L, Const.round( 150L, -2, BigDecimal.ROUND_CEILING ) );
    assertEquals( 100L, Const.round( 150L, -2, BigDecimal.ROUND_FLOOR ) );
    assertEquals( 200L, Const.round( 150L, -2, BigDecimal.ROUND_HALF_UP ) );
    assertEquals( 100L, Const.round( 150L, -2, BigDecimal.ROUND_HALF_DOWN ) );
    assertEquals( 200L, Const.round( 150L, -2, BigDecimal.ROUND_HALF_EVEN ) );
    assertEquals( 200L, Const.round( 150L, -2, Const.ROUND_HALF_CEILING ) );

    assertEquals( 200L, Const.round( 170L, -2, BigDecimal.ROUND_UP ) );
    assertEquals( 100L, Const.round( 170L, -2, BigDecimal.ROUND_DOWN ) );
    assertEquals( 200L, Const.round( 170L, -2, BigDecimal.ROUND_CEILING ) );
    assertEquals( 100L, Const.round( 170L, -2, BigDecimal.ROUND_FLOOR ) );
    assertEquals( 200L, Const.round( 170L, -2, BigDecimal.ROUND_HALF_UP ) );
    assertEquals( 200L, Const.round( 170L, -2, BigDecimal.ROUND_HALF_DOWN ) );
    assertEquals( 200L, Const.round( 170L, -2, BigDecimal.ROUND_HALF_EVEN ) );
    assertEquals( 200L, Const.round( 170L, -2, Const.ROUND_HALF_CEILING ) );

    assertEquals( 200L, Const.round( 200L, -2, BigDecimal.ROUND_UP ) );
    assertEquals( 200L, Const.round( 200L, -2, BigDecimal.ROUND_DOWN ) );
    assertEquals( 200L, Const.round( 200L, -2, BigDecimal.ROUND_CEILING ) );
    assertEquals( 200L, Const.round( 200L, -2, BigDecimal.ROUND_FLOOR ) );
    assertEquals( 200L, Const.round( 200L, -2, BigDecimal.ROUND_HALF_UP ) );
    assertEquals( 200L, Const.round( 200L, -2, BigDecimal.ROUND_HALF_DOWN ) );
    assertEquals( 200L, Const.round( 200L, -2, BigDecimal.ROUND_HALF_EVEN ) );
    assertEquals( 200L, Const.round( 200L, -2, Const.ROUND_HALF_CEILING ) );

    assertEquals( 300L, Const.round( 220L, -2, BigDecimal.ROUND_UP ) );
    assertEquals( 200L, Const.round( 220L, -2, BigDecimal.ROUND_DOWN ) );
    assertEquals( 300L, Const.round( 220L, -2, BigDecimal.ROUND_CEILING ) );
    assertEquals( 200L, Const.round( 220L, -2, BigDecimal.ROUND_FLOOR ) );
    assertEquals( 200L, Const.round( 220L, -2, BigDecimal.ROUND_HALF_UP ) );
    assertEquals( 200L, Const.round( 220L, -2, BigDecimal.ROUND_HALF_DOWN ) );
    assertEquals( 200L, Const.round( 220L, -2, BigDecimal.ROUND_HALF_EVEN ) );
    assertEquals( 200L, Const.round( 220L, -2, Const.ROUND_HALF_CEILING ) );

    assertEquals( 300L, Const.round( 250L, -2, BigDecimal.ROUND_UP ) );
    assertEquals( 200L, Const.round( 250L, -2, BigDecimal.ROUND_DOWN ) );
    assertEquals( 300L, Const.round( 250L, -2, BigDecimal.ROUND_CEILING ) );
    assertEquals( 200L, Const.round( 250L, -2, BigDecimal.ROUND_FLOOR ) );
    assertEquals( 300L, Const.round( 250L, -2, BigDecimal.ROUND_HALF_UP ) );
    assertEquals( 200L, Const.round( 250L, -2, BigDecimal.ROUND_HALF_DOWN ) );
    assertEquals( 200L, Const.round( 250L, -2, BigDecimal.ROUND_HALF_EVEN ) );
    assertEquals( 300L, Const.round( 250L, -2, Const.ROUND_HALF_CEILING ) );

    assertEquals( 300L, Const.round( 270L, -2, BigDecimal.ROUND_UP ) );
    assertEquals( 200L, Const.round( 270L, -2, BigDecimal.ROUND_DOWN ) );
    assertEquals( 300L, Const.round( 270L, -2, BigDecimal.ROUND_CEILING ) );
    assertEquals( 200L, Const.round( 270L, -2, BigDecimal.ROUND_FLOOR ) );
    assertEquals( 300L, Const.round( 270L, -2, BigDecimal.ROUND_HALF_UP ) );
    assertEquals( 300L, Const.round( 270L, -2, BigDecimal.ROUND_HALF_DOWN ) );
    assertEquals( 300L, Const.round( 270L, -2, BigDecimal.ROUND_HALF_EVEN ) );
    assertEquals( 300L, Const.round( 270L, -2, Const.ROUND_HALF_CEILING ) );

    assertEquals( -100L, Const.round( -100L, -2, BigDecimal.ROUND_UP ) );
    assertEquals( -100L, Const.round( -100L, -2, BigDecimal.ROUND_DOWN ) );
    assertEquals( -100L, Const.round( -100L, -2, BigDecimal.ROUND_CEILING ) );
    assertEquals( -100L, Const.round( -100L, -2, BigDecimal.ROUND_FLOOR ) );
    assertEquals( -100L, Const.round( -100L, -2, BigDecimal.ROUND_HALF_UP ) );
    assertEquals( -100L, Const.round( -100L, -2, BigDecimal.ROUND_HALF_DOWN ) );
    assertEquals( -100L, Const.round( -100L, -2, BigDecimal.ROUND_HALF_EVEN ) );
    assertEquals( -100L, Const.round( -100L, -2, Const.ROUND_HALF_CEILING ) );

    assertEquals( -200L, Const.round( -120L, -2, BigDecimal.ROUND_UP ) );
    assertEquals( -100L, Const.round( -120L, -2, BigDecimal.ROUND_DOWN ) );
    assertEquals( -100L, Const.round( -120L, -2, BigDecimal.ROUND_CEILING ) );
    assertEquals( -200L, Const.round( -120L, -2, BigDecimal.ROUND_FLOOR ) );
    assertEquals( -100L, Const.round( -120L, -2, BigDecimal.ROUND_HALF_UP ) );
    assertEquals( -100L, Const.round( -120L, -2, BigDecimal.ROUND_HALF_DOWN ) );
    assertEquals( -100L, Const.round( -120L, -2, BigDecimal.ROUND_HALF_EVEN ) );
    assertEquals( -100L, Const.round( -120L, -2, Const.ROUND_HALF_CEILING ) );

    assertEquals( -200L, Const.round( -150L, -2, BigDecimal.ROUND_UP ) );
    assertEquals( -100L, Const.round( -150L, -2, BigDecimal.ROUND_DOWN ) );
    assertEquals( -100L, Const.round( -150L, -2, BigDecimal.ROUND_CEILING ) );
    assertEquals( -200L, Const.round( -150L, -2, BigDecimal.ROUND_FLOOR ) );
    assertEquals( -200L, Const.round( -150L, -2, BigDecimal.ROUND_HALF_UP ) );
    assertEquals( -100L, Const.round( -150L, -2, BigDecimal.ROUND_HALF_DOWN ) );
    assertEquals( -200L, Const.round( -150L, -2, BigDecimal.ROUND_HALF_EVEN ) );
    assertEquals( -100L, Const.round( -150L, -2, Const.ROUND_HALF_CEILING ) );

    assertEquals( -200L, Const.round( -170L, -2, BigDecimal.ROUND_UP ) );
    assertEquals( -100L, Const.round( -170L, -2, BigDecimal.ROUND_DOWN ) );
    assertEquals( -100L, Const.round( -170L, -2, BigDecimal.ROUND_CEILING ) );
    assertEquals( -200L, Const.round( -170L, -2, BigDecimal.ROUND_FLOOR ) );
    assertEquals( -200L, Const.round( -170L, -2, BigDecimal.ROUND_HALF_UP ) );
    assertEquals( -200L, Const.round( -170L, -2, BigDecimal.ROUND_HALF_DOWN ) );
    assertEquals( -200L, Const.round( -170L, -2, BigDecimal.ROUND_HALF_EVEN ) );
    assertEquals( -200L, Const.round( -170L, -2, Const.ROUND_HALF_CEILING ) );

    assertEquals( -200L, Const.round( -200L, -2, BigDecimal.ROUND_UP ) );
    assertEquals( -200L, Const.round( -200L, -2, BigDecimal.ROUND_DOWN ) );
    assertEquals( -200L, Const.round( -200L, -2, BigDecimal.ROUND_CEILING ) );
    assertEquals( -200L, Const.round( -200L, -2, BigDecimal.ROUND_FLOOR ) );
    assertEquals( -200L, Const.round( -200L, -2, BigDecimal.ROUND_HALF_UP ) );
    assertEquals( -200L, Const.round( -200L, -2, BigDecimal.ROUND_HALF_DOWN ) );
    assertEquals( -200L, Const.round( -200L, -2, BigDecimal.ROUND_HALF_EVEN ) );
    assertEquals( -200L, Const.round( -200L, -2, Const.ROUND_HALF_CEILING ) );

    assertEquals( -300L, Const.round( -220L, -2, BigDecimal.ROUND_UP ) );
    assertEquals( -200L, Const.round( -220L, -2, BigDecimal.ROUND_DOWN ) );
    assertEquals( -200L, Const.round( -220L, -2, BigDecimal.ROUND_CEILING ) );
    assertEquals( -300L, Const.round( -220L, -2, BigDecimal.ROUND_FLOOR ) );
    assertEquals( -200L, Const.round( -220L, -2, BigDecimal.ROUND_HALF_UP ) );
    assertEquals( -200L, Const.round( -220L, -2, BigDecimal.ROUND_HALF_DOWN ) );
    assertEquals( -200L, Const.round( -220L, -2, BigDecimal.ROUND_HALF_EVEN ) );
    assertEquals( -200L, Const.round( -220L, -2, Const.ROUND_HALF_CEILING ) );

    assertEquals( -300L, Const.round( -250L, -2, BigDecimal.ROUND_UP ) );
    assertEquals( -200L, Const.round( -250L, -2, BigDecimal.ROUND_DOWN ) );
    assertEquals( -200L, Const.round( -250L, -2, BigDecimal.ROUND_CEILING ) );
    assertEquals( -300L, Const.round( -250L, -2, BigDecimal.ROUND_FLOOR ) );
    assertEquals( -300L, Const.round( -250L, -2, BigDecimal.ROUND_HALF_UP ) );
    assertEquals( -200L, Const.round( -250L, -2, BigDecimal.ROUND_HALF_DOWN ) );
    assertEquals( -200L, Const.round( -250L, -2, BigDecimal.ROUND_HALF_EVEN ) );
    assertEquals( -200L, Const.round( -250L, -2, Const.ROUND_HALF_CEILING ) );

    assertEquals( -300L, Const.round( -270L, -2, BigDecimal.ROUND_UP ) );
    assertEquals( -200L, Const.round( -270L, -2, BigDecimal.ROUND_DOWN ) );
    assertEquals( -200L, Const.round( -270L, -2, BigDecimal.ROUND_CEILING ) );
    assertEquals( -300L, Const.round( -270L, -2, BigDecimal.ROUND_FLOOR ) );
    assertEquals( -300L, Const.round( -270L, -2, BigDecimal.ROUND_HALF_UP ) );
    assertEquals( -300L, Const.round( -270L, -2, BigDecimal.ROUND_HALF_DOWN ) );
    assertEquals( -300L, Const.round( -270L, -2, BigDecimal.ROUND_HALF_EVEN ) );
    assertEquals( -300L, Const.round( -270L, -2, Const.ROUND_HALF_CEILING ) );
  }

  public static void assertEquals( Object expected, Object actual ) {
    assertEquals( "", expected, actual );
  }

  public static void assertEquals( String msg, Object expected, Object actual ) {
    if ( expected instanceof BigDecimal && actual instanceof BigDecimal ) {
      if ( ( (BigDecimal) expected ).compareTo( (BigDecimal) actual ) != 0 ) {
        Assert.assertEquals( msg, expected, actual );
      }
    } else if ( expected instanceof Number && actual instanceof Number ) {
      Assert.assertEquals( msg + " dataType(" + expected + "," + actual + ")", expected.getClass(), actual.getClass() );
      Assert.assertEquals( msg, expected, actual );
    } else {
      Assert.assertEquals( msg, expected, actual );
    }
  }

  @Test
  public void testToInt() {
    assertEquals( 123, Const.toInt( "123", -12 ) );
    assertEquals( -12, Const.toInt( "123f", -12 ) );
  }

  @Test
  public void testToLong() {
    assertEquals( 1447252914241L, Const.toLong( "1447252914241", -12 ) );
    assertEquals( -1447252914241L, Const.toLong( "1447252914241L", -1447252914241L ) );
  }

  @Test
  public void testToDouble() {
    Assert.assertEquals( 123.45, Const.toDouble( "123.45", -12.34 ), 1e-15 );
    Assert.assertEquals( -12.34, Const.toDouble( "123asd", -12.34 ), 1e-15 );
  }

  @Test
  public void testRightPad() {
    final String s = "Pad me baby one more time";

    assertEquals( "     ", Const.rightPad( (String) null, 5 ) );
    assertEquals( "Pad", Const.rightPad( s, 3 ) );

    final StringBuffer sb = new StringBuffer( s );
    assertEquals( s + "   ", Const.rightPad( sb, 28 ) );
    assertEquals( "Pad me baby", Const.rightPad( sb, 11 ) );

    final StringBuilder sb2 = new StringBuilder( s );
    assertEquals( s + "   ", Const.rightPad( sb2, 28 ) );
    assertEquals( "Pad me baby", Const.rightPad( sb2, 11 ) );
  }

  @Test
  public void testReplace() {
    final String source = "A journey of a thousand miles never begins";
    assertEquals( "A journey of a thousand miles begins with a single step", Const.replace( source, "never begins",
        "begins with a single step" ) );
    assertEquals( source, Const.replace( source, "evil", "good" ) );
    assertEquals( "short", Const.replace( "short", "long pattern", "replacement" ) );
    assertEquals( "", Const.replace( "", "anything", "something" ) );
    assertEquals( null, Const.replace( null, "test", "junk" ) );
    assertEquals( null, Const.replace( "test", null, "junk" ) );
    assertEquals( null, Const.replace( "test", "junk", null ) );
  }

  @Test
  public void testRepl() {
    String source = "A journey of a thousand miles never begins";
    StringBuffer sb = new StringBuffer( source );
    Const.repl( sb, "never begins", "begins with a single step" );
    assertEquals( "A journey of a thousand miles begins with a single step", sb.toString() );
    sb = new StringBuffer( source );
    Const.repl( sb, "evil", "good" );
    assertEquals( source, sb.toString() );
    sb = new StringBuffer( "short" );
    Const.repl( sb, "long pattern", "replacement" );
    assertEquals( "short", sb.toString() );
    sb = new StringBuffer( "" );
    Const.repl( sb, "anything", "something" );
    assertEquals( "", sb.toString() );
    sb = new StringBuffer( "Replace what looks like a regex '[a-z1-3*+]' with '$1'" );
    Const.repl( sb, "[a-z1-3*+]", "$1" );
    assertEquals( "Replace what looks like a regex '$1' with '$1'", sb.toString() );

    // StringBuilder version
    StringBuilder sb2 = new StringBuilder( source );
    Const.repl( sb2, "never begins", "begins with a single step" );
    assertEquals( "A journey of a thousand miles begins with a single step", sb2.toString() );
    sb2 = new StringBuilder( source );
    Const.repl( sb2, "evil", "good" );
    assertEquals( source, sb2.toString() );
    sb2 = new StringBuilder( "short" );
    Const.repl( sb2, "long pattern", "replacement" );
    assertEquals( "short", sb2.toString() );
    sb2 = new StringBuilder( "" );
    Const.repl( sb2, "anything", "something" );
    assertEquals( "", sb2.toString() );
    sb2 = new StringBuilder( "Replace what looks like a regex '[a-z1-3*+]' with '$1'" );
    Const.repl( sb2, "[a-z1-3*+]", "$1" );
    assertEquals( "Replace what looks like a regex '$1' with '$1'", sb2.toString() );

    sb2 = new StringBuilder( "JUNK" );
    Const.repl(  sb2, null, "wibble" );
    assertEquals( "JUNK", sb2.toString() );
    Const.repl(  sb2, "JUNK", null );

  }

  @Test
  public void testGetOS() {
    final String key = "os.name";
    final String os = System.getProperty( key );
    System.setProperty( key, "BeOS" );
    assertEquals( "BeOS", Const.getOS() );
    System.setProperty( key, os );
  }

  @Test
  public void testQuoteCharByOS() {
    assertEquals( SystemUtils.IS_OS_WINDOWS ? "\"" : "'", Const.getQuoteCharByOS() );
  }

  @Test
  public void testOptionallyQuoteStringByOS() {
    assertEquals( Const.getQuoteCharByOS() + "Quote me" + Const.getQuoteCharByOS(), Const.optionallyQuoteStringByOS(
        "Quote me" ) );
    assertEquals( Const.getQuoteCharByOS() + "Quote=me" + Const.getQuoteCharByOS(), Const.optionallyQuoteStringByOS(
        "Quote=me" ) );
    assertEquals( "Quoteme", Const.optionallyQuoteStringByOS( "Quoteme" ) );
    assertEquals( "Quote" + Const.getQuoteCharByOS() + "me", Const.optionallyQuoteStringByOS( "Quote" + Const
        .getQuoteCharByOS() + "me" ) );
  }

  @Test
  public void testIsWindows() {
    assertEquals( SystemUtils.IS_OS_WINDOWS, Const.isWindows() );
  }

  @Test
  public void testIsLinux() {
    assertEquals( SystemUtils.IS_OS_LINUX, Const.isLinux() );
  }

  @Test
  public void testIsOSX() {
    assertEquals( SystemUtils.IS_OS_MAC_OSX, Const.isOSX() );
  }

  @Test
  public void testIsKDE() {
    final String kdeVersion = System.getenv( "KDE_SESSION_VERSION" );
    assertEquals( kdeVersion != null && !kdeVersion.isEmpty(), Const.isKDE() );
  }

  @Test
  public void testGetHostName() {
    assertFalse( Const.getHostname().isEmpty() );
  }

  @Test
  public void testGetHostnameReal() {
    doWithModifiedSystemProperty( "KETTLE_SYSTEM_HOSTNAME", "MyHost", new Runnable() {
      @Override
      public void run() {
        assertEquals( "MyHost", Const.getHostnameReal() );
      }
    } );
  }

  @Test
  public void testReplEnv() {
    assertNull( Const.replEnv( (String) null ) );
    System.setProperty( "testProp", "testValue" );
    assertEquals( "Value for testProp property is testValue.", Const.replEnv(
        "Value for testProp property is %%testProp%%." ) );
    assertEquals( "Value for testProp property is testValue.", Const.replEnv( new String[] {
      "Value for testProp property is %%testProp%%." } )[0] );
  }

  @Test
  public void testNullToEmpty() {
    assertEquals( "", Const.nullToEmpty( null ) );
    assertEquals( "value", Const.nullToEmpty( "value" ) );
  }

  @Test
  public void testIndexOfString() {
    assertEquals( -1, Const.indexOfString( null, (String[]) null ) );
    assertEquals( -1, Const.indexOfString( null, new String[] {} ) );
    assertEquals( 1, Const.indexOfString( "bar", new String[] { "foo", "bar" } ) );
    assertEquals( -1, Const.indexOfString( "baz", new String[] { "foo", "bar" } ) );
    assertEquals( -1, Const.indexOfString( null, (List<String>) null ) );
    assertEquals( 1, Const.indexOfString( "bar", Arrays.asList( "foo", "bar" ) ) );
    assertEquals( -1, Const.indexOfString( "baz", Arrays.asList( "foo", "bar" ) ) );
  }

  @Test
  public void testIndexsOfStrings() {
    Assert.assertArrayEquals( new int[] { 2, 1, -1 }, Const.indexsOfStrings( new String[] { "foo", "bar", "qux" },
        new String[] { "baz", "bar", "foo" } ) );
  }

  @Test
  public void testIndexsOfFoundStrings() {
    Assert.assertArrayEquals( new int[] { 2, 1 }, Const.indexsOfFoundStrings( new String[] { "qux", "foo", "bar" },
        new String[] { "baz", "bar", "foo" } ) );
  }

  @Test
  public void testGetDistinctStrings() {
    assertNull( Const.getDistinctStrings( null ) );
    assertTrue( Const.getDistinctStrings( new String[] {} ).length == 0 );
    Assert.assertArrayEquals( new String[] { "bar", "foo" }, Const.getDistinctStrings( new String[] { "foo", "bar", "foo",
      "bar" } ) );
  }

  @Test
  public void testStackTracker() {
    assertTrue( Const.getStackTracker( new Exception() ).contains( getClass().getName() + ".testStackTracker("
        + getClass().getSimpleName() + ".java:" ) );
  }

  @Test
  public void testGetCustomStackTrace() {
    assertTrue( Const.getCustomStackTrace( new Exception() ).contains( getClass().getName()
        + ".testGetCustomStackTrace(" + getClass().getSimpleName() + ".java:" ) );
  }

  @Test
  public void testCreateNewClassLoader() throws KettleException {
    ClassLoader cl = Const.createNewClassLoader();
    assertTrue( cl instanceof URLClassLoader && ( (URLClassLoader) cl ).getURLs().length == 0 );
  }

  @Test
  public void testCreateByteArray() {
    assertTrue( Const.createByteArray( 5 ).length == 5 );
  }

  @Test
  public void testCreateFilename() {
    assertEquals( "dir" + Const.FILE_SEPARATOR + "file__1.ext", Const.createFilename( "dir" + Const.FILE_SEPARATOR,
        "File\t~ 1", ".ext" ) );
    assertEquals( "dir" + Const.FILE_SEPARATOR + "file__1.ext", Const.createFilename( "dir", "File\t~ 1", ".ext" ) );
  }

  @Test
  public void testCreateName() {
    assertNull( Const.createName( null ) );
    assertEquals( "test - trans", Const.createName( "transformations" + Const.FILE_SEPARATOR + "test\t~- trans.ktr" ) );
  }

  @Test
  public void testFilenameOnly() {
    assertNull( Const.filenameOnly( null ) );
    assertTrue( Const.filenameOnly( "" ).isEmpty() );
    assertEquals( "file.txt", Const.filenameOnly( "dir" + Const.FILE_SEPARATOR + "file.txt" ) );
    assertEquals( "file.txt", Const.filenameOnly( "file.txt" ) );
  }

  @Test
  public void testGetDateFormats() {
    final String[] formats = Const.getDateFormats();
    assertTrue( formats.length > 0 );
    for ( String format : formats ) {
      assertTrue( format != null && !format.isEmpty() );
    }
  }

  @Test
  public void testGetTimelessDateFormats() {
    final String[] formats = Const.getTimelessDateFormats();
    assertTrue( formats.length > 0 );
    for ( String format : formats ) {
      assertTrue( format != null && !format.isEmpty() );
      assertTrue( format != null && !format.toLowerCase().contains( "hh" ) );
    }
  }

  @Test
  public void testGetNumberFormats() {
    final String[] formats = Const.getNumberFormats();
    assertTrue( formats.length > 0 );
    for ( String format : formats ) {
      assertTrue( format != null && !format.isEmpty() );
    }
  }

  @Test
  public void testGetConversionFormats() {
    final List<String> dateFormats = Arrays.asList( Const.getDateFormats() );
    final List<String> numberFormats = Arrays.asList( Const.getNumberFormats() );
    final List<String> conversionFormats = Arrays.asList( Const.getConversionFormats() );
    assertEquals( dateFormats.size() + numberFormats.size(), conversionFormats.size() );
    assertTrue( conversionFormats.containsAll( dateFormats ) );
    assertTrue( conversionFormats.containsAll( numberFormats ) );
  }

  @Test
  public void testGetTransformationAndJobFilterNames() {
    List<String> filters = Arrays.asList( Const.getTransformationAndJobFilterNames() );
    assertTrue( filters.size() == 5 );
    for ( String filter : filters ) {
      assertFalse( filter.isEmpty() );
    }
  }

  @Test
  public void testGetTransformationFilterNames() {
    List<String> filters = Arrays.asList( Const.getTransformationFilterNames() );
    assertTrue( filters.size() == 3 );
    for ( String filter : filters ) {
      assertFalse( filter.isEmpty() );
    }
  }

  @Test
  public void testGetJobFilterNames() {
    List<String> filters = Arrays.asList( Const.getJobFilterNames() );
    assertTrue( filters.size() == 3 );
    for ( String filter : filters ) {
      assertFalse( filter.isEmpty() );
    }
  }

  @Test
  public void testNanoTime() {
    assertTrue( String.valueOf( Const.nanoTime() ).endsWith( "000" ) );
  }

  @Test
  public void testTrimToType() {
    final String source = " trim me hard ";
    assertEquals( "trim me hard", Const.trimToType( source, ValueMetaInterface.TRIM_TYPE_BOTH ) );
    assertEquals( "trim me hard ", Const.trimToType( source, ValueMetaInterface.TRIM_TYPE_LEFT ) );
    assertEquals( " trim me hard", Const.trimToType( source, ValueMetaInterface.TRIM_TYPE_RIGHT ) );
    assertEquals( source, Const.trimToType( source, ValueMetaInterface.TRIM_TYPE_NONE ) );
  }

  @Test
  public void testTrimDate() {
    Date now = new Date();
    Date nowTrimed = Const.trimDate( now );
    Calendar calendar = GregorianCalendar.getInstance();
    calendar.setTime( nowTrimed  );
    assertEquals( 0, calendar.get( Calendar.HOUR_OF_DAY ) );
    assertEquals( 0, calendar.get( Calendar.MINUTE ) );
    assertEquals( 0, calendar.get( Calendar.SECOND ) );
    assertEquals( 0, calendar.get( Calendar.MILLISECOND ) );
  }

  @Test
  public void testSafeAppendDirectory() {
    final String expected = "dir" + Const.FILE_SEPARATOR + "file";
    assertEquals( expected, Const.safeAppendDirectory( "dir", "file" ) );
    assertEquals( expected, Const.safeAppendDirectory( "dir" + Const.FILE_SEPARATOR, "file" ) );
    assertEquals( expected, Const.safeAppendDirectory( "dir", Const.FILE_SEPARATOR + "file" ) );
    assertEquals( expected, Const.safeAppendDirectory( "dir" + Const.FILE_SEPARATOR, Const.FILE_SEPARATOR + "file" ) );
  }

  @Test
  public void testGetEmptyPaddedStrings() {
    final String[] strings = Const.getEmptyPaddedStrings();
    for ( int i = 0; i < 250; i++ ) {
      assertEquals( i, strings[i].length() );
    }
  }

  @Test
  public void testGetPercentageFreeMemory() {
    assertTrue( Const.getPercentageFreeMemory() > 0 );
  }

  @Test
  public void testRemoveDigits() {
    assertNull( Const.removeDigits( null ) );
    assertEquals( "foobar", Const.removeDigits( "123foo456bar789" ) );
  }

  @Test
  public void testGetDigitsOnly() {
    assertNull( Const.removeDigits( null ) );
    assertEquals( "123456789", Const.getDigitsOnly( "123foo456bar789" ) );
  }

  @Test
  public void testRemoveTimeFromDate() {
    final Date date = Const.removeTimeFromDate( new Date() );
    assertEquals( 0, date.getHours() );
    assertEquals( 0, date.getMinutes() );
    assertEquals( 0, date.getSeconds() );
  }

  @Test
  public void testEscapeUnescapeXML() {
    final String xml = "<xml xmlns:test=\"http://test\">";
    final String escaped = "&lt;xml xmlns:test=&quot;http://test&quot;&gt;";
    assertNull( Const.escapeXML( null ) );
    assertNull( Const.unEscapeXml( null ) );
    assertEquals( escaped, Const.escapeXML( xml ) );
    assertEquals( xml, Const.unEscapeXml( escaped ) );
  }

  @Test
  public void testEscapeUnescapeHtml() {
    final String html = "<td>";
    final String escaped = "&lt;td&gt;";
    assertNull( Const.escapeHtml( null ) );
    assertNull( Const.unEscapeHtml( null ) );
    assertEquals( escaped, Const.escapeHtml( html ) );
    assertEquals( html, Const.unEscapeHtml( escaped ) );
  }

  @Test
  public void testEscapeSQL() {
    assertEquals( "SELECT ''Let''s rock!'' FROM dual", Const.escapeSQL( "SELECT 'Let's rock!' FROM dual" ) );
  }

  @Test
  public void testRemoveCRLF() {
    assertEquals( "foo\tbar", Const.removeCRLF( "foo\r\n\tbar" ) );
    assertEquals( "", Const.removeCRLF( "" ) );
    assertEquals( "", Const.removeCRLF( null ) );
    assertEquals( "", Const.removeCRLF( "\r\n" ) );
    assertEquals( "This is a test of the emergency broadcast system",
        Const.removeCRLF( "This \r\nis \ra \ntest \rof \n\rthe \r\nemergency \rbroadcast \nsystem\r\n" ) );
  }

  @Test
  public void testRemoveCR() {
    assertEquals( "foo\n\tbar", Const.removeCR( "foo\r\n\tbar" ) );
    assertEquals( "", Const.removeCR( "" ) );
    assertEquals( "", Const.removeCR( null ) );
    assertEquals( "", Const.removeCR( "\r" ) );
    assertEquals( "\n\n", Const.removeCR( "\n\r\n" ) );
    assertEquals( "This \nis a \ntest of \nthe \nemergency broadcast \nsystem\n",
        Const.removeCR( "This \r\nis \ra \ntest \rof \n\rthe \r\nemergency \rbroadcast \nsystem\r\n" ) );
  }

  @Test
  public void testRemoveLF() {
    assertEquals( "foo\r\tbar", Const.removeLF( "foo\r\n\tbar" ) );
    assertEquals( "", Const.removeLF( "" ) );
    assertEquals( "", Const.removeLF( null ) );
    assertEquals( "", Const.removeLF( "\n" ) );
    assertEquals( "\r\r", Const.removeLF( "\r\n\r" ) );
    assertEquals( "This \ris \ra test \rof \rthe \remergency \rbroadcast system\r",
        Const.removeLF( "This \r\nis \ra \ntest \rof \n\rthe \r\nemergency \rbroadcast \nsystem\r\n" ) );
  }

  @Test
  public void testRemoveTAB() {
    assertEquals( "foo\r\nbar", Const.removeTAB( "foo\r\n\tbar" ) );
    assertEquals( "", Const.removeTAB( "" ) );
    assertEquals( "", Const.removeTAB( null ) );
    assertEquals( "", Const.removeTAB( "\t" ) );
    assertEquals( "\r", Const.removeTAB( "\t\r\t" ) );
    assertEquals( "Thisisatest",
        Const.removeTAB( "\tThis\tis\ta\ttest" ) );
  }

  @Test
  public void testAddTimeToDate() throws Exception {
    final Date date = new Date( 1447252914241L );
    assertNull( Const.addTimeToDate( null, null, null ) );
    assertEquals( date, Const.addTimeToDate( date, null, null ) );
    assertEquals( 1447256637241L, Const.addTimeToDate( date, "01:02:03", "HH:mm:ss" ).getTime() );
  }

  @Test
  public void testGetOccurenceString() {
    assertEquals( 0, Const.getOccurenceString( "", "" ) );
    assertEquals( 0, Const.getOccurenceString( "foo bar bazfoo", "cat" ) );
    assertEquals( 2, Const.getOccurenceString( "foo bar bazfoo", "foo" ) );
  }

  @Test
  public void testGetAvailableFontNames() {
    assertTrue( Const.GetAvailableFontNames().length > 0 );
  }

  @Test
  public void testGetKettlePropertiesFileHeader() {
    assertFalse( Const.getKettlePropertiesFileHeader().isEmpty() );
  }

  @Test
  public void testProtectXMLCDATA() {
    assertEquals( null, Const.protectXMLCDATA( null ) );
    assertEquals( "", Const.protectXMLCDATA( "" ) );
    assertEquals( "<![CDATA[foo]]>", Const.protectXMLCDATA( "foo" ) );
  }

  @Test
  public void testGetOcuranceString() {
    assertEquals( 0, Const.getOcuranceString( "", "" ) );
    assertEquals( 0, Const.getOcuranceString( "foo bar bazfoo", "cat" ) );
    assertEquals( 2, Const.getOcuranceString( "foo bar bazfoo", "foo" ) );
  }

  @Test
  public void testEscapeXml() {
    final String xml = "<xml xmlns:test=\"http://test\">";
    final String escaped = "&lt;xml xmlns:test=&quot;http://test&quot;&gt;";
    assertNull( Const.escapeXml( null ) );
    assertEquals( escaped, Const.escapeXml( xml ) );
  }

  @Test
  public void testLpad() {
    final String s = "pad me";
    assertEquals( s, Const.Lpad( s, "-", 0 ) );
    assertEquals( s, Const.Lpad( s, "-", 3 ) );
    assertEquals( "--" + s, Const.Lpad( s, "-", 8 ) );
    // add in some edge cases
    assertEquals( s, Const.Lpad( s, null, 15 ) ); // No NPE
    assertEquals( s, Const.Lpad( s, "", 15 ) );
    assertEquals( s, Const.Lpad( s, "*", 5 ) );
    assertEquals( null, Const.Lpad( null, "*", 15 ) );
    assertEquals( "****Test", Const.Lpad( "Test", "**********", 8 ) );
    assertEquals( "*Test", Const.Lpad( "Test", "**", 5 ) );
    assertEquals( "****", Const.Lpad( "", "*", 4 ) );
  }

  @Test
  public void testRpad() {
    final String s = "pad me";
    assertEquals( s, Const.Rpad( s, "-", 0 ) );
    assertEquals( s, Const.Rpad( s, "-", 3 ) );
    assertEquals( s + "--", Const.Rpad( s, "-", 8 ) );
    // add in some edge cases
    assertEquals( s, Const.Rpad( s, null, 15 ) ); // No NPE
    assertEquals( s, Const.Rpad( s, "", 15 ) );
    assertEquals( s, Const.Rpad( s, "*", 5 ) );
    assertEquals( null, Const.Rpad( null, "*", 15 ) );
    assertEquals( "Test****", Const.Rpad( "Test", "**********", 8 ) );
    assertEquals( "Test*", Const.Rpad( "Test", "**", 5 ) );
    assertEquals( "****", Const.Rpad( "", "*", 4 ) );
  }

  @Test
  public void testClassIsOrExtends() {
    assertFalse( Const.classIsOrExtends( Object.class, Object.class ) );
    assertTrue( Const.classIsOrExtends( String.class, String.class ) );
    assertTrue( Const.classIsOrExtends( ArrayList.class, ArrayList.class ) );
  }

  @Test
  public void testReleaseType() {
    for ( Const.ReleaseType type : Const.ReleaseType.values() ) {
      assertFalse( type.getMessage().isEmpty() );
    }
  }

  private void doWithModifiedSystemProperty( final String key, final String value, Runnable action ) {
    final String curValue = System.getProperty( key );
    System.setProperty( key, value );
    action.run();
    if ( curValue != null ) {
      System.setProperty( key, curValue );
    }
  }
}<|MERGE_RESOLUTION|>--- conflicted
+++ resolved
@@ -632,11 +632,7 @@
   private void testSplitStringRemoveEnclosureNested( String e, String d ) {
     //"""a,b,c"""
     String mask = "%s%s%sa" + "%s" + "b" + "%s" + "c%s%s%s";
-<<<<<<< HEAD
-    String[] chunks = { e + "a" , "b" , "c" +  e };
-=======
     String[] chunks = { e + "a", "b", "c" +  e };
->>>>>>> 32d824c8
 
     String stringToSplit = String.format( mask, e, e, e, d, d, e, e, e );
     String[] result = Const.splitString( stringToSplit, d, e, true );
