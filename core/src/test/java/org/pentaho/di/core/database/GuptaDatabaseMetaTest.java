/*! ******************************************************************************
 *
 * Pentaho
 *
 * Copyright (C) 2024 by Hitachi Vantara, LLC : http://www.pentaho.com
 *
 * Use of this software is governed by the Business Source License included
 * in the LICENSE.TXT file.
 *
 * Change Date: 2029-07-20
 ******************************************************************************/

package org.pentaho.di.core.database;

import static org.junit.Assert.assertArrayEquals;
import static org.junit.Assert.assertEquals;
import static org.junit.Assert.assertFalse;
import static org.junit.Assert.assertTrue;

import org.junit.Before;
import org.junit.Test;
import org.pentaho.di.core.row.value.ValueMetaBigNumber;
import org.pentaho.di.core.row.value.ValueMetaDate;
import org.pentaho.di.core.row.value.ValueMetaInteger;
import org.pentaho.di.core.row.value.ValueMetaInternetAddress;
import org.pentaho.di.core.row.value.ValueMetaNumber;
import org.pentaho.di.core.row.value.ValueMetaString;
import org.pentaho.di.core.row.value.ValueMetaTimestamp;

public class GuptaDatabaseMetaTest {

<<<<<<< HEAD
  private GuptaDatabaseMeta nativeMeta, odbcMeta;
=======
  private GuptaDatabaseMeta nativeMeta;
>>>>>>> 83d65a4d

  @Before
  public void setupBefore() {
    nativeMeta = new GuptaDatabaseMeta();
    nativeMeta.setAccessType( DatabaseMeta.TYPE_ACCESS_NATIVE );
<<<<<<< HEAD
    odbcMeta = new GuptaDatabaseMeta();
    odbcMeta.setAccessType( DatabaseMeta.TYPE_ACCESS_ODBC );
=======
>>>>>>> 83d65a4d
  }

  @Test
  public void testSettings() throws Exception {
<<<<<<< HEAD
    assertArrayEquals( new int[] { DatabaseMeta.TYPE_ACCESS_NATIVE, DatabaseMeta.TYPE_ACCESS_ODBC, DatabaseMeta.TYPE_ACCESS_JNDI },
        nativeMeta.getAccessTypeList() );
    assertEquals( 2155, nativeMeta.getDefaultDatabasePort() );
    assertEquals( -1, odbcMeta.getDefaultDatabasePort() );
    assertFalse( nativeMeta.supportsAutoInc() );
    assertEquals( "jdbc.gupta.sqlbase.SqlbaseDriver", nativeMeta.getDriverClass() );
    assertEquals( "sun.jdbc.odbc.JdbcOdbcDriver", odbcMeta.getDriverClass() );
    assertEquals( "jdbc:odbc:FOO", odbcMeta.getURL(  "IGNORED", "IGNORED", "FOO" ) );
=======
    assertArrayEquals( new int[] { DatabaseMeta.TYPE_ACCESS_NATIVE, DatabaseMeta.TYPE_ACCESS_JNDI },
        nativeMeta.getAccessTypeList() );
    assertEquals( 2155, nativeMeta.getDefaultDatabasePort() );
    assertFalse( nativeMeta.supportsAutoInc() );
    assertEquals( "jdbc.gupta.sqlbase.SqlbaseDriver", nativeMeta.getDriverClass() );
>>>>>>> 83d65a4d
    assertEquals( "jdbc:sqlbase://FOO:BAR/WIBBLE", nativeMeta.getURL( "FOO", "BAR", "WIBBLE" ) );
    assertEquals( "jdbc:sqlbase://FOO:/WIBBLE", nativeMeta.getURL( "FOO", "", "WIBBLE" ) ); // Pretty sure this is a bug (colon after foo)
    assertFalse( nativeMeta.isFetchSizeSupported() );
    assertFalse( nativeMeta.supportsBitmapIndex() );
    assertFalse( nativeMeta.supportsSynonyms() );
    assertFalse( nativeMeta.supportsCatalogs() );
    assertFalse( nativeMeta.supportsTimeStampToDateConversion() );

    assertEquals( 0, nativeMeta.getNotFoundTK( true ) );
    assertEquals( 0, nativeMeta.getNotFoundTK( false ) );

    assertArrayEquals( new String[] { "SQLBaseJDBC.jar" }, nativeMeta.getUsedLibraries() );
    assertTrue( nativeMeta.isSystemTable( "SYSFOO" ) );
    assertFalse( nativeMeta.isSystemTable( "SySBAR" ) );
    assertFalse( nativeMeta.isSystemTable( "BARSYS" ) );
    assertFalse( nativeMeta.supportsPreparedStatementMetadataRetrieval() );
  }

  @Test
  public void testSQLStatements() {
    assertEquals( "ALTER TABLE FOO ADD BAR VARCHAR(15)",
        nativeMeta.getAddColumnStatement( "FOO", new ValueMetaString( "BAR", 15, 0 ), "", false, "", false ) );
    String lineSep = System.getProperty( "line.separator" );
    assertEquals( "ALTER TABLE FOO DROP BAR" + lineSep + ";" + lineSep + "ALTER TABLE FOO ADD BAR VARCHAR(15)",
        nativeMeta.getModifyColumnStatement( "FOO", new ValueMetaString( "BAR", 15, 0 ), "", false, "", false ) );
    assertEquals( "insert into FOO(FOOKEY, FOOVERSION) values (0, 1)",
        nativeMeta.getSQLInsertAutoIncUnknownDimensionRow( "FOO", "FOOKEY", "FOOVERSION" ) );
  }

  @Test
  public void testGetFieldDefinition() {
    assertEquals( "FOO DATETIME NULL",
        nativeMeta.getFieldDefinition( new ValueMetaDate( "FOO" ), "", "", false, true, false ) );
    assertEquals( "DATETIME NULL",
        nativeMeta.getFieldDefinition( new ValueMetaTimestamp( "FOO" ), "", "", false, false, false ) );

    assertEquals( "INTEGER NOT NULL",
        nativeMeta.getFieldDefinition( new ValueMetaNumber( "FOO", 10, 0 ), "FOO", "", false, false, false ) );
    assertEquals( "INTEGER NOT NULL",
        nativeMeta.getFieldDefinition( new ValueMetaInteger( "FOO", 8, 0 ), "", "FOO", false, false, false ) );


    // Note - ValueMetaInteger returns zero always from the precision - so this avoids the weirdness
    assertEquals( "INTEGER",
        nativeMeta.getFieldDefinition( new ValueMetaInteger( "FOO", -8, -3 ), "", "", false, false, false ) ); // Weird if statement
    assertEquals( "DOUBLE PRECISION",
        nativeMeta.getFieldDefinition( new ValueMetaBigNumber( "FOO", -8, -3 ), "", "", false, false, false ) ); // Weird if statement ( length and precision less than zero)
    assertEquals( "DOUBLE PRECISION",
        nativeMeta.getFieldDefinition( new ValueMetaInteger( "FOO", 10, 3 ), "", "", false, false, false ) ); // Weird if statement
    assertEquals( "DOUBLE PRECISION",
        nativeMeta.getFieldDefinition( new ValueMetaInteger( "FOO", 10, 0 ), "", "", false, false, false ) ); // Weird if statement
    assertEquals( "INTEGER",
        nativeMeta.getFieldDefinition( new ValueMetaInteger( "FOO", 9, 0 ), "", "", false, false, false ) ); // Weird if statement

    assertEquals( "LONG VARCHAR",
        nativeMeta.getFieldDefinition( new ValueMetaString( "FOO", 255, 0 ), "", "", false, false, false ) );

    assertEquals( "LONG VARCHAR",
        nativeMeta.getFieldDefinition( new ValueMetaString( "FOO", -33, 0 ), "", "", false, false, false ) );

    assertEquals( "VARCHAR(15)",
        nativeMeta.getFieldDefinition( new ValueMetaString( "FOO", 15, 0 ), "", "", false, false, false ) );

    assertEquals( "VARCHAR(0)",
        nativeMeta.getFieldDefinition( new ValueMetaString( "FOO", 0, 0 ), "", "", false, false, false ) );

    assertEquals( " UNKNOWN",
        nativeMeta.getFieldDefinition( new ValueMetaInternetAddress( "FOO" ), "", "", false, false, false ) );
    assertEquals( " UNKNOWN" + System.getProperty( "line.separator" ),
        nativeMeta.getFieldDefinition( new ValueMetaInternetAddress( "FOO" ), "", "", false, false, true ) );
  }


}<|MERGE_RESOLUTION|>--- conflicted
+++ resolved
@@ -29,41 +29,21 @@
 
 public class GuptaDatabaseMetaTest {
 
-<<<<<<< HEAD
-  private GuptaDatabaseMeta nativeMeta, odbcMeta;
-=======
   private GuptaDatabaseMeta nativeMeta;
->>>>>>> 83d65a4d
 
   @Before
   public void setupBefore() {
     nativeMeta = new GuptaDatabaseMeta();
     nativeMeta.setAccessType( DatabaseMeta.TYPE_ACCESS_NATIVE );
-<<<<<<< HEAD
-    odbcMeta = new GuptaDatabaseMeta();
-    odbcMeta.setAccessType( DatabaseMeta.TYPE_ACCESS_ODBC );
-=======
->>>>>>> 83d65a4d
   }
 
   @Test
   public void testSettings() throws Exception {
-<<<<<<< HEAD
-    assertArrayEquals( new int[] { DatabaseMeta.TYPE_ACCESS_NATIVE, DatabaseMeta.TYPE_ACCESS_ODBC, DatabaseMeta.TYPE_ACCESS_JNDI },
-        nativeMeta.getAccessTypeList() );
-    assertEquals( 2155, nativeMeta.getDefaultDatabasePort() );
-    assertEquals( -1, odbcMeta.getDefaultDatabasePort() );
-    assertFalse( nativeMeta.supportsAutoInc() );
-    assertEquals( "jdbc.gupta.sqlbase.SqlbaseDriver", nativeMeta.getDriverClass() );
-    assertEquals( "sun.jdbc.odbc.JdbcOdbcDriver", odbcMeta.getDriverClass() );
-    assertEquals( "jdbc:odbc:FOO", odbcMeta.getURL(  "IGNORED", "IGNORED", "FOO" ) );
-=======
     assertArrayEquals( new int[] { DatabaseMeta.TYPE_ACCESS_NATIVE, DatabaseMeta.TYPE_ACCESS_JNDI },
         nativeMeta.getAccessTypeList() );
     assertEquals( 2155, nativeMeta.getDefaultDatabasePort() );
     assertFalse( nativeMeta.supportsAutoInc() );
     assertEquals( "jdbc.gupta.sqlbase.SqlbaseDriver", nativeMeta.getDriverClass() );
->>>>>>> 83d65a4d
     assertEquals( "jdbc:sqlbase://FOO:BAR/WIBBLE", nativeMeta.getURL( "FOO", "BAR", "WIBBLE" ) );
     assertEquals( "jdbc:sqlbase://FOO:/WIBBLE", nativeMeta.getURL( "FOO", "", "WIBBLE" ) ); // Pretty sure this is a bug (colon after foo)
     assertFalse( nativeMeta.isFetchSizeSupported() );
