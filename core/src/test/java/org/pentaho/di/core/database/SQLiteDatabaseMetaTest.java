/*! ******************************************************************************
 *
 * Pentaho Data Integration
 *
 * Copyright (C) 2002-2017 by Hitachi Vantara : http://www.pentaho.com
 *
 *******************************************************************************
 *
 * Licensed under the Apache License, Version 2.0 (the "License");
 * you may not use this file except in compliance with
 * the License. You may obtain a copy of the License at
 *
 *    http://www.apache.org/licenses/LICENSE-2.0
 *
 * Unless required by applicable law or agreed to in writing, software
 * distributed under the License is distributed on an "AS IS" BASIS,
 * WITHOUT WARRANTIES OR CONDITIONS OF ANY KIND, either express or implied.
 * See the License for the specific language governing permissions and
 * limitations under the License.
 *
 ******************************************************************************/
package org.pentaho.di.core.database;

import static org.junit.Assert.assertArrayEquals;
import static org.junit.Assert.assertEquals;
import static org.junit.Assert.assertFalse;
import static org.junit.Assert.assertTrue;

import org.junit.Before;
import org.junit.Test;
import org.pentaho.di.core.row.value.ValueMetaBigNumber;
import org.pentaho.di.core.row.value.ValueMetaBinary;
import org.pentaho.di.core.row.value.ValueMetaBoolean;
import org.pentaho.di.core.row.value.ValueMetaDate;
import org.pentaho.di.core.row.value.ValueMetaInternetAddress;
import org.pentaho.di.core.row.value.ValueMetaNumber;
import org.pentaho.di.core.row.value.ValueMetaString;
import org.pentaho.di.core.row.value.ValueMetaTimestamp;

public class SQLiteDatabaseMetaTest {

  private SQLiteDatabaseMeta nativeMeta, odbcMeta;

  @Before
  public void setupBefore() {
    nativeMeta = new SQLiteDatabaseMeta();
    nativeMeta.setAccessType( DatabaseMeta.TYPE_ACCESS_NATIVE );
    odbcMeta = new SQLiteDatabaseMeta();
    odbcMeta.setAccessType( DatabaseMeta.TYPE_ACCESS_ODBC );
  }

  @Test
  public void testSettings() throws Exception {
    assertArrayEquals( new int[] { DatabaseMeta.TYPE_ACCESS_NATIVE, DatabaseMeta.TYPE_ACCESS_ODBC, DatabaseMeta.TYPE_ACCESS_JNDI },
        nativeMeta.getAccessTypeList() );
    assertEquals( -1, nativeMeta.getDefaultDatabasePort() );
    assertEquals( -1, odbcMeta.getDefaultDatabasePort() );
    assertTrue( nativeMeta.supportsAutoInc() );
    assertEquals( 1, nativeMeta.getNotFoundTK( true ) );
    assertEquals( 0, nativeMeta.getNotFoundTK( false ) );
    assertEquals( "org.sqlite.JDBC", nativeMeta.getDriverClass() );
    assertEquals( "sun.jdbc.odbc.JdbcOdbcDriver", odbcMeta.getDriverClass() );
    assertEquals( "jdbc:odbc:FOO", odbcMeta.getURL(  "IGNORED", "IGNORED", "FOO" ) );
    assertEquals( "jdbc:sqlite:WIBBLE", nativeMeta.getURL( "IGNORED", "IGNORED", "WIBBLE" ) );
    assertFalse( nativeMeta.isFetchSizeSupported() );
    assertFalse( nativeMeta.supportsBitmapIndex() );
    assertFalse( nativeMeta.supportsSynonyms() );
    assertFalse( nativeMeta.supportsErrorHandling() );
<<<<<<< HEAD
    assertFalse( nativeMeta.supportsGetBlob() );
    assertArrayEquals( new String[] { "sqlite-jdbc-3.7.2.jar" }, nativeMeta.getUsedLibraries() );
=======
    assertArrayEquals( new String[] { "sqlite-jdbc-3.27.2.1.jar" }, nativeMeta.getUsedLibraries() );
>>>>>>> f4c8410c

    assertEquals( "\"FOO\".\"BAR\"", nativeMeta.getSchemaTableCombination( "FOO", "BAR" ) );


  }

  @Test
  public void testSQLStatements() {
    assertEquals( "DELETE FROM FOO", nativeMeta.getTruncateTableStatement( "FOO" ) );
    assertEquals( "ALTER TABLE FOO ADD BAR TEXT",
        nativeMeta.getAddColumnStatement( "FOO", new ValueMetaString( "BAR", 15, 0 ), "", false, "", false ) );
    assertEquals( "ALTER TABLE FOO MODIFY BAR TEXT",
        nativeMeta.getModifyColumnStatement( "FOO", new ValueMetaString( "BAR", 15, 0 ), "", false, "", false ) );

  }

  @Test
  public void testGetFieldDefinition() {
    assertEquals( "FOO DATETIME",
        nativeMeta.getFieldDefinition( new ValueMetaDate( "FOO" ), "", "", false, true, false ) );
    assertEquals( "DATETIME",
        nativeMeta.getFieldDefinition( new ValueMetaTimestamp( "FOO" ), "", "", false, false, false ) );
    assertEquals( "CHAR(1)",
        nativeMeta.getFieldDefinition( new ValueMetaBoolean( "FOO" ), "", "", false, false, false ) );

    // PK/TK
    assertEquals( "INTEGER PRIMARY KEY AUTOINCREMENT",
        nativeMeta.getFieldDefinition( new ValueMetaNumber( "FOO", 10, 0 ), "FOO", "", false, false, false ) );
    assertEquals( "INTEGER PRIMARY KEY AUTOINCREMENT",
        nativeMeta.getFieldDefinition( new ValueMetaBigNumber( "FOO", 8, 0 ), "", "FOO", false, false, false ) );

    // Numeric Types
    assertEquals( "NUMERIC",
        nativeMeta.getFieldDefinition( new ValueMetaBigNumber( "FOO", 8, -6 ), "", "", false, false, false ) );
    assertEquals( "NUMERIC",
        nativeMeta.getFieldDefinition( new ValueMetaBigNumber( "FOO", -13, 0 ), "", "", false, false, false ) );
    assertEquals( "NUMERIC",
        nativeMeta.getFieldDefinition( new ValueMetaBigNumber( "FOO", 19, 0 ), "", "", false, false, false ) );

    assertEquals( "INTEGER",
        nativeMeta.getFieldDefinition( new ValueMetaBigNumber( "FOO", 11, 0 ), "", "", false, false, false ) );

    // Strings
    assertEquals( "TEXT",
        nativeMeta.getFieldDefinition( new ValueMetaString( "FOO", 50, 0 ), "", "", false, false, false ) );

    assertEquals( "BLOB",
        nativeMeta.getFieldDefinition( new ValueMetaString( "FOO", DatabaseMeta.CLOB_LENGTH + 1, 0 ), "", "", false, false, false ) );

    // Others
    assertEquals( "BLOB",
        nativeMeta.getFieldDefinition( new ValueMetaBinary( "FOO", 15, 0 ), "", "", false, false, false ) );

    assertEquals( "UNKNOWN",
        nativeMeta.getFieldDefinition( new ValueMetaInternetAddress( "FOO" ), "", "", false, false, false ) );

    assertEquals( "UNKNOWN" + System.getProperty( "line.separator" ),
        nativeMeta.getFieldDefinition( new ValueMetaInternetAddress( "FOO" ), "", "", false, false, true ) );
  }

}
<|MERGE_RESOLUTION|>--- conflicted
+++ resolved
@@ -1,135 +1,131 @@
-/*! ******************************************************************************
- *
- * Pentaho Data Integration
- *
- * Copyright (C) 2002-2017 by Hitachi Vantara : http://www.pentaho.com
- *
- *******************************************************************************
- *
- * Licensed under the Apache License, Version 2.0 (the "License");
- * you may not use this file except in compliance with
- * the License. You may obtain a copy of the License at
- *
- *    http://www.apache.org/licenses/LICENSE-2.0
- *
- * Unless required by applicable law or agreed to in writing, software
- * distributed under the License is distributed on an "AS IS" BASIS,
- * WITHOUT WARRANTIES OR CONDITIONS OF ANY KIND, either express or implied.
- * See the License for the specific language governing permissions and
- * limitations under the License.
- *
- ******************************************************************************/
-package org.pentaho.di.core.database;
-
-import static org.junit.Assert.assertArrayEquals;
-import static org.junit.Assert.assertEquals;
-import static org.junit.Assert.assertFalse;
-import static org.junit.Assert.assertTrue;
-
-import org.junit.Before;
-import org.junit.Test;
-import org.pentaho.di.core.row.value.ValueMetaBigNumber;
-import org.pentaho.di.core.row.value.ValueMetaBinary;
-import org.pentaho.di.core.row.value.ValueMetaBoolean;
-import org.pentaho.di.core.row.value.ValueMetaDate;
-import org.pentaho.di.core.row.value.ValueMetaInternetAddress;
-import org.pentaho.di.core.row.value.ValueMetaNumber;
-import org.pentaho.di.core.row.value.ValueMetaString;
-import org.pentaho.di.core.row.value.ValueMetaTimestamp;
-
-public class SQLiteDatabaseMetaTest {
-
-  private SQLiteDatabaseMeta nativeMeta, odbcMeta;
-
-  @Before
-  public void setupBefore() {
-    nativeMeta = new SQLiteDatabaseMeta();
-    nativeMeta.setAccessType( DatabaseMeta.TYPE_ACCESS_NATIVE );
-    odbcMeta = new SQLiteDatabaseMeta();
-    odbcMeta.setAccessType( DatabaseMeta.TYPE_ACCESS_ODBC );
-  }
-
-  @Test
-  public void testSettings() throws Exception {
-    assertArrayEquals( new int[] { DatabaseMeta.TYPE_ACCESS_NATIVE, DatabaseMeta.TYPE_ACCESS_ODBC, DatabaseMeta.TYPE_ACCESS_JNDI },
-        nativeMeta.getAccessTypeList() );
-    assertEquals( -1, nativeMeta.getDefaultDatabasePort() );
-    assertEquals( -1, odbcMeta.getDefaultDatabasePort() );
-    assertTrue( nativeMeta.supportsAutoInc() );
-    assertEquals( 1, nativeMeta.getNotFoundTK( true ) );
-    assertEquals( 0, nativeMeta.getNotFoundTK( false ) );
-    assertEquals( "org.sqlite.JDBC", nativeMeta.getDriverClass() );
-    assertEquals( "sun.jdbc.odbc.JdbcOdbcDriver", odbcMeta.getDriverClass() );
-    assertEquals( "jdbc:odbc:FOO", odbcMeta.getURL(  "IGNORED", "IGNORED", "FOO" ) );
-    assertEquals( "jdbc:sqlite:WIBBLE", nativeMeta.getURL( "IGNORED", "IGNORED", "WIBBLE" ) );
-    assertFalse( nativeMeta.isFetchSizeSupported() );
-    assertFalse( nativeMeta.supportsBitmapIndex() );
-    assertFalse( nativeMeta.supportsSynonyms() );
-    assertFalse( nativeMeta.supportsErrorHandling() );
-<<<<<<< HEAD
-    assertFalse( nativeMeta.supportsGetBlob() );
-    assertArrayEquals( new String[] { "sqlite-jdbc-3.7.2.jar" }, nativeMeta.getUsedLibraries() );
-=======
-    assertArrayEquals( new String[] { "sqlite-jdbc-3.27.2.1.jar" }, nativeMeta.getUsedLibraries() );
->>>>>>> f4c8410c
-
-    assertEquals( "\"FOO\".\"BAR\"", nativeMeta.getSchemaTableCombination( "FOO", "BAR" ) );
-
-
-  }
-
-  @Test
-  public void testSQLStatements() {
-    assertEquals( "DELETE FROM FOO", nativeMeta.getTruncateTableStatement( "FOO" ) );
-    assertEquals( "ALTER TABLE FOO ADD BAR TEXT",
-        nativeMeta.getAddColumnStatement( "FOO", new ValueMetaString( "BAR", 15, 0 ), "", false, "", false ) );
-    assertEquals( "ALTER TABLE FOO MODIFY BAR TEXT",
-        nativeMeta.getModifyColumnStatement( "FOO", new ValueMetaString( "BAR", 15, 0 ), "", false, "", false ) );
-
-  }
-
-  @Test
-  public void testGetFieldDefinition() {
-    assertEquals( "FOO DATETIME",
-        nativeMeta.getFieldDefinition( new ValueMetaDate( "FOO" ), "", "", false, true, false ) );
-    assertEquals( "DATETIME",
-        nativeMeta.getFieldDefinition( new ValueMetaTimestamp( "FOO" ), "", "", false, false, false ) );
-    assertEquals( "CHAR(1)",
-        nativeMeta.getFieldDefinition( new ValueMetaBoolean( "FOO" ), "", "", false, false, false ) );
-
-    // PK/TK
-    assertEquals( "INTEGER PRIMARY KEY AUTOINCREMENT",
-        nativeMeta.getFieldDefinition( new ValueMetaNumber( "FOO", 10, 0 ), "FOO", "", false, false, false ) );
-    assertEquals( "INTEGER PRIMARY KEY AUTOINCREMENT",
-        nativeMeta.getFieldDefinition( new ValueMetaBigNumber( "FOO", 8, 0 ), "", "FOO", false, false, false ) );
-
-    // Numeric Types
-    assertEquals( "NUMERIC",
-        nativeMeta.getFieldDefinition( new ValueMetaBigNumber( "FOO", 8, -6 ), "", "", false, false, false ) );
-    assertEquals( "NUMERIC",
-        nativeMeta.getFieldDefinition( new ValueMetaBigNumber( "FOO", -13, 0 ), "", "", false, false, false ) );
-    assertEquals( "NUMERIC",
-        nativeMeta.getFieldDefinition( new ValueMetaBigNumber( "FOO", 19, 0 ), "", "", false, false, false ) );
-
-    assertEquals( "INTEGER",
-        nativeMeta.getFieldDefinition( new ValueMetaBigNumber( "FOO", 11, 0 ), "", "", false, false, false ) );
-
-    // Strings
-    assertEquals( "TEXT",
-        nativeMeta.getFieldDefinition( new ValueMetaString( "FOO", 50, 0 ), "", "", false, false, false ) );
-
-    assertEquals( "BLOB",
-        nativeMeta.getFieldDefinition( new ValueMetaString( "FOO", DatabaseMeta.CLOB_LENGTH + 1, 0 ), "", "", false, false, false ) );
-
-    // Others
-    assertEquals( "BLOB",
-        nativeMeta.getFieldDefinition( new ValueMetaBinary( "FOO", 15, 0 ), "", "", false, false, false ) );
-
-    assertEquals( "UNKNOWN",
-        nativeMeta.getFieldDefinition( new ValueMetaInternetAddress( "FOO" ), "", "", false, false, false ) );
-
-    assertEquals( "UNKNOWN" + System.getProperty( "line.separator" ),
-        nativeMeta.getFieldDefinition( new ValueMetaInternetAddress( "FOO" ), "", "", false, false, true ) );
-  }
-
-}
+/*! ******************************************************************************
+ *
+ * Pentaho Data Integration
+ *
+ * Copyright (C) 2002-2017 by Hitachi Vantara : http://www.pentaho.com
+ *
+ *******************************************************************************
+ *
+ * Licensed under the Apache License, Version 2.0 (the "License");
+ * you may not use this file except in compliance with
+ * the License. You may obtain a copy of the License at
+ *
+ *    http://www.apache.org/licenses/LICENSE-2.0
+ *
+ * Unless required by applicable law or agreed to in writing, software
+ * distributed under the License is distributed on an "AS IS" BASIS,
+ * WITHOUT WARRANTIES OR CONDITIONS OF ANY KIND, either express or implied.
+ * See the License for the specific language governing permissions and
+ * limitations under the License.
+ *
+ ******************************************************************************/
+package org.pentaho.di.core.database;
+
+import static org.junit.Assert.assertArrayEquals;
+import static org.junit.Assert.assertEquals;
+import static org.junit.Assert.assertFalse;
+import static org.junit.Assert.assertTrue;
+
+import org.junit.Before;
+import org.junit.Test;
+import org.pentaho.di.core.row.value.ValueMetaBigNumber;
+import org.pentaho.di.core.row.value.ValueMetaBinary;
+import org.pentaho.di.core.row.value.ValueMetaBoolean;
+import org.pentaho.di.core.row.value.ValueMetaDate;
+import org.pentaho.di.core.row.value.ValueMetaInternetAddress;
+import org.pentaho.di.core.row.value.ValueMetaNumber;
+import org.pentaho.di.core.row.value.ValueMetaString;
+import org.pentaho.di.core.row.value.ValueMetaTimestamp;
+
+public class SQLiteDatabaseMetaTest {
+
+  private SQLiteDatabaseMeta nativeMeta, odbcMeta;
+
+  @Before
+  public void setupBefore() {
+    nativeMeta = new SQLiteDatabaseMeta();
+    nativeMeta.setAccessType( DatabaseMeta.TYPE_ACCESS_NATIVE );
+    odbcMeta = new SQLiteDatabaseMeta();
+    odbcMeta.setAccessType( DatabaseMeta.TYPE_ACCESS_ODBC );
+  }
+
+  @Test
+  public void testSettings() throws Exception {
+    assertArrayEquals( new int[] { DatabaseMeta.TYPE_ACCESS_NATIVE, DatabaseMeta.TYPE_ACCESS_ODBC, DatabaseMeta.TYPE_ACCESS_JNDI },
+        nativeMeta.getAccessTypeList() );
+    assertEquals( -1, nativeMeta.getDefaultDatabasePort() );
+    assertEquals( -1, odbcMeta.getDefaultDatabasePort() );
+    assertTrue( nativeMeta.supportsAutoInc() );
+    assertEquals( 1, nativeMeta.getNotFoundTK( true ) );
+    assertEquals( 0, nativeMeta.getNotFoundTK( false ) );
+    assertEquals( "org.sqlite.JDBC", nativeMeta.getDriverClass() );
+    assertEquals( "sun.jdbc.odbc.JdbcOdbcDriver", odbcMeta.getDriverClass() );
+    assertEquals( "jdbc:odbc:FOO", odbcMeta.getURL(  "IGNORED", "IGNORED", "FOO" ) );
+    assertEquals( "jdbc:sqlite:WIBBLE", nativeMeta.getURL( "IGNORED", "IGNORED", "WIBBLE" ) );
+    assertFalse( nativeMeta.isFetchSizeSupported() );
+    assertFalse( nativeMeta.supportsBitmapIndex() );
+    assertFalse( nativeMeta.supportsSynonyms() );
+    assertFalse( nativeMeta.supportsErrorHandling() );
+    assertFalse( nativeMeta.supportsGetBlob() );
+    assertArrayEquals( new String[] { "sqlite-jdbc-3.27.2.1.jar" }, nativeMeta.getUsedLibraries() );
+
+    assertEquals( "\"FOO\".\"BAR\"", nativeMeta.getSchemaTableCombination( "FOO", "BAR" ) );
+
+
+  }
+
+  @Test
+  public void testSQLStatements() {
+    assertEquals( "DELETE FROM FOO", nativeMeta.getTruncateTableStatement( "FOO" ) );
+    assertEquals( "ALTER TABLE FOO ADD BAR TEXT",
+        nativeMeta.getAddColumnStatement( "FOO", new ValueMetaString( "BAR", 15, 0 ), "", false, "", false ) );
+    assertEquals( "ALTER TABLE FOO MODIFY BAR TEXT",
+        nativeMeta.getModifyColumnStatement( "FOO", new ValueMetaString( "BAR", 15, 0 ), "", false, "", false ) );
+
+  }
+
+  @Test
+  public void testGetFieldDefinition() {
+    assertEquals( "FOO DATETIME",
+        nativeMeta.getFieldDefinition( new ValueMetaDate( "FOO" ), "", "", false, true, false ) );
+    assertEquals( "DATETIME",
+        nativeMeta.getFieldDefinition( new ValueMetaTimestamp( "FOO" ), "", "", false, false, false ) );
+    assertEquals( "CHAR(1)",
+        nativeMeta.getFieldDefinition( new ValueMetaBoolean( "FOO" ), "", "", false, false, false ) );
+
+    // PK/TK
+    assertEquals( "INTEGER PRIMARY KEY AUTOINCREMENT",
+        nativeMeta.getFieldDefinition( new ValueMetaNumber( "FOO", 10, 0 ), "FOO", "", false, false, false ) );
+    assertEquals( "INTEGER PRIMARY KEY AUTOINCREMENT",
+        nativeMeta.getFieldDefinition( new ValueMetaBigNumber( "FOO", 8, 0 ), "", "FOO", false, false, false ) );
+
+    // Numeric Types
+    assertEquals( "NUMERIC",
+        nativeMeta.getFieldDefinition( new ValueMetaBigNumber( "FOO", 8, -6 ), "", "", false, false, false ) );
+    assertEquals( "NUMERIC",
+        nativeMeta.getFieldDefinition( new ValueMetaBigNumber( "FOO", -13, 0 ), "", "", false, false, false ) );
+    assertEquals( "NUMERIC",
+        nativeMeta.getFieldDefinition( new ValueMetaBigNumber( "FOO", 19, 0 ), "", "", false, false, false ) );
+
+    assertEquals( "INTEGER",
+        nativeMeta.getFieldDefinition( new ValueMetaBigNumber( "FOO", 11, 0 ), "", "", false, false, false ) );
+
+    // Strings
+    assertEquals( "TEXT",
+        nativeMeta.getFieldDefinition( new ValueMetaString( "FOO", 50, 0 ), "", "", false, false, false ) );
+
+    assertEquals( "BLOB",
+        nativeMeta.getFieldDefinition( new ValueMetaString( "FOO", DatabaseMeta.CLOB_LENGTH + 1, 0 ), "", "", false, false, false ) );
+
+    // Others
+    assertEquals( "BLOB",
+        nativeMeta.getFieldDefinition( new ValueMetaBinary( "FOO", 15, 0 ), "", "", false, false, false ) );
+
+    assertEquals( "UNKNOWN",
+        nativeMeta.getFieldDefinition( new ValueMetaInternetAddress( "FOO" ), "", "", false, false, false ) );
+
+    assertEquals( "UNKNOWN" + System.getProperty( "line.separator" ),
+        nativeMeta.getFieldDefinition( new ValueMetaInternetAddress( "FOO" ), "", "", false, false, true ) );
+  }
+
+}