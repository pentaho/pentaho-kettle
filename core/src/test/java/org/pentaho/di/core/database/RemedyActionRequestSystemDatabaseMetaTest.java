/*! ******************************************************************************
 *
 * Pentaho
 *
 * Copyright (C) 2024 by Hitachi Vantara, LLC : http://www.pentaho.com
 *
 * Use of this software is governed by the Business Source License included
 * in the LICENSE.TXT file.
 *
 * Change Date: 2029-07-20
 ******************************************************************************/

package org.pentaho.di.core.database;

import static org.junit.Assert.assertArrayEquals;
import static org.junit.Assert.assertEquals;
import static org.junit.Assert.assertFalse;

import org.junit.Before;
import org.junit.Test;

<<<<<<< HEAD
=======
@Deprecated
>>>>>>> 83d65a4d
public class RemedyActionRequestSystemDatabaseMetaTest {
  RemedyActionRequestSystemDatabaseMeta odbcMeta;

  @Before
  public void setupBefore() {
    odbcMeta = new RemedyActionRequestSystemDatabaseMeta();
<<<<<<< HEAD
    odbcMeta.setAccessType( DatabaseMeta.TYPE_ACCESS_ODBC );
=======
>>>>>>> 83d65a4d
  }

  @Test
  public void testSettings() throws Exception {
<<<<<<< HEAD
    assertArrayEquals( new int[] { DatabaseMeta.TYPE_ACCESS_ODBC, DatabaseMeta.TYPE_ACCESS_JNDI },
=======
    assertArrayEquals( new int[] { DatabaseMeta.TYPE_ACCESS_JNDI },
>>>>>>> 83d65a4d
        odbcMeta.getAccessTypeList() );
    assertEquals( 1, odbcMeta.getNotFoundTK( true ) );
    assertEquals( 0, odbcMeta.getNotFoundTK( false ) );
    assertEquals( "sun.jdbc.odbc.JdbcOdbcDriver", odbcMeta.getDriverClass() );
    assertEquals( "jdbc:odbc:WIBBLE", odbcMeta.getURL( "FOO", "BAR", "WIBBLE" ) );
    assertFalse( odbcMeta.isFetchSizeSupported() );
    assertFalse( odbcMeta.supportsBitmapIndex() );
    assertFalse( odbcMeta.isRequiringTransactionsOnQueries() );
    assertFalse( odbcMeta.supportsViews() );
  }

}<|MERGE_RESOLUTION|>--- conflicted
+++ resolved
@@ -19,29 +19,18 @@
 import org.junit.Before;
 import org.junit.Test;
 
-<<<<<<< HEAD
-=======
 @Deprecated
->>>>>>> 83d65a4d
 public class RemedyActionRequestSystemDatabaseMetaTest {
   RemedyActionRequestSystemDatabaseMeta odbcMeta;
 
   @Before
   public void setupBefore() {
     odbcMeta = new RemedyActionRequestSystemDatabaseMeta();
-<<<<<<< HEAD
-    odbcMeta.setAccessType( DatabaseMeta.TYPE_ACCESS_ODBC );
-=======
->>>>>>> 83d65a4d
   }
 
   @Test
   public void testSettings() throws Exception {
-<<<<<<< HEAD
-    assertArrayEquals( new int[] { DatabaseMeta.TYPE_ACCESS_ODBC, DatabaseMeta.TYPE_ACCESS_JNDI },
-=======
     assertArrayEquals( new int[] { DatabaseMeta.TYPE_ACCESS_JNDI },
->>>>>>> 83d65a4d
         odbcMeta.getAccessTypeList() );
     assertEquals( 1, odbcMeta.getNotFoundTK( true ) );
     assertEquals( 0, odbcMeta.getNotFoundTK( false ) );
