--- conflicted
+++ resolved
@@ -23,11 +23,6 @@
     InfobrightDatabaseMeta idm = new InfobrightDatabaseMeta();
     idm.setAccessType( DatabaseMeta.TYPE_ACCESS_NATIVE );
     assertEquals( 5029, idm.getDefaultDatabasePort() );
-<<<<<<< HEAD
-    idm.setAccessType( DatabaseMeta.TYPE_ACCESS_ODBC );
-    assertEquals( -1, idm.getDefaultDatabasePort() );
-=======
->>>>>>> 83d65a4d
   }
 
 }