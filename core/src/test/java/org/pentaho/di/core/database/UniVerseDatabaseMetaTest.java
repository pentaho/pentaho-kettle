/*! ******************************************************************************
 *
 * Pentaho
 *
 * Copyright (C) 2024 by Hitachi Vantara, LLC : http://www.pentaho.com
 *
 * Use of this software is governed by the Business Source License included
 * in the LICENSE.TXT file.
 *
 * Change Date: 2029-07-20
 ******************************************************************************/

package org.pentaho.di.core.database;

import static org.junit.Assert.assertArrayEquals;
import static org.junit.Assert.assertEquals;
import static org.junit.Assert.assertFalse;
import static org.junit.Assert.assertTrue;

import org.junit.Before;
import org.junit.Test;
import org.pentaho.di.core.row.value.ValueMetaBigNumber;
import org.pentaho.di.core.row.value.ValueMetaBoolean;
import org.pentaho.di.core.row.value.ValueMetaDate;
import org.pentaho.di.core.row.value.ValueMetaInteger;
import org.pentaho.di.core.row.value.ValueMetaInternetAddress;
import org.pentaho.di.core.row.value.ValueMetaNumber;
import org.pentaho.di.core.row.value.ValueMetaString;

public class UniVerseDatabaseMetaTest {

<<<<<<< HEAD
  private UniVerseDatabaseMeta nativeMeta, odbcMeta;
=======
  private UniVerseDatabaseMeta nativeMeta;
>>>>>>> 83d65a4d

  @Before
  public void setupBefore() {
    nativeMeta = new UniVerseDatabaseMeta();
    nativeMeta.setAccessType( DatabaseMeta.TYPE_ACCESS_NATIVE );
<<<<<<< HEAD
    odbcMeta = new UniVerseDatabaseMeta();
    odbcMeta.setAccessType( DatabaseMeta.TYPE_ACCESS_ODBC );
=======
>>>>>>> 83d65a4d
  }

  @Test
  public void testSettings() throws Exception {
<<<<<<< HEAD
    assertArrayEquals( new int[] { DatabaseMeta.TYPE_ACCESS_NATIVE, DatabaseMeta.TYPE_ACCESS_ODBC, DatabaseMeta.TYPE_ACCESS_JNDI },
        nativeMeta.getAccessTypeList() );
    assertEquals( 65535, nativeMeta.getMaxVARCHARLength() );
    assertEquals( -1, nativeMeta.getDefaultDatabasePort() );
    assertEquals( -1, odbcMeta.getDefaultDatabasePort() );
=======
    assertArrayEquals( new int[] { DatabaseMeta.TYPE_ACCESS_NATIVE, DatabaseMeta.TYPE_ACCESS_JNDI },
        nativeMeta.getAccessTypeList() );
    assertEquals( 65535, nativeMeta.getMaxVARCHARLength() );
    assertEquals( -1, nativeMeta.getDefaultDatabasePort() );
>>>>>>> 83d65a4d
    assertTrue( nativeMeta.supportsAutoInc() );
    assertEquals( 1, nativeMeta.getNotFoundTK( true ) );
    assertEquals( 0, nativeMeta.getNotFoundTK( false ) );
    assertEquals( "com.ibm.u2.jdbc.UniJDBCDriver", nativeMeta.getDriverClass() );
<<<<<<< HEAD
    assertEquals( "sun.jdbc.odbc.JdbcOdbcDriver", odbcMeta.getDriverClass() );
    assertEquals( "jdbc:odbc:FOO", odbcMeta.getURL(  "IGNORED", "IGNORED", "FOO" ) );
=======
>>>>>>> 83d65a4d
    assertEquals( "jdbc:ibm-u2://FOO/WIBBLE", nativeMeta.getURL( "FOO", "IGNORED", "WIBBLE" ) );
    assertEquals( "\"FOO\".\"BAR\"", nativeMeta.getSchemaTableCombination( "FOO", "BAR" ) );
    assertFalse( nativeMeta.isFetchSizeSupported() );
    assertFalse( nativeMeta.supportsBitmapIndex() );
    assertFalse( nativeMeta.supportsSynonyms() );
    assertTrue( nativeMeta.supportsNewLinesInSQL() );
    assertFalse( nativeMeta.supportsTimeStampToDateConversion() );
    assertArrayEquals( new String[] {
      "@NEW", "@OLD", "ACTION", "ADD", "AL", "ALL", "ALTER", "AND", "AR", "AS", "ASC", "ASSOC", "ASSOCIATED",
      "ASSOCIATION", "AUTHORIZATION", "AVERAGE", "AVG", "BEFORE", "BETWEEN", "BIT", "BOTH", "BY", "CALC",
      "CASCADE", "CASCADED", "CAST", "CHAR", "CHAR_LENGTH", "CHARACTER", "CHARACTER_LENGTH", "CHECK", "COL.HDG",
      "COL.SPACES", "COL.SPCS", "COL.SUP", "COLUMN", "COMPILED", "CONNECT", "CONSTRAINT", "CONV", "CONVERSION",
      "COUNT", "COUNT.SUP", "CREATE", "CROSS", "CURRENT_DATE", "CURRENT_TIME", "DATA", "DATE", "DBA", "DBL.SPC",
      "DEC", "DECIMAL", "DEFAULT", "DELETE", "DESC", "DET.SUP", "DICT", "DISPLAY.NAME", "DISPLAYLIKE",
      "DISPLAYNAME", "DISTINCT", "DL", "DOUBLE", "DR", "DROP", "DYNAMIC", "E.EXIST", "EMPTY", "EQ", "EQUAL",
      "ESCAPE", "EVAL", "EVERY", "EXISTING", "EXISTS", "EXPLAIN", "EXPLICIT", "FAILURE", "FIRST", "FLOAT",
      "FMT", "FOOTER", "FOOTING", "FOR", "FOREIGN", "FORMAT", "FROM", "FULL", "GE", "GENERAL", "GRAND",
      "GRAND.TOTAL", "GRANT", "GREATER", "GROUP", "GROUP.SIZE", "GT", "HAVING", "HEADER", "HEADING", "HOME",
      "IMPLICIT", "IN", "INDEX", "INNER", "INQUIRING", "INSERT", "INT", "INTEGER", "INTO", "IS", "JOIN", "KEY",
      "LARGE.RECORD", "LAST", "LE", "LEADING", "LEFT", "LESS", "LIKE", "LOCAL", "LOWER", "LPTR", "MARGIN",
      "MATCHES", "MATCHING", "MAX", "MERGE.LOAD", "MIN", "MINIMIZE.SPACE", "MINIMUM.MODULUS", "MODULO",
      "MULTI.VALUE", "MULTIVALUED", "NATIONAL", "NCHAR", "NE", "NO", "NO.INDEX", "NO.OPTIMIZE", "NO.PAGE",
      "NOPAGE", "NOT", "NRKEY", "NULL", "NUMERIC", "NVARCHAR", "ON", "OPTION", "OR", "ORDER", "OUTER", "PCT",
      "PRECISION", "PRESERVING", "PRIMARY", "PRIVILEGES", "PUBLIC", "REAL", "RECORD.SIZE", "REFERENCES",
      "REPORTING", "RESOURCE", "RESTORE", "RESTRICT", "REVOKE", "RIGHT", "ROWUNIQUE", "SAID", "SAMPLE",
      "SAMPLED", "SCHEMA", "SELECT", "SEPARATION", "SEQ.NUM", "SET", "SINGLE.VALUE", "SINGLEVALUED", "SLIST",
      "SMALLINT", "SOME", "SPLIT.LOAD", "SPOKEN", "SUBSTRING", "SUCCESS", "SUM", "SUPPRESS", "SYNONYM", "TABLE",
      "TIME", "TO", "TOTAL", "TRAILING", "TRIM", "TYPE", "UNION", "UNIQUE", "UNNEST", "UNORDERED", "UPDATE",
      "UPPER", "USER", "USING", "VALUES", "VARBIT", "VARCHAR", "VARYING", "VERT", "VERTICALLY", "VIEW", "WHEN",
      "WHERE", "WITH", }, nativeMeta.getReservedWords() );

    assertArrayEquals( new String[] { "unijdbc.jar", "asjava.zip" }, nativeMeta.getUsedLibraries() );
  }

  @Test
  public void testSQLStatements() {
    assertEquals( "ALTER TABLE FOO ADD BAR VARCHAR(15)",
        nativeMeta.getAddColumnStatement( "FOO", new ValueMetaString( "BAR", 15, 0 ), "", false, "", false ) );

    assertEquals( "ALTER TABLE FOO MODIFY BAR VARCHAR(15)",
        nativeMeta.getModifyColumnStatement( "FOO", new ValueMetaString( "BAR", 15, 0 ), "", false, "", false ) );

    assertEquals( "insert into FOO(FOOKEY, FOOVERSION) values (0, 1)",
        nativeMeta.getSQLInsertAutoIncUnknownDimensionRow( "FOO", "FOOKEY", "FOOVERSION" ) );
    assertEquals( "DELETE FROM FOO",
        nativeMeta.getTruncateTableStatement( "FOO" ) );
  }

  @Test
  public void testGetFieldDefinition() {
    assertEquals( "FOO DATE",
        nativeMeta.getFieldDefinition( new ValueMetaDate( "FOO" ), "", "", false, true, false ) );
    assertEquals( "DATE",
        nativeMeta.getFieldDefinition( new ValueMetaDate( "FOO" ), "", "", false, false, false ) ); // Note - Rocket U2 does *not* support timestamps ...

    assertEquals( "CHAR(1)",
        nativeMeta.getFieldDefinition( new ValueMetaBoolean( "FOO" ), "", "", false, false, false ) );

    assertEquals( "INTEGER",
        nativeMeta.getFieldDefinition( new ValueMetaNumber( "FOO", 10, 0 ), "FOO", "", false, false, false ) );
    assertEquals( "INTEGER",
        nativeMeta.getFieldDefinition( new ValueMetaNumber( "FOO", 10, 0 ), "", "FOO", false, false, false ) );

    // Numeric Types
    assertEquals( "DECIMAL(5, 5)",
        nativeMeta.getFieldDefinition( new ValueMetaNumber( "FOO", 5, 5 ), "", "", false, false, false ) );
    assertEquals( "DECIMAL(19, 0)",
        nativeMeta.getFieldDefinition( new ValueMetaBigNumber( "FOO", 19, 0 ), "", "", false, false, false ) );
    assertEquals( "INTEGER",
        nativeMeta.getFieldDefinition( new ValueMetaInteger( "FOO", 18, 0 ), "", "", false, false, false ) );
    assertEquals( "DOUBLE PRECISION",
        nativeMeta.getFieldDefinition( new ValueMetaNumber( "FOO", -7, -3 ), "", "", false, false, false ) );

    assertEquals( "VARCHAR(15)",
        nativeMeta.getFieldDefinition( new ValueMetaString( "FOO", 15, 0 ), "", "", false, false, false ) );

    assertEquals( "VARCHAR(65535)",
        nativeMeta.getFieldDefinition( new ValueMetaString( "FOO", 65537, 0 ), "", "", false, false, false ) );

    assertEquals( " UNKNOWN",
        nativeMeta.getFieldDefinition( new ValueMetaInternetAddress( "FOO" ), "", "", false, false, false ) );
    assertEquals( " UNKNOWN" + System.getProperty( "line.separator" ),
        nativeMeta.getFieldDefinition( new ValueMetaInternetAddress( "FOO" ), "", "", false, false, true ) );

  }

}<|MERGE_RESOLUTION|>--- conflicted
+++ resolved
@@ -29,46 +29,24 @@
 
 public class UniVerseDatabaseMetaTest {
 
-<<<<<<< HEAD
-  private UniVerseDatabaseMeta nativeMeta, odbcMeta;
-=======
   private UniVerseDatabaseMeta nativeMeta;
->>>>>>> 83d65a4d
 
   @Before
   public void setupBefore() {
     nativeMeta = new UniVerseDatabaseMeta();
     nativeMeta.setAccessType( DatabaseMeta.TYPE_ACCESS_NATIVE );
-<<<<<<< HEAD
-    odbcMeta = new UniVerseDatabaseMeta();
-    odbcMeta.setAccessType( DatabaseMeta.TYPE_ACCESS_ODBC );
-=======
->>>>>>> 83d65a4d
   }
 
   @Test
   public void testSettings() throws Exception {
-<<<<<<< HEAD
-    assertArrayEquals( new int[] { DatabaseMeta.TYPE_ACCESS_NATIVE, DatabaseMeta.TYPE_ACCESS_ODBC, DatabaseMeta.TYPE_ACCESS_JNDI },
-        nativeMeta.getAccessTypeList() );
-    assertEquals( 65535, nativeMeta.getMaxVARCHARLength() );
-    assertEquals( -1, nativeMeta.getDefaultDatabasePort() );
-    assertEquals( -1, odbcMeta.getDefaultDatabasePort() );
-=======
     assertArrayEquals( new int[] { DatabaseMeta.TYPE_ACCESS_NATIVE, DatabaseMeta.TYPE_ACCESS_JNDI },
         nativeMeta.getAccessTypeList() );
     assertEquals( 65535, nativeMeta.getMaxVARCHARLength() );
     assertEquals( -1, nativeMeta.getDefaultDatabasePort() );
->>>>>>> 83d65a4d
     assertTrue( nativeMeta.supportsAutoInc() );
     assertEquals( 1, nativeMeta.getNotFoundTK( true ) );
     assertEquals( 0, nativeMeta.getNotFoundTK( false ) );
     assertEquals( "com.ibm.u2.jdbc.UniJDBCDriver", nativeMeta.getDriverClass() );
-<<<<<<< HEAD
-    assertEquals( "sun.jdbc.odbc.JdbcOdbcDriver", odbcMeta.getDriverClass() );
-    assertEquals( "jdbc:odbc:FOO", odbcMeta.getURL(  "IGNORED", "IGNORED", "FOO" ) );
-=======
->>>>>>> 83d65a4d
     assertEquals( "jdbc:ibm-u2://FOO/WIBBLE", nativeMeta.getURL( "FOO", "IGNORED", "WIBBLE" ) );
     assertEquals( "\"FOO\".\"BAR\"", nativeMeta.getSchemaTableCombination( "FOO", "BAR" ) );
     assertFalse( nativeMeta.isFetchSizeSupported() );
