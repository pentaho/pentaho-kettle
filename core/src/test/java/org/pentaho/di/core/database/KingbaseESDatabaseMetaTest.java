/*! ******************************************************************************
 *
 * Pentaho
 *
 * Copyright (C) 2024 by Hitachi Vantara, LLC : http://www.pentaho.com
 *
 * Use of this software is governed by the Business Source License included
 * in the LICENSE.TXT file.
 *
 * Change Date: 2029-07-20
 ******************************************************************************/

package org.pentaho.di.core.database;

import static org.junit.Assert.assertArrayEquals;
import static org.junit.Assert.assertEquals;
import static org.junit.Assert.assertFalse;
import static org.junit.Assert.assertNull;
import static org.junit.Assert.assertTrue;

import org.junit.Before;
import org.junit.Test;
import org.pentaho.di.core.row.value.ValueMetaBigNumber;
import org.pentaho.di.core.row.value.ValueMetaBoolean;
import org.pentaho.di.core.row.value.ValueMetaDate;
import org.pentaho.di.core.row.value.ValueMetaInteger;
import org.pentaho.di.core.row.value.ValueMetaInternetAddress;
import org.pentaho.di.core.row.value.ValueMetaNumber;
import org.pentaho.di.core.row.value.ValueMetaString;
import org.pentaho.di.core.row.value.ValueMetaTimestamp;

public class KingbaseESDatabaseMetaTest {

<<<<<<< HEAD
  private KingbaseESDatabaseMeta nativeMeta, odbcMeta;
=======
  private KingbaseESDatabaseMeta nativeMeta;
>>>>>>> 83d65a4d

  @Before
  public void setupBefore() {
    nativeMeta = new KingbaseESDatabaseMeta();
    nativeMeta.setAccessType( DatabaseMeta.TYPE_ACCESS_NATIVE );
<<<<<<< HEAD
    odbcMeta = new KingbaseESDatabaseMeta();
    odbcMeta.setAccessType( DatabaseMeta.TYPE_ACCESS_ODBC );
=======
>>>>>>> 83d65a4d
  }

  @Test
  public void testSettings() throws Exception {
<<<<<<< HEAD
    assertArrayEquals( new int[] { DatabaseMeta.TYPE_ACCESS_NATIVE, DatabaseMeta.TYPE_ACCESS_ODBC },
        nativeMeta.getAccessTypeList() );
    assertEquals( 54321, nativeMeta.getDefaultDatabasePort() );
    assertEquals( -1, odbcMeta.getDefaultDatabasePort() );
    assertEquals( 0, nativeMeta.getNotFoundTK( true ) );
    assertEquals( 0, nativeMeta.getNotFoundTK( false ) );
    assertEquals( "com.kingbase.Driver", nativeMeta.getDriverClass() );
    assertEquals( "sun.jdbc.odbc.JdbcOdbcDriver", odbcMeta.getDriverClass() );
    assertEquals( "jdbc:odbc:null", odbcMeta.getURL(  "IGNORED", "IGNORED", "IGNORED" ) ); // This is definitely a bug

    odbcMeta.setDatabaseName( "FOODBNAME" );

    assertEquals( "jdbc:odbc:FOODBNAME", odbcMeta.getURL(  "IGNORED", "IGNORED", "IGNORED" ) ); // This is definitely a bug
=======
    assertArrayEquals( new int[] { DatabaseMeta.TYPE_ACCESS_NATIVE },
        nativeMeta.getAccessTypeList() );
    assertEquals( 54321, nativeMeta.getDefaultDatabasePort() );
    assertEquals( 0, nativeMeta.getNotFoundTK( true ) );
    assertEquals( 0, nativeMeta.getNotFoundTK( false ) );
    assertEquals( "com.kingbase.Driver", nativeMeta.getDriverClass() );
>>>>>>> 83d65a4d

    assertEquals( "jdbc:kingbase://FOO:BAR/WIBBLE", nativeMeta.getURL( "FOO", "BAR", "WIBBLE" ) );
    assertEquals( "jdbc:kingbase://FOO:/WIBBLE", nativeMeta.getURL( "FOO", "", "WIBBLE" ) ); // Pretty sure this is a bug (colon after foo)
    assertArrayEquals( new String[] { "kingbasejdbc4.jar" }, nativeMeta.getUsedLibraries() );

    assertArrayEquals( new String[] {
      // http://www.postgresql.org/docs/8.1/static/sql-keywords-appendix.html
      // added also non-reserved key words because there is progress from the Postgre developers to add them
      "A", "ABORT", "ABS", "ABSOLUTE", "ACCESS", "ACTION", "ADA", "ADD", "ADMIN", "AFTER", "AGGREGATE", "ALIAS",
      "ALL", "ALLOCATE", "ALSO", "ALTER", "ALWAYS", "ANALYSE", "ANALYZE", "AND", "ANY", "ARE", "ARRAY", "AS",
      "ASC", "ASENSITIVE", "ASSERTION", "ASSIGNMENT", "ASYMMETRIC", "AT", "ATOMIC", "ATTRIBUTE", "ATTRIBUTES",
      "AUTHORIZATION", "AVG", "BACKWARD", "BEFORE", "BEGIN", "BERNOULLI", "BETWEEN", "BIGINT", "BINARY", "BIT",
      "BITVAR", "BIT_LENGTH", "BLOB", "BOOLEAN", "BOTH", "BREADTH", "BY", "C", "CACHE", "CALL", "CALLED",
      "CARDINALITY", "CASCADE", "CASCADED", "CASE", "CAST", "CATALOG", "CATALOG_NAME", "CEIL", "CEILING",
      "CHAIN", "CHAR", "CHARACTER", "CHARACTERISTICS", "CHARACTERS", "CHARACTER_LENGTH",
      "CHARACTER_SET_CATALOG", "CHARACTER_SET_NAME", "CHARACTER_SET_SCHEMA", "CHAR_LENGTH", "CHECK", "CHECKED",
      "CHECKPOINT", "CLASS", "CLASS_ORIGIN", "CLOB", "CLOSE", "CLUSTER", "COALESCE", "COBOL", "COLLATE",
      "COLLATION", "COLLATION_CATALOG", "COLLATION_NAME", "COLLATION_SCHEMA", "COLLECT", "COLUMN",
      "COLUMN_NAME", "COMMAND_FUNCTION", "COMMAND_FUNCTION_CODE", "COMMENT", "COMMIT", "COMMITTED",
      "COMPLETION", "CONDITION", "CONDITION_NUMBER", "CONNECT", "CONNECTION", "CONNECTION_NAME", "CONSTRAINT",
      "CONSTRAINTS", "CONSTRAINT_CATALOG", "CONSTRAINT_NAME", "CONSTRAINT_SCHEMA", "CONSTRUCTOR", "CONTAINS",
      "CONTINUE", "CONVERSION", "CONVERT", "COPY", "CORR", "CORRESPONDING", "COUNT", "COVAR_POP", "COVAR_SAMP",
      "CREATE", "CREATEDB", "CREATEROLE", "CREATEUSER", "CROSS", "CSV", "CUBE", "CUME_DIST", "CURRENT",
      "CURRENT_DATE", "CURRENT_DEFAULT_TRANSFORM_GROUP", "CURRENT_PATH", "CURRENT_ROLE", "CURRENT_TIME",
      "CURRENT_TIMESTAMP", "CURRENT_TRANSFORM_GROUP_FOR_TYPE", "CURRENT_USER", "CURSOR", "CURSOR_NAME", "CYCLE",
      "DATA", "DATABASE", "DATE", "DATETIME_INTERVAL_CODE", "DATETIME_INTERVAL_PRECISION", "DAY", "DEALLOCATE",
      "DEC", "DECIMAL", "DECLARE", "DEFAULT", "DEFAULTS", "DEFERRABLE", "DEFERRED", "DEFINED", "DEFINER",
      "DEGREE", "DELETE", "DELIMITER", "DELIMITERS", "DENSE_RANK", "DEPTH", "DEREF", "DERIVED", "DESC",
      "DESCRIBE", "DESCRIPTOR", "DESTROY", "DESTRUCTOR", "DETERMINISTIC", "DIAGNOSTICS", "DICTIONARY",
      "DISABLE", "DISCONNECT", "DISPATCH", "DISTINCT", "DO", "DOMAIN", "DOUBLE", "DROP", "DYNAMIC",
      "DYNAMIC_FUNCTION", "DYNAMIC_FUNCTION_CODE", "EACH", "ELEMENT", "ELSE", "ENABLE", "ENCODING", "ENCRYPTED",
      "END", "END-EXEC", "EQUALS", "ESCAPE", "EVERY", "EXCEPT", "EXCEPTION", "EXCLUDE", "EXCLUDING",
      "EXCLUSIVE", "EXEC", "EXECUTE", "EXISTING", "EXISTS", "EXP", "EXPLAIN", "EXTERNAL", "EXTRACT", "FALSE",
      "FETCH", "FILTER", "FINAL", "FIRST", "FLOAT", "FLOOR", "FOLLOWING", "FOR", "FORCE", "FOREIGN", "FORTRAN",
      "FORWARD", "FOUND", "FREE", "FREEZE", "FROM", "FULL", "FUNCTION", "FUSION", "G", "GENERAL", "GENERATED",
      "GET", "GLOBAL", "GO", "GOTO", "GRANT", "GRANTED", "GREATEST", "GROUP", "GROUPING", "HANDLER", "HAVING",
      "HEADER", "HIERARCHY", "HOLD", "HOST", "HOUR", "IDENTITY", "IGNORE", "ILIKE", "IMMEDIATE", "IMMUTABLE",
      "IMPLEMENTATION", "IMPLICIT", "IN", "INCLUDING", "INCREMENT", "INDEX", "INDICATOR", "INFIX", "INHERIT",
      "INHERITS", "INITIALIZE", "INITIALLY", "INNER", "INOUT", "INPUT", "INSENSITIVE", "INSERT", "INSTANCE",
      "INSTANTIABLE", "INSTEAD", "INT", "INTEGER", "INTERSECT", "INTERSECTION", "INTERVAL", "INTO", "INVOKER",
      "IS", "ISNULL", "ISOLATION", "ITERATE", "JOIN", "K", "KEY", "KEY_MEMBER", "KEY_TYPE", "LANCOMPILER",
      "LANGUAGE", "LARGE", "LAST", "LATERAL", "LEADING", "LEAST", "LEFT", "LENGTH", "LESS", "LEVEL", "LIKE",
      "LIMIT", "LISTEN", "LN", "LOAD", "LOCAL", "LOCALTIME", "LOCALTIMESTAMP", "LOCATION", "LOCATOR", "LOCK",
      "LOGIN", "LOWER", "M", "MAP", "MATCH", "MATCHED", "MAX", "MAXVALUE", "MEMBER", "MERGE", "MESSAGE_LENGTH",
      "MESSAGE_OCTET_LENGTH", "MESSAGE_TEXT", "METHOD", "MIN", "MINUTE", "MINVALUE", "MOD", "MODE", "MODIFIES",
      "MODIFY", "MODULE", "MONTH", "MORE", "MOVE", "MULTISET", "MUMPS", "NAME", "NAMES", "NATIONAL", "NATURAL",
      "NCHAR", "NCLOB", "NESTING", "NEW", "NEXT", "NO", "NOCREATEDB", "NOCREATEROLE", "NOCREATEUSER",
      "NOINHERIT", "NOLOGIN", "NONE", "NORMALIZE", "NORMALIZED", "NOSUPERUSER", "NOT", "NOTHING", "NOTIFY",
      "NOTNULL", "NOWAIT", "NULL", "NULLABLE", "NULLIF", "NULLS", "NUMBER", "NUMERIC", "OBJECT", "OCTETS",
      "OCTET_LENGTH", "OF", "OFF", "OFFSET", "OIDS", "OLD", "ON", "ONLY", "OPEN", "OPERATION", "OPERATOR",
      "OPTION", "OPTIONS", "OR", "ORDER", "ORDERING", "ORDINALITY", "OTHERS", "OUT", "OUTER", "OUTPUT", "OVER",
      "OVERLAPS", "OVERLAY", "OVERRIDING", "OWNER", "PAD", "PARAMETER", "PARAMETERS", "PARAMETER_MODE",
      "PARAMETER_NAME", "PARAMETER_ORDINAL_POSITION", "PARAMETER_SPECIFIC_CATALOG", "PARAMETER_SPECIFIC_NAME",
      "PARAMETER_SPECIFIC_SCHEMA", "PARTIAL", "PARTITION", "PASCAL", "PASSWORD", "PATH", "PERCENTILE_CONT",
      "PERCENTILE_DISC", "PERCENT_RANK", "PLACING", "PLI", "POSITION", "POSTFIX", "POWER", "PRECEDING",
      "PRECISION", "PREFIX", "PREORDER", "PREPARE", "PREPARED", "PRESERVE", "PRIMARY", "PRIOR", "PRIVILEGES",
      "PROCEDURAL", "PROCEDURE", "PUBLIC", "QUOTE", "RANGE", "RANK", "READ", "READS", "REAL", "RECHECK",
      "RECURSIVE", "REF", "REFERENCES", "REFERENCING", "REGR_AVGX", "REGR_AVGY", "REGR_COUNT", "REGR_INTERCEPT",
      "REGR_R2", "REGR_SLOPE", "REGR_SXX", "REGR_SXY", "REGR_SYY", "REINDEX", "RELATIVE", "RELEASE", "RENAME",
      "REPEATABLE", "REPLACE", "RESET", "RESTART", "RESTRICT", "RESULT", "RETURN", "RETURNED_CARDINALITY",
      "RETURNED_LENGTH", "RETURNED_OCTET_LENGTH", "RETURNED_SQLSTATE", "RETURNS", "REVOKE", "RIGHT", "ROLE",
      "ROLLBACK", "ROLLUP", "ROUTINE", "ROUTINE_CATALOG", "ROUTINE_NAME", "ROUTINE_SCHEMA", "ROW", "ROWS",
      "ROW_COUNT", "ROW_NUMBER", "RULE", "SAVEPOINT", "SCALE", "SCHEMA", "SCHEMA_NAME", "SCOPE",
      "SCOPE_CATALOG", "SCOPE_NAME", "SCOPE_SCHEMA", "SCROLL", "SEARCH", "SECOND", "SECTION", "SECURITY",
      "SELECT", "SELF", "SENSITIVE", "SEQUENCE", "SERIALIZABLE", "SERVER_NAME", "SESSION", "SESSION_USER",
      "SET", "SETOF", "SETS", "SHARE", "SHOW", "SIMILAR", "SIMPLE", "SIZE", "SMALLINT", "SOME", "SOURCE",
      "SPACE", "SPECIFIC", "SPECIFICTYPE", "SPECIFIC_NAME", "SQL", "SQLCODE", "SQLERROR", "SQLEXCEPTION",
      "SQLSTATE", "SQLWARNING", "SQRT", "STABLE", "START", "STATE", "STATEMENT", "STATIC", "STATISTICS",
      "STDDEV_POP", "STDDEV_SAMP", "STDIN", "STDOUT", "STORAGE", "STRICT", "STRUCTURE", "STYLE",
      "SUBCLASS_ORIGIN", "SUBLIST", "SUBMULTISET", "SUBSTRING", "SUM", "SUPERUSER", "SYMMETRIC", "SYSID",
      "SYSTEM", "SYSTEM_USER", "TABLE", "TABLESAMPLE", "TABLESPACE", "TABLE_NAME", "TEMP", "TEMPLATE",
      "TEMPORARY", "TERMINATE", "THAN", "THEN", "TIES", "TIME", "TIMESTAMP", "TIMEZONE_HOUR", "TIMEZONE_MINUTE",
      "TO", "TOAST", "TOP_LEVEL_COUNT", "TRAILING", "TRANSACTION", "TRANSACTIONS_COMMITTED",
      "TRANSACTIONS_ROLLED_BACK", "TRANSACTION_ACTIVE", "TRANSFORM", "TRANSFORMS", "TRANSLATE", "TRANSLATION",
      "TREAT", "TRIGGER", "TRIGGER_CATALOG", "TRIGGER_NAME", "TRIGGER_SCHEMA", "TRIM", "TRUE", "TRUNCATE",
      "TRUSTED", "TYPE", "UESCAPE", "UNBOUNDED", "UNCOMMITTED", "UNDER", "UNENCRYPTED", "UNION", "UNIQUE",
      "UNKNOWN", "UNLISTEN", "UNNAMED", "UNNEST", "UNTIL", "UPDATE", "UPPER", "USAGE", "USER",
      "USER_DEFINED_TYPE_CATALOG", "USER_DEFINED_TYPE_CODE", "USER_DEFINED_TYPE_NAME",
      "USER_DEFINED_TYPE_SCHEMA", "USING", "VACUUM", "VALID", "VALIDATOR", "VALUE", "VALUES", "VARCHAR",
      "VARIABLE", "VARYING", "VAR_POP", "VAR_SAMP", "VERBOSE", "VIEW", "VOLATILE", "WHEN", "WHENEVER", "WHERE",
      "WIDTH_BUCKET", "WINDOW", "WITH", "WITHIN", "WITHOUT", "WORK", "WRITE", "YEAR", "ZONE" }, nativeMeta.getReservedWords() );

    assertEquals( "&", nativeMeta.getExtraOptionSeparator() );
    assertEquals( "?", nativeMeta.getExtraOptionIndicator() );
    assertFalse( nativeMeta.supportsAutoInc() );
    assertTrue( nativeMeta.isFetchSizeSupported() );
    assertFalse( nativeMeta.supportsBitmapIndex() );
    assertFalse( nativeMeta.supportsSynonyms() );
    assertTrue( nativeMeta.supportsSequences() );
    assertEquals( " limit 5", nativeMeta.getLimitClause( 5 ) );
    assertFalse( nativeMeta.isDefaultingToUppercase() );
    assertFalse( nativeMeta.supportsTimeStampToDateConversion() );

  }

  @Test
  public void testSQLStatements() {
    assertEquals( "SELECT currval('FOO')", nativeMeta.getSQLCurrentSequenceValue( "FOO" ) );
    assertEquals( "SELECT nextval('FOO')", nativeMeta.getSQLNextSequenceValue( "FOO" ) );
    assertEquals( "SELECT relname AS sequence_name FROM sys_class WHERE relname = 'foo'", nativeMeta.getSQLSequenceExists( "FoO" ) );
    assertEquals( "SELECT relname AS sequence_name FROM sys_class", nativeMeta.getSQLListOfSequences() );
    assertEquals( "ALTER TABLE FOO ADD COLUMN BAR VARCHAR(15)",
        nativeMeta.getAddColumnStatement( "FOO", new ValueMetaString( "BAR", 15, 0 ), "", false, "", false ) );
    String lineSep = System.getProperty( "line.separator" );
    assertEquals( "ALTER TABLE FOO DROP COLUMN BAR" + lineSep, nativeMeta.getDropColumnStatement( "FOO",
        new ValueMetaString( "BAR", 15, 0 ), "", false, "", false ) );
    assertEquals( "ALTER TABLE FOO DROP COLUMN BAR" + lineSep + ";" + lineSep + "ALTER TABLE FOO ADD COLUMN BAR VARCHAR(15)",
        nativeMeta.getModifyColumnStatement( "FOO", new ValueMetaString( "BAR", 15, 0 ), "", false, "", false ) );
    assertEquals( "insert into FOO(FOOKEY, FOOVERSION) values (0, 1)",
        nativeMeta.getSQLInsertAutoIncUnknownDimensionRow( "FOO", "FOOKEY", "FOOVERSION" ) );

    nativeMeta.setUsername( "FOoUsEr" );
    assertEquals( "select proname from sys_proc, sys_user where sys_user.usesysid = sys_proc.proowner and upper(sys_user.usename) = 'FOOUSER'",
        nativeMeta.getSQLListOfProcedures( "IGNORED" ) );
    assertEquals( "LOCK TABLE FOO , BAR IN ACCESS EXCLUSIVE MODE;" + lineSep,
        nativeMeta.getSQLLockTables( new String[] { "FOO", "BAR" } ) );
    assertNull( nativeMeta.getSQLUnlockTables( new String[] { } ) );
  }

  @Test
  public void testGetFieldDefinition() {
    assertEquals( "FOO TIMESTAMP",
        nativeMeta.getFieldDefinition( new ValueMetaDate( "FOO" ), "", "", false, true, false ) );
    assertEquals( "TIMESTAMP",
        nativeMeta.getFieldDefinition( new ValueMetaTimestamp( "FOO" ), "", "", false, false, false ) );
    // Simple hack to prevent duplication of code. Checking the case of supported boolean type
    // both supported and unsupported. Should return BOOLEAN if supported, or CHAR(1) if not.
    String[] typeCk = new String[] { "CHAR(1)", "BOOLEAN", "CHAR(1)" };
    int i = ( nativeMeta.supportsBooleanDataType() ? 1 : 0 );
    assertEquals( typeCk[i],
        nativeMeta.getFieldDefinition( new ValueMetaBoolean( "FOO" ), "", "", false, false, false ) );
<<<<<<< HEAD
    odbcMeta.setSupportsBooleanDataType( !( odbcMeta.supportsBooleanDataType() ) );
    assertEquals( typeCk[ i + 1 ],
        odbcMeta.getFieldDefinition( new ValueMetaBoolean( "FOO" ), "", "", false, false, false ) );
    odbcMeta.setSupportsBooleanDataType( !( odbcMeta.supportsBooleanDataType() ) );
=======
>>>>>>> 83d65a4d

    assertEquals( "BIGSERIAL",
        nativeMeta.getFieldDefinition( new ValueMetaNumber( "FOO", 10, 0 ), "FOO", "", false, false, false ) );
    assertEquals( "BIGSERIAL",
        nativeMeta.getFieldDefinition( new ValueMetaInteger( "FOO", 8, 0 ), "", "FOO", false, false, false ) );

    assertEquals( "NUMERIC(10, 5)",
        nativeMeta.getFieldDefinition( new ValueMetaBigNumber( "FOO", 10, 5 ), "", "", false, false, false ) );

    assertEquals( "NUMERIC(19, 0)",
        nativeMeta.getFieldDefinition( new ValueMetaInteger( "FOO", 19, 0 ), "", "", false, false, false ) );

    assertEquals( "BIGINT",
        nativeMeta.getFieldDefinition( new ValueMetaNumber( "FOO", 10, 0 ), "", "", false, false, false ) );
    assertEquals( "INTEGER",
        nativeMeta.getFieldDefinition( new ValueMetaInteger( "FOO", 9, 0 ), "", "", false, false, false ) );
    assertEquals( "SMALLINT",
        nativeMeta.getFieldDefinition( new ValueMetaInteger( "FOO", 4, 0 ), "", "", false, false, false ) );
    assertEquals( "INTEGER",
        nativeMeta.getFieldDefinition( new ValueMetaInteger( "FOO", 5, 0 ), "", "", false, false, false ) );

    assertEquals( "DOUBLE PRECISION",
        nativeMeta.getFieldDefinition( new ValueMetaBigNumber( "FOO", -7, -3 ), "", "", false, false, false ) );

    assertEquals( "TEXT",
        nativeMeta.getFieldDefinition( new ValueMetaString( "FOO", DatabaseMeta.CLOB_LENGTH + 1, 0 ), "", "", false, false, false ) );
    assertEquals( "TEXT",
        nativeMeta.getFieldDefinition( new ValueMetaString( "FOO", 0, 0 ), "", "", false, false, false ) );
    assertEquals( "TEXT",
        nativeMeta.getFieldDefinition( new ValueMetaString( "FOO" ), "", "", false, false, false ) );
    assertEquals( "VARCHAR(15)",
        nativeMeta.getFieldDefinition( new ValueMetaString( "FOO", 15, 0 ), "", "", false, false, false ) );

    assertEquals( " UNKNOWN",
        nativeMeta.getFieldDefinition( new ValueMetaInternetAddress( "FOO" ), "", "", false, false, false ) );
    assertEquals( " UNKNOWN" + System.getProperty( "line.separator" ),
        nativeMeta.getFieldDefinition( new ValueMetaInternetAddress( "FOO" ), "", "", false, false, true ) );

  }

}<|MERGE_RESOLUTION|>--- conflicted
+++ resolved
@@ -31,47 +31,22 @@
 
 public class KingbaseESDatabaseMetaTest {
 
-<<<<<<< HEAD
-  private KingbaseESDatabaseMeta nativeMeta, odbcMeta;
-=======
   private KingbaseESDatabaseMeta nativeMeta;
->>>>>>> 83d65a4d
 
   @Before
   public void setupBefore() {
     nativeMeta = new KingbaseESDatabaseMeta();
     nativeMeta.setAccessType( DatabaseMeta.TYPE_ACCESS_NATIVE );
-<<<<<<< HEAD
-    odbcMeta = new KingbaseESDatabaseMeta();
-    odbcMeta.setAccessType( DatabaseMeta.TYPE_ACCESS_ODBC );
-=======
->>>>>>> 83d65a4d
   }
 
   @Test
   public void testSettings() throws Exception {
-<<<<<<< HEAD
-    assertArrayEquals( new int[] { DatabaseMeta.TYPE_ACCESS_NATIVE, DatabaseMeta.TYPE_ACCESS_ODBC },
-        nativeMeta.getAccessTypeList() );
-    assertEquals( 54321, nativeMeta.getDefaultDatabasePort() );
-    assertEquals( -1, odbcMeta.getDefaultDatabasePort() );
-    assertEquals( 0, nativeMeta.getNotFoundTK( true ) );
-    assertEquals( 0, nativeMeta.getNotFoundTK( false ) );
-    assertEquals( "com.kingbase.Driver", nativeMeta.getDriverClass() );
-    assertEquals( "sun.jdbc.odbc.JdbcOdbcDriver", odbcMeta.getDriverClass() );
-    assertEquals( "jdbc:odbc:null", odbcMeta.getURL(  "IGNORED", "IGNORED", "IGNORED" ) ); // This is definitely a bug
-
-    odbcMeta.setDatabaseName( "FOODBNAME" );
-
-    assertEquals( "jdbc:odbc:FOODBNAME", odbcMeta.getURL(  "IGNORED", "IGNORED", "IGNORED" ) ); // This is definitely a bug
-=======
     assertArrayEquals( new int[] { DatabaseMeta.TYPE_ACCESS_NATIVE },
         nativeMeta.getAccessTypeList() );
     assertEquals( 54321, nativeMeta.getDefaultDatabasePort() );
     assertEquals( 0, nativeMeta.getNotFoundTK( true ) );
     assertEquals( 0, nativeMeta.getNotFoundTK( false ) );
     assertEquals( "com.kingbase.Driver", nativeMeta.getDriverClass() );
->>>>>>> 83d65a4d
 
     assertEquals( "jdbc:kingbase://FOO:BAR/WIBBLE", nativeMeta.getURL( "FOO", "BAR", "WIBBLE" ) );
     assertEquals( "jdbc:kingbase://FOO:/WIBBLE", nativeMeta.getURL( "FOO", "", "WIBBLE" ) ); // Pretty sure this is a bug (colon after foo)
@@ -203,13 +178,6 @@
     int i = ( nativeMeta.supportsBooleanDataType() ? 1 : 0 );
     assertEquals( typeCk[i],
         nativeMeta.getFieldDefinition( new ValueMetaBoolean( "FOO" ), "", "", false, false, false ) );
-<<<<<<< HEAD
-    odbcMeta.setSupportsBooleanDataType( !( odbcMeta.supportsBooleanDataType() ) );
-    assertEquals( typeCk[ i + 1 ],
-        odbcMeta.getFieldDefinition( new ValueMetaBoolean( "FOO" ), "", "", false, false, false ) );
-    odbcMeta.setSupportsBooleanDataType( !( odbcMeta.supportsBooleanDataType() ) );
-=======
->>>>>>> 83d65a4d
 
     assertEquals( "BIGSERIAL",
         nativeMeta.getFieldDefinition( new ValueMetaNumber( "FOO", 10, 0 ), "FOO", "", false, false, false ) );
