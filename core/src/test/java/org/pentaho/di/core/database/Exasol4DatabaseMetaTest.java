--- conflicted
+++ resolved
@@ -1,179 +1,166 @@
-/*! ******************************************************************************
- *
- * Pentaho
- *
- * Copyright (C) 2024 by Hitachi Vantara, LLC : http://www.pentaho.com
- *
- * Use of this software is governed by the Business Source License included
- * in the LICENSE.TXT file.
- *
- * Change Date: 2029-07-20
- ******************************************************************************/
-
-package org.pentaho.di.core.database;
-
-import static org.junit.Assert.assertArrayEquals;
-import static org.junit.Assert.assertEquals;
-import static org.junit.Assert.assertFalse;
-import static org.junit.Assert.assertTrue;
-
-import org.junit.Before;
-import org.junit.Test;
-import org.pentaho.di.core.row.value.ValueMetaBigNumber;
-import org.pentaho.di.core.row.value.ValueMetaBoolean;
-import org.pentaho.di.core.row.value.ValueMetaDate;
-import org.pentaho.di.core.row.value.ValueMetaInteger;
-import org.pentaho.di.core.row.value.ValueMetaInternetAddress;
-import org.pentaho.di.core.row.value.ValueMetaNumber;
-import org.pentaho.di.core.row.value.ValueMetaString;
-import org.pentaho.di.core.row.value.ValueMetaTimestamp;
-
-public class Exasol4DatabaseMetaTest {
-<<<<<<< HEAD
-  Exasol4DatabaseMeta nativeMeta, odbcMeta;
-=======
-  Exasol4DatabaseMeta nativeMeta;
->>>>>>> 83d65a4d
-
-  @Before
-  public void setupBefore() {
-    nativeMeta = new Exasol4DatabaseMeta();
-    nativeMeta.setAccessType( DatabaseMeta.TYPE_ACCESS_NATIVE );
-<<<<<<< HEAD
-    odbcMeta = new Exasol4DatabaseMeta();
-    odbcMeta.setAccessType( DatabaseMeta.TYPE_ACCESS_ODBC ); // according to the allowable types, this should be irrelevant
-=======
->>>>>>> 83d65a4d
-  }
-
-  @Test
-  public void testSettings() throws Exception {
-    assertArrayEquals( new int[] { DatabaseMeta.TYPE_ACCESS_NATIVE, DatabaseMeta.TYPE_ACCESS_JNDI },
-        nativeMeta.getAccessTypeList() );
-    assertEquals( 8563, nativeMeta.getDefaultDatabasePort() );
-<<<<<<< HEAD
-    assertEquals( -1, odbcMeta.getDefaultDatabasePort() );
-=======
->>>>>>> 83d65a4d
-    assertFalse( nativeMeta.supportsAutoInc() );
-    assertFalse( nativeMeta.needsToLockAllTables() );
-    assertEquals( "com.exasol.jdbc.EXADriver", nativeMeta.getDriverClass() );
-    assertEquals( "jdbc:exa:FOO:BAR", nativeMeta.getURL( "FOO", "BAR", "IGNORED" ) );
-    assertTrue( nativeMeta.supportsOptionsInURL() );
-    assertFalse( nativeMeta.supportsSequences() );
-    assertTrue( nativeMeta.useSchemaNameForTableList() );
-    assertFalse( nativeMeta.supportsSynonyms() );
-    assertEquals( new String[] {
-      "ABSOLUTE", "ACTION", "ADD", "AFTER", "ALL", "ALLOCATE", "ALTER", "AND", "APPEND", "ARE", "ARRAY", "AS",
-      "ASC", "ASENSITIVE", "ASSERTION", "AT", "ATTRIBUTE", "AUTHID", "AUTHORIZATION", "BEFORE", "BEGIN",
-      "BETWEEN", "BIGINT", "BINARY", "BIT", "BLOB", "BLOCKED", "BOOL", "BOOLEAN", "BOTH", "BY", "BYTE", "CALL",
-      "CALLED", "CARDINALITY", "CASCADE", "CASCADED", "CASE", "CASESPECIFIC", "CAST", "CATALOG", "CHAIN",
-      "CHAR", "CHARACTER", "CHARACTERISTICS", "CHARACTER_SET_CATALOG", "CHARACTER_SET_NAME",
-      "CHARACTER_SET_SCHEMA", "CHECK", "CHECKED", "CLOSE", "COALESCE", "COLLATE", "COLLATION",
-      "COLLATION_CATALOG", "COLLATION_NAME", "COLLATION_SCHEMA", "COLUMN", "COMMIT", "CONDITION", "CONNECTION",
-      "CONSTANT", "CONSTRAINT", "CONSTRAINTS", "CONSTRUCTOR", "CONTAINS", "CONTINUE", "CONTROL", "CONVERT",
-      "CORRESPONDING", "CREATE", "CS", "CSV", "CUBE", "CURRENT", "CURRENT_DATE", "CURRENT_PATH", "CURRENT_ROLE",
-      "CURRENT_SCHEMA", "CURRENT_SESSION", "CURRENT_STATEMENT", "CURRENT_TIME", "CURRENT_TIMESTAMP",
-      "CURRENT_USER", "CURSOR", "CYCLE", "DATA", "DATALINK", "DATE", "DATETIME_INTERVAL_CODE",
-      "DATETIME_INTERVAL_PRECISION", "DAY", "DEALLOCATE", "DEC", "DECIMAL", "DECLARE", "DEFAULT", "DEFERRABLE",
-      "DEFERRED", "DEFINED", "DEFINER", "DELETE", "DEREF", "DERIVED", "DESC", "DESCRIBE", "DESCRIPTOR",
-      "DETERMINISTIC", "DISABLE", "DISABLED", "DISCONNECT", "DISPATCH", "DISTINCT", "DLURLCOMPLETE",
-      "DLURLPATH", "DLURLPATHONLY", "DLURLSCHEME", "DLURLSERVER", "DLVALUE", "DO", "DOMAIN", "DOUBLE", "DROP",
-      "DYNAMIC", "DYNAMIC_FUNCTION", "DYNAMIC_FUNCTION_CODE", "EACH", "ELSE", "ELSEIF", "ELSIF", "ENABLE",
-      "ENABLED", "END", "END-EXEC", "ENFORCE", "EQUALS", "ERRORS", "ESCAPE", "EXCEPT", "EXCEPTION", "EXEC",
-      "EXECUTE", "EXISTS", "EXIT", "EXPORT", "EXTERNAL", "EXTRACT", "FALSE", "FBV", "FETCH", "FILE", "FINAL",
-      "FIRST", "FLOAT", "FOLLOWING", "FOR", "FORALL", "FORCE", "FORMAT", "FOUND", "FREE", "FROM", "FS", "FULL",
-      "FUNCTION", "GENERAL", "GENERATED", "GET", "GLOBAL", "GO", "GOTO", "GRANT", "GRANTED", "GROUP",
-      "GROUPING", "GROUP_CONCAT", "HAVING", "HOLD", "HOUR", "IDENTITY", "IF", "IFNULL", "IMMEDIATE",
-      "IMPLEMENTATION", "IMPORT", "IN", "INDEX", "INDICATOR", "INNER", "INOUT", "INPUT", "INSENSITIVE",
-      "INSERT", "INSTANCE", "INSTANTIABLE", "INT", "INTEGER", "INTEGRITY", "INTERSECT", "INTERVAL", "INTO",
-      "INVOKER", "IS", "ITERATE", "JOIN", "KEY_MEMBER", "KEY_TYPE", "LARGE", "LAST", "LATERAL", "LEADING",
-      "LEAVE", "LEFT", "LIKE", "LIMIT", "LOCAL", "LOCALTIME", "LOCALTIMESTAMP", "LOCATOR", "LOG", "LONGVARCHAR",
-      "LOOP", "MAP", "MATCH", "MATCHED", "MERGE", "METHOD", "MINUS", "MINUTE", "MOD", "MODIFIES", "MODIFY",
-      "MODULE", "MONTH", "NAMES", "NATIONAL", "NATURAL", "NCHAR", "NCLOB", "NEW", "NEXT", "NLS_DATE_FORMAT",
-      "NLS_DATE_LANGUAGE", "NLS_NUMERIC_CHARACTERS", "NLS_TIMESTAMP_FORMAT", "NO", "NOLOGGING", "NONE", "NOT",
-      "NULL", "NULLIF", "NUMBER", "NUMERIC", "OBJECT", "OF", "OFF", "OLD", "ON", "ONLY", "OPEN", "OPTION",
-      "OPTIONS", "OR", "ORDER", "ORDERING", "ORDINALITY", "OTHERS", "OUT", "OUTER", "OUTPUT", "OVER",
-      "OVERLAPS", "OVERLAY", "OVERRIDING", "PAD", "PARALLEL_ENABLE", "PARAMETER", "PARAMETER_SPECIFIC_CATALOG",
-      "PARAMETER_SPECIFIC_NAME", "PARAMETER_SPECIFIC_SCHEMA", "PARTIAL", "PATH", "PERMISSION", "PLACING",
-      "POSITION", "PRECEDING", "PREPARE", "PRESERVE", "PRIOR", "PRIVILEGES", "PROCEDURE", "RANDOM", "RANGE",
-      "READ", "READS", "REAL", "RECOVERY", "RECURSIVE", "REF", "REFERENCES", "REFERENCING", "REGEXP_LIKE",
-      "RELATIVE", "RELEASE", "RENAME", "REPEAT", "REPLACE", "RESTORE", "RESTRICT", "RESULT", "RETURN",
-      "RETURNED_LENGTH", "RETURNED_OCTET_LENGTH", "RETURNS", "REVOKE", "RIGHT", "ROLLBACK", "ROLLUP", "ROUTINE",
-      "ROW", "ROWS", "ROWTYPE", "SAVEPOINT", "SCHEMA", "SCOPE", "SCRIPT", "SCROLL", "SEARCH", "SECOND",
-      "SECTION", "SECURITY", "SELECT", "SELECTIVE", "SELF", "SENSITIVE", "SEPARATOR", "SEQUENCE", "SESSION",
-      "SESSION_USER", "SET", "SETS", "SHORTINT", "SIMILAR", "SMALLINT", "SOURCE", "SPACE", "SPECIFIC",
-      "SPECIFICTYPE", "SQL", "SQLEXCEPTION", "SQLSTATE", "SQLWARNING", "SQL_BIGINT", "SQL_BIT", "SQL_CHAR",
-      "SQL_DATE", "SQL_DECIMAL", "SQL_DOUBLE", "SQL_FLOAT", "SQL_INTEGER", "SQL_LONGVARCHAR", "SQL_NUMERIC",
-      "SQL_REAL", "SQL_SMALLINT", "SQL_TIMESTAMP", "SQL_TINYINT", "SQL_TYPE_DATE", "SQL_TYPE_TIMESTAMP",
-      "SQL_VARCHAR", "START", "STATE", "STATEMENT", "STATIC", "STRUCTURE", "STYLE", "SUBSTRING", "SUBTYPE",
-      "SYSDATE", "SYSTEM", "SYSTEM_USER", "SYSTIMESTAMP", "TABLE", "TEMPORARY", "TEXT", "THEN", "TIME",
-      "TIMESTAMP", "TIMEZONE_HOUR", "TIMEZONE_MINUTE", "TINYINT", "TO", "TRAILING", "TRANSACTION", "TRANSFORM",
-      "TRANSFORMS", "TRANSLATION", "TREAT", "TRIGGER", "TRIM", "TRUE", "TRUNCATE", "UNDER", "UNION", "UNIQUE",
-      "UNKNOWN", "UNLINK", "UNNEST", "UNTIL", "UPDATE", "USAGE", "USER", "USING", "VALUE", "VALUES", "VARCHAR",
-      "VARCHAR2", "VARRAY", "VERIFY", "VIEW", "WHEN", "WHENEVER", "WHERE", "WHILE", "WINDOW", "WITH", "WITHIN",
-      "WITHOUT", "WORK", "YEAR", "YES", "ZONE" }, nativeMeta.getReservedWords() );
-    assertEquals( "http://www.exasol.com/knowledge-center.html", nativeMeta.getExtraOptionsHelpText() );
-    assertArrayEquals( new String[] { "exajdbc.jar" }, nativeMeta.getUsedLibraries() );
-    assertTrue( nativeMeta.checkIndexExists( null, "NOT-THERE", "NOT-THERE", null ) ); // Always returns true - this is a bug IMO
-    assertFalse( nativeMeta.requiresCreateTablePrimaryKeyAppend() );
-    assertFalse( nativeMeta.supportsPreparedStatementMetadataRetrieval() );
-    assertEquals( -1, nativeMeta.getMaxColumnsInIndex() );
-    assertFalse( nativeMeta.releaseSavepoint() );
-    assertFalse( nativeMeta.supportsErrorHandlingOnBatchUpdates() );
-
-  }
-
-  @Test
-  public void testSQLStatements() {
-    assertEquals( " WHERE ROWNUM <= 15", nativeMeta.getLimitClause( 15 ) );
-    assertEquals( "SELECT /*+FIRST_ROWS*/ * FROM FOO WHERE 1=0", nativeMeta.getSQLQueryFields( "FOO" ) );
-    assertEquals( "SELECT /*+FIRST_ROWS*/ * FROM FOO WHERE 1=0", nativeMeta.getSQLTableExists( "FOO" ) );
-
-    assertEquals( "SELECT /*+FIRST_ROWS*/ FOO FROM BAR WHERE 1=0", nativeMeta.getSQLQueryColumnFields( "FOO", "BAR" ) );
-    assertEquals( "SELECT /*+FIRST_ROWS*/ FOO FROM BAR WHERE 1=0", nativeMeta.getSQLColumnExists( "FOO", "BAR" ) );
-
-    String lineSep = System.getProperty( "line.separator" );
-    assertEquals( "ALTER TABLE FOO DROP COLUMN BAR" + lineSep,
-        nativeMeta.getDropColumnStatement( "FOO", new ValueMetaString( "BAR", 15, 0 ), "", false, "", true ) );
-
-    assertEquals( "ALTER TABLE FOO ADD ( BAR TIMESTAMP ) ",
-        nativeMeta.getAddColumnStatement( "FOO", new ValueMetaDate( "BAR" ), "", false, "", false ) );
-    assertEquals( "ALTER TABLE FOO ADD ( BAR TIMESTAMP ) ",
-        nativeMeta.getAddColumnStatement( "FOO", new ValueMetaTimestamp( "BAR" ), "", false, "", false ) );
-
-    assertEquals( "ALTER TABLE FOO ADD ( BAR BOOLEAN ) ",
-        nativeMeta.getAddColumnStatement( "FOO", new ValueMetaBoolean( "BAR" ), "", false, "", false ) );
-
-    assertEquals( "ALTER TABLE FOO ADD ( BAR DECIMAL ) ",
-        nativeMeta.getAddColumnStatement( "FOO", new ValueMetaNumber( "BAR" ), "", false, "", false ) );
-    assertEquals( "ALTER TABLE FOO ADD ( BAR DECIMAL ) ",
-        nativeMeta.getAddColumnStatement( "FOO", new ValueMetaBigNumber( "BAR" ), "", false, "", false ) );
-
-    assertEquals( "ALTER TABLE FOO ADD ( BAR DECIMAL(15) ) ",
-        nativeMeta.getAddColumnStatement( "FOO", new ValueMetaNumber( "BAR", 15, 0 ), "", false, "", false ) );
-    assertEquals( "ALTER TABLE FOO ADD ( BAR DECIMAL(15) ) ",
-        nativeMeta.getAddColumnStatement( "FOO", new ValueMetaBigNumber( "BAR", 15, 0 ), "", false, "", false ) );
-
-    assertEquals( "ALTER TABLE FOO ADD ( BAR DECIMAL(15, 5) ) ",
-        nativeMeta.getAddColumnStatement( "FOO", new ValueMetaNumber( "BAR", 15, 5 ), "", false, "", false ) );
-    assertEquals( "ALTER TABLE FOO ADD ( BAR DECIMAL(15, 5) ) ",
-        nativeMeta.getAddColumnStatement( "FOO", new ValueMetaBigNumber( "BAR", 15, 5 ), "", false, "", false ) );
-
-    assertEquals( "ALTER TABLE FOO ADD ( BAR INTEGER ) ",
-        nativeMeta.getAddColumnStatement( "FOO", new ValueMetaInteger( "BAR" ), "", false, "", false ) );
-
-    assertEquals( "ALTER TABLE FOO ADD ( BAR VARCHAR(15) ) ",
-        nativeMeta.getAddColumnStatement( "FOO", new ValueMetaString( "BAR", 15, 0 ), "", false, "", false ) );
-
-    assertEquals( "ALTER TABLE FOO ADD ( BAR VARCHAR(2000000) ) ",
-        nativeMeta.getAddColumnStatement( "FOO", new ValueMetaString( "BAR", nativeMeta.getMaxVARCHARLength() + 15, 0 ), "", false, "", false ) );
-
-    assertEquals( "ALTER TABLE FOO ADD ( BAR UNKNOWN ) ",
-        nativeMeta.getAddColumnStatement( "FOO", new ValueMetaInternetAddress( "BAR" ), "", false, "", false ) );
-
-    assertEquals( "ALTER TABLE FOO ADD ( BAR BIGINT NOT NULL PRIMARY KEY ) ",
-        nativeMeta.getAddColumnStatement( "FOO", new ValueMetaInteger( "BAR" ), "BAR", false, "", false ) );
-  }
-
-}+/*! ******************************************************************************
+ *
+ * Pentaho
+ *
+ * Copyright (C) 2024 by Hitachi Vantara, LLC : http://www.pentaho.com
+ *
+ * Use of this software is governed by the Business Source License included
+ * in the LICENSE.TXT file.
+ *
+ * Change Date: 2029-07-20
+ ******************************************************************************/
+
+package org.pentaho.di.core.database;
+
+import static org.junit.Assert.assertArrayEquals;
+import static org.junit.Assert.assertEquals;
+import static org.junit.Assert.assertFalse;
+import static org.junit.Assert.assertTrue;
+
+import org.junit.Before;
+import org.junit.Test;
+import org.pentaho.di.core.row.value.ValueMetaBigNumber;
+import org.pentaho.di.core.row.value.ValueMetaBoolean;
+import org.pentaho.di.core.row.value.ValueMetaDate;
+import org.pentaho.di.core.row.value.ValueMetaInteger;
+import org.pentaho.di.core.row.value.ValueMetaInternetAddress;
+import org.pentaho.di.core.row.value.ValueMetaNumber;
+import org.pentaho.di.core.row.value.ValueMetaString;
+import org.pentaho.di.core.row.value.ValueMetaTimestamp;
+
+public class Exasol4DatabaseMetaTest {
+  Exasol4DatabaseMeta nativeMeta;
+
+  @Before
+  public void setupBefore() {
+    nativeMeta = new Exasol4DatabaseMeta();
+    nativeMeta.setAccessType( DatabaseMeta.TYPE_ACCESS_NATIVE );
+  }
+
+  @Test
+  public void testSettings() throws Exception {
+    assertArrayEquals( new int[] { DatabaseMeta.TYPE_ACCESS_NATIVE, DatabaseMeta.TYPE_ACCESS_JNDI },
+        nativeMeta.getAccessTypeList() );
+    assertEquals( 8563, nativeMeta.getDefaultDatabasePort() );
+    assertFalse( nativeMeta.supportsAutoInc() );
+    assertFalse( nativeMeta.needsToLockAllTables() );
+    assertEquals( "com.exasol.jdbc.EXADriver", nativeMeta.getDriverClass() );
+    assertEquals( "jdbc:exa:FOO:BAR", nativeMeta.getURL( "FOO", "BAR", "IGNORED" ) );
+    assertTrue( nativeMeta.supportsOptionsInURL() );
+    assertFalse( nativeMeta.supportsSequences() );
+    assertTrue( nativeMeta.useSchemaNameForTableList() );
+    assertFalse( nativeMeta.supportsSynonyms() );
+    assertEquals( new String[] {
+      "ABSOLUTE", "ACTION", "ADD", "AFTER", "ALL", "ALLOCATE", "ALTER", "AND", "APPEND", "ARE", "ARRAY", "AS",
+      "ASC", "ASENSITIVE", "ASSERTION", "AT", "ATTRIBUTE", "AUTHID", "AUTHORIZATION", "BEFORE", "BEGIN",
+      "BETWEEN", "BIGINT", "BINARY", "BIT", "BLOB", "BLOCKED", "BOOL", "BOOLEAN", "BOTH", "BY", "BYTE", "CALL",
+      "CALLED", "CARDINALITY", "CASCADE", "CASCADED", "CASE", "CASESPECIFIC", "CAST", "CATALOG", "CHAIN",
+      "CHAR", "CHARACTER", "CHARACTERISTICS", "CHARACTER_SET_CATALOG", "CHARACTER_SET_NAME",
+      "CHARACTER_SET_SCHEMA", "CHECK", "CHECKED", "CLOSE", "COALESCE", "COLLATE", "COLLATION",
+      "COLLATION_CATALOG", "COLLATION_NAME", "COLLATION_SCHEMA", "COLUMN", "COMMIT", "CONDITION", "CONNECTION",
+      "CONSTANT", "CONSTRAINT", "CONSTRAINTS", "CONSTRUCTOR", "CONTAINS", "CONTINUE", "CONTROL", "CONVERT",
+      "CORRESPONDING", "CREATE", "CS", "CSV", "CUBE", "CURRENT", "CURRENT_DATE", "CURRENT_PATH", "CURRENT_ROLE",
+      "CURRENT_SCHEMA", "CURRENT_SESSION", "CURRENT_STATEMENT", "CURRENT_TIME", "CURRENT_TIMESTAMP",
+      "CURRENT_USER", "CURSOR", "CYCLE", "DATA", "DATALINK", "DATE", "DATETIME_INTERVAL_CODE",
+      "DATETIME_INTERVAL_PRECISION", "DAY", "DEALLOCATE", "DEC", "DECIMAL", "DECLARE", "DEFAULT", "DEFERRABLE",
+      "DEFERRED", "DEFINED", "DEFINER", "DELETE", "DEREF", "DERIVED", "DESC", "DESCRIBE", "DESCRIPTOR",
+      "DETERMINISTIC", "DISABLE", "DISABLED", "DISCONNECT", "DISPATCH", "DISTINCT", "DLURLCOMPLETE",
+      "DLURLPATH", "DLURLPATHONLY", "DLURLSCHEME", "DLURLSERVER", "DLVALUE", "DO", "DOMAIN", "DOUBLE", "DROP",
+      "DYNAMIC", "DYNAMIC_FUNCTION", "DYNAMIC_FUNCTION_CODE", "EACH", "ELSE", "ELSEIF", "ELSIF", "ENABLE",
+      "ENABLED", "END", "END-EXEC", "ENFORCE", "EQUALS", "ERRORS", "ESCAPE", "EXCEPT", "EXCEPTION", "EXEC",
+      "EXECUTE", "EXISTS", "EXIT", "EXPORT", "EXTERNAL", "EXTRACT", "FALSE", "FBV", "FETCH", "FILE", "FINAL",
+      "FIRST", "FLOAT", "FOLLOWING", "FOR", "FORALL", "FORCE", "FORMAT", "FOUND", "FREE", "FROM", "FS", "FULL",
+      "FUNCTION", "GENERAL", "GENERATED", "GET", "GLOBAL", "GO", "GOTO", "GRANT", "GRANTED", "GROUP",
+      "GROUPING", "GROUP_CONCAT", "HAVING", "HOLD", "HOUR", "IDENTITY", "IF", "IFNULL", "IMMEDIATE",
+      "IMPLEMENTATION", "IMPORT", "IN", "INDEX", "INDICATOR", "INNER", "INOUT", "INPUT", "INSENSITIVE",
+      "INSERT", "INSTANCE", "INSTANTIABLE", "INT", "INTEGER", "INTEGRITY", "INTERSECT", "INTERVAL", "INTO",
+      "INVOKER", "IS", "ITERATE", "JOIN", "KEY_MEMBER", "KEY_TYPE", "LARGE", "LAST", "LATERAL", "LEADING",
+      "LEAVE", "LEFT", "LIKE", "LIMIT", "LOCAL", "LOCALTIME", "LOCALTIMESTAMP", "LOCATOR", "LOG", "LONGVARCHAR",
+      "LOOP", "MAP", "MATCH", "MATCHED", "MERGE", "METHOD", "MINUS", "MINUTE", "MOD", "MODIFIES", "MODIFY",
+      "MODULE", "MONTH", "NAMES", "NATIONAL", "NATURAL", "NCHAR", "NCLOB", "NEW", "NEXT", "NLS_DATE_FORMAT",
+      "NLS_DATE_LANGUAGE", "NLS_NUMERIC_CHARACTERS", "NLS_TIMESTAMP_FORMAT", "NO", "NOLOGGING", "NONE", "NOT",
+      "NULL", "NULLIF", "NUMBER", "NUMERIC", "OBJECT", "OF", "OFF", "OLD", "ON", "ONLY", "OPEN", "OPTION",
+      "OPTIONS", "OR", "ORDER", "ORDERING", "ORDINALITY", "OTHERS", "OUT", "OUTER", "OUTPUT", "OVER",
+      "OVERLAPS", "OVERLAY", "OVERRIDING", "PAD", "PARALLEL_ENABLE", "PARAMETER", "PARAMETER_SPECIFIC_CATALOG",
+      "PARAMETER_SPECIFIC_NAME", "PARAMETER_SPECIFIC_SCHEMA", "PARTIAL", "PATH", "PERMISSION", "PLACING",
+      "POSITION", "PRECEDING", "PREPARE", "PRESERVE", "PRIOR", "PRIVILEGES", "PROCEDURE", "RANDOM", "RANGE",
+      "READ", "READS", "REAL", "RECOVERY", "RECURSIVE", "REF", "REFERENCES", "REFERENCING", "REGEXP_LIKE",
+      "RELATIVE", "RELEASE", "RENAME", "REPEAT", "REPLACE", "RESTORE", "RESTRICT", "RESULT", "RETURN",
+      "RETURNED_LENGTH", "RETURNED_OCTET_LENGTH", "RETURNS", "REVOKE", "RIGHT", "ROLLBACK", "ROLLUP", "ROUTINE",
+      "ROW", "ROWS", "ROWTYPE", "SAVEPOINT", "SCHEMA", "SCOPE", "SCRIPT", "SCROLL", "SEARCH", "SECOND",
+      "SECTION", "SECURITY", "SELECT", "SELECTIVE", "SELF", "SENSITIVE", "SEPARATOR", "SEQUENCE", "SESSION",
+      "SESSION_USER", "SET", "SETS", "SHORTINT", "SIMILAR", "SMALLINT", "SOURCE", "SPACE", "SPECIFIC",
+      "SPECIFICTYPE", "SQL", "SQLEXCEPTION", "SQLSTATE", "SQLWARNING", "SQL_BIGINT", "SQL_BIT", "SQL_CHAR",
+      "SQL_DATE", "SQL_DECIMAL", "SQL_DOUBLE", "SQL_FLOAT", "SQL_INTEGER", "SQL_LONGVARCHAR", "SQL_NUMERIC",
+      "SQL_REAL", "SQL_SMALLINT", "SQL_TIMESTAMP", "SQL_TINYINT", "SQL_TYPE_DATE", "SQL_TYPE_TIMESTAMP",
+      "SQL_VARCHAR", "START", "STATE", "STATEMENT", "STATIC", "STRUCTURE", "STYLE", "SUBSTRING", "SUBTYPE",
+      "SYSDATE", "SYSTEM", "SYSTEM_USER", "SYSTIMESTAMP", "TABLE", "TEMPORARY", "TEXT", "THEN", "TIME",
+      "TIMESTAMP", "TIMEZONE_HOUR", "TIMEZONE_MINUTE", "TINYINT", "TO", "TRAILING", "TRANSACTION", "TRANSFORM",
+      "TRANSFORMS", "TRANSLATION", "TREAT", "TRIGGER", "TRIM", "TRUE", "TRUNCATE", "UNDER", "UNION", "UNIQUE",
+      "UNKNOWN", "UNLINK", "UNNEST", "UNTIL", "UPDATE", "USAGE", "USER", "USING", "VALUE", "VALUES", "VARCHAR",
+      "VARCHAR2", "VARRAY", "VERIFY", "VIEW", "WHEN", "WHENEVER", "WHERE", "WHILE", "WINDOW", "WITH", "WITHIN",
+      "WITHOUT", "WORK", "YEAR", "YES", "ZONE" }, nativeMeta.getReservedWords() );
+    assertEquals( "http://www.exasol.com/knowledge-center.html", nativeMeta.getExtraOptionsHelpText() );
+    assertArrayEquals( new String[] { "exajdbc.jar" }, nativeMeta.getUsedLibraries() );
+    assertTrue( nativeMeta.checkIndexExists( null, "NOT-THERE", "NOT-THERE", null ) ); // Always returns true - this is a bug IMO
+    assertFalse( nativeMeta.requiresCreateTablePrimaryKeyAppend() );
+    assertFalse( nativeMeta.supportsPreparedStatementMetadataRetrieval() );
+    assertEquals( -1, nativeMeta.getMaxColumnsInIndex() );
+    assertFalse( nativeMeta.releaseSavepoint() );
+    assertFalse( nativeMeta.supportsErrorHandlingOnBatchUpdates() );
+
+  }
+
+  @Test
+  public void testSQLStatements() {
+    assertEquals( " WHERE ROWNUM <= 15", nativeMeta.getLimitClause( 15 ) );
+    assertEquals( "SELECT /*+FIRST_ROWS*/ * FROM FOO WHERE 1=0", nativeMeta.getSQLQueryFields( "FOO" ) );
+    assertEquals( "SELECT /*+FIRST_ROWS*/ * FROM FOO WHERE 1=0", nativeMeta.getSQLTableExists( "FOO" ) );
+
+    assertEquals( "SELECT /*+FIRST_ROWS*/ FOO FROM BAR WHERE 1=0", nativeMeta.getSQLQueryColumnFields( "FOO", "BAR" ) );
+    assertEquals( "SELECT /*+FIRST_ROWS*/ FOO FROM BAR WHERE 1=0", nativeMeta.getSQLColumnExists( "FOO", "BAR" ) );
+
+    String lineSep = System.getProperty( "line.separator" );
+    assertEquals( "ALTER TABLE FOO DROP COLUMN BAR" + lineSep,
+        nativeMeta.getDropColumnStatement( "FOO", new ValueMetaString( "BAR", 15, 0 ), "", false, "", true ) );
+
+    assertEquals( "ALTER TABLE FOO ADD ( BAR TIMESTAMP ) ",
+        nativeMeta.getAddColumnStatement( "FOO", new ValueMetaDate( "BAR" ), "", false, "", false ) );
+    assertEquals( "ALTER TABLE FOO ADD ( BAR TIMESTAMP ) ",
+        nativeMeta.getAddColumnStatement( "FOO", new ValueMetaTimestamp( "BAR" ), "", false, "", false ) );
+
+    assertEquals( "ALTER TABLE FOO ADD ( BAR BOOLEAN ) ",
+        nativeMeta.getAddColumnStatement( "FOO", new ValueMetaBoolean( "BAR" ), "", false, "", false ) );
+
+    assertEquals( "ALTER TABLE FOO ADD ( BAR DECIMAL ) ",
+        nativeMeta.getAddColumnStatement( "FOO", new ValueMetaNumber( "BAR" ), "", false, "", false ) );
+    assertEquals( "ALTER TABLE FOO ADD ( BAR DECIMAL ) ",
+        nativeMeta.getAddColumnStatement( "FOO", new ValueMetaBigNumber( "BAR" ), "", false, "", false ) );
+
+    assertEquals( "ALTER TABLE FOO ADD ( BAR DECIMAL(15) ) ",
+        nativeMeta.getAddColumnStatement( "FOO", new ValueMetaNumber( "BAR", 15, 0 ), "", false, "", false ) );
+    assertEquals( "ALTER TABLE FOO ADD ( BAR DECIMAL(15) ) ",
+        nativeMeta.getAddColumnStatement( "FOO", new ValueMetaBigNumber( "BAR", 15, 0 ), "", false, "", false ) );
+
+    assertEquals( "ALTER TABLE FOO ADD ( BAR DECIMAL(15, 5) ) ",
+        nativeMeta.getAddColumnStatement( "FOO", new ValueMetaNumber( "BAR", 15, 5 ), "", false, "", false ) );
+    assertEquals( "ALTER TABLE FOO ADD ( BAR DECIMAL(15, 5) ) ",
+        nativeMeta.getAddColumnStatement( "FOO", new ValueMetaBigNumber( "BAR", 15, 5 ), "", false, "", false ) );
+
+    assertEquals( "ALTER TABLE FOO ADD ( BAR INTEGER ) ",
+        nativeMeta.getAddColumnStatement( "FOO", new ValueMetaInteger( "BAR" ), "", false, "", false ) );
+
+    assertEquals( "ALTER TABLE FOO ADD ( BAR VARCHAR(15) ) ",
+        nativeMeta.getAddColumnStatement( "FOO", new ValueMetaString( "BAR", 15, 0 ), "", false, "", false ) );
+
+    assertEquals( "ALTER TABLE FOO ADD ( BAR VARCHAR(2000000) ) ",
+        nativeMeta.getAddColumnStatement( "FOO", new ValueMetaString( "BAR", nativeMeta.getMaxVARCHARLength() + 15, 0 ), "", false, "", false ) );
+
+    assertEquals( "ALTER TABLE FOO ADD ( BAR UNKNOWN ) ",
+        nativeMeta.getAddColumnStatement( "FOO", new ValueMetaInternetAddress( "BAR" ), "", false, "", false ) );
+
+    assertEquals( "ALTER TABLE FOO ADD ( BAR BIGINT NOT NULL PRIMARY KEY ) ",
+        nativeMeta.getAddColumnStatement( "FOO", new ValueMetaInteger( "BAR" ), "BAR", false, "", false ) );
+  }
+
+}