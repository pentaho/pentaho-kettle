/*! ******************************************************************************
 *
 * Pentaho
 *
 * Copyright (C) 2024 by Hitachi Vantara, LLC : http://www.pentaho.com
 *
 * Use of this software is governed by the Business Source License included
 * in the LICENSE.TXT file.
 *
 * Change Date: 2029-07-20
 ******************************************************************************/

package org.pentaho.di.core.database;

import static org.junit.Assert.assertArrayEquals;
import static org.junit.Assert.assertEquals;
import static org.junit.Assert.assertFalse;
import static org.junit.Assert.assertTrue;

import org.junit.Before;
import org.junit.Test;
import org.pentaho.di.core.row.value.ValueMetaBigNumber;
import org.pentaho.di.core.row.value.ValueMetaBoolean;
import org.pentaho.di.core.row.value.ValueMetaDate;
import org.pentaho.di.core.row.value.ValueMetaInteger;
import org.pentaho.di.core.row.value.ValueMetaInternetAddress;
import org.pentaho.di.core.row.value.ValueMetaNumber;
import org.pentaho.di.core.row.value.ValueMetaString;
import org.pentaho.di.core.row.value.ValueMetaTimestamp;

public class IngresDatabaseMetaTest {

<<<<<<< HEAD
  private IngresDatabaseMeta nativeMeta, odbcMeta;
=======
  private IngresDatabaseMeta nativeMeta;
>>>>>>> 83d65a4d

  @Before
  public void setupBefore() {
    nativeMeta = new IngresDatabaseMeta();
    nativeMeta.setAccessType( DatabaseMeta.TYPE_ACCESS_NATIVE );
<<<<<<< HEAD
    odbcMeta = new IngresDatabaseMeta();
    odbcMeta.setAccessType( DatabaseMeta.TYPE_ACCESS_ODBC );
=======
>>>>>>> 83d65a4d
  }

  @Test
  public void testSettings() throws Exception {
<<<<<<< HEAD
    assertArrayEquals( new int[] { DatabaseMeta.TYPE_ACCESS_NATIVE, DatabaseMeta.TYPE_ACCESS_ODBC, DatabaseMeta.TYPE_ACCESS_JNDI },
        nativeMeta.getAccessTypeList() );
    assertEquals( -1, nativeMeta.getDefaultDatabasePort() ); // pretty sure this is a bug - should be 21064 ( http://community.actian.com/wiki/Ingres_TCP_Ports )
    assertEquals( -1, odbcMeta.getDefaultDatabasePort() );
    assertTrue( nativeMeta.supportsAutoInc() );
    assertEquals( 0, nativeMeta.getNotFoundTK( true ) );
    assertEquals( 0, nativeMeta.getNotFoundTK( false ) );
    assertEquals( "com.ingres.jdbc.IngresDriver", nativeMeta.getDriverClass() );
    assertEquals( "sun.jdbc.odbc.JdbcOdbcDriver", odbcMeta.getDriverClass() );
    assertEquals( "jdbc:odbc:FOO", odbcMeta.getURL(  "IGNORED", "IGNORED", "FOO" ) );
=======
    assertArrayEquals( new int[] { DatabaseMeta.TYPE_ACCESS_NATIVE, DatabaseMeta.TYPE_ACCESS_JNDI },
        nativeMeta.getAccessTypeList() );
    assertEquals( -1, nativeMeta.getDefaultDatabasePort() ); // pretty sure this is a bug - should be 21064 ( http://community.actian.com/wiki/Ingres_TCP_Ports )
    assertTrue( nativeMeta.supportsAutoInc() );
    assertEquals( 0, nativeMeta.getNotFoundTK( true ) );
    assertEquals( 0, nativeMeta.getNotFoundTK( false ) );
>>>>>>> 83d65a4d
    assertEquals( "jdbc:ingres://FOO:BAR/WIBBLE", nativeMeta.getURL( "FOO", "BAR", "WIBBLE" ) );
    assertEquals( "jdbc:ingres://FOO:II7/WIBBLE", nativeMeta.getURL( "FOO", "", "WIBBLE" ) );

    assertTrue( nativeMeta.isFetchSizeSupported() );
    assertFalse( nativeMeta.supportsBitmapIndex() );
    assertFalse( nativeMeta.supportsSynonyms() );
    assertFalse( nativeMeta.supportsGetBlob() );
    assertArrayEquals( new String[] { "iijdbc.jar" }, nativeMeta.getUsedLibraries() );
  }

  @Test
  public void testSQLStatements() {
    assertEquals( "ALTER TABLE FOO ADD COLUMN BAR VARCHAR(15)",
        nativeMeta.getAddColumnStatement( "FOO", new ValueMetaString( "BAR", 15, 0 ), "", false, "", false ) );
    assertEquals( "ALTER TABLE FOO ALTER COLUMN BAR VARCHAR(15)",
        nativeMeta.getModifyColumnStatement( "FOO", new ValueMetaString( "BAR", 15, 0 ), "", false, "", false ) );
    assertEquals( "ALTER TABLE FOO DROP COLUMN BAR" + System.getProperty( "line.separator" ),
        nativeMeta.getDropColumnStatement( "FOO", new ValueMetaString( "BAR", 15, 0 ), "", false, "", false ) );
    assertEquals( "insert into FOO(FOOKEY, FOOVERSION) values (0, 1)",
        nativeMeta.getSQLInsertAutoIncUnknownDimensionRow( "FOO", "FOOKEY", "FOOVERSION" ) );
    assertEquals( "DELETE FROM FOO",
        nativeMeta.getTruncateTableStatement( "FOO" ) );
  }

  @Test
  public void testGetFieldDefinition() {
    assertEquals( "FOO DATE",
        nativeMeta.getFieldDefinition( new ValueMetaDate( "FOO" ), "", "", false, true, false ) );
    assertEquals( "TIMESTAMP",
        nativeMeta.getFieldDefinition( new ValueMetaTimestamp( "FOO" ), "", "", false, false, false ) );

    assertEquals( "CHAR(1)",
        nativeMeta.getFieldDefinition( new ValueMetaBoolean( "FOO" ), "", "", false, false, false ) );

    assertEquals( "BIGINT PRIMARY KEY IDENTITY(0,1)",
        nativeMeta.getFieldDefinition( new ValueMetaNumber( "FOO", 10, 0 ), "FOO", "", true, false, false ) );
    assertEquals( "BIGINT PRIMARY KEY IDENTITY(0,1)",
        nativeMeta.getFieldDefinition( new ValueMetaInteger( "FOO", 10, 0 ), "", "FOO", true, false, false ) );
    assertEquals( "BIGINT PRIMARY KEY NOT NULL",
        nativeMeta.getFieldDefinition( new ValueMetaBigNumber( "FOO", 8, 0 ), "FOO", "", false, false, false ) );
    assertEquals( "BIGINT PRIMARY KEY NOT NULL",
        nativeMeta.getFieldDefinition( new ValueMetaBigNumber( "FOO", 8, 0 ), "", "FOO", false, false, false ) );

    // Integer tests
    assertEquals( "BIGINT",
        nativeMeta.getFieldDefinition( new ValueMetaInteger( "FOO", 10, 0 ), "", "", false, false, false ) );
    assertEquals( "INTEGER",
        nativeMeta.getFieldDefinition( new ValueMetaBigNumber( "FOO", 6, 0 ), "", "", false, false, false ) );
    assertEquals( "SMALLINT",
        nativeMeta.getFieldDefinition( new ValueMetaNumber( "FOO", 3, 0 ), "", "", false, false, false ) );
    assertEquals( "INTEGER1",
        nativeMeta.getFieldDefinition( new ValueMetaInteger( "FOO", 2, 0 ), "", "", false, false, false ) );

    assertEquals( "FLOAT",
        nativeMeta.getFieldDefinition( new ValueMetaBigNumber( "FOO", 6, 3 ), "", "", false, false, false ) );

    // String Types
    assertEquals( "VARCHAR(15)",
        nativeMeta.getFieldDefinition( new ValueMetaString( "FOO", 15, 0 ), "", "", false, false, false ) );
    assertEquals( "VARCHAR(2000)",
        nativeMeta.getFieldDefinition( new ValueMetaString( "FOO" ), "", "", true, false, false ) );
    assertEquals( "VARCHAR(2000)",
        nativeMeta.getFieldDefinition( new ValueMetaString( "FOO", 0, 0 ), "", "", false, false, false ) );
    assertEquals( "VARCHAR(2000)",
        nativeMeta.getFieldDefinition( new ValueMetaString( "FOO", -34, 0 ), "", "", false, false, false ) );

    // Unknown
    assertEquals( " UNKNOWN",
        nativeMeta.getFieldDefinition( new ValueMetaInternetAddress( "FOO" ), "", "", false, false, false ) );

    assertEquals( " UNKNOWN" + System.getProperty( "line.separator" ),
        nativeMeta.getFieldDefinition( new ValueMetaInternetAddress( "FOO" ), "", "", false, false, true ) );
  }


}<|MERGE_RESOLUTION|>--- conflicted
+++ resolved
@@ -30,44 +30,22 @@
 
 public class IngresDatabaseMetaTest {
 
-<<<<<<< HEAD
-  private IngresDatabaseMeta nativeMeta, odbcMeta;
-=======
   private IngresDatabaseMeta nativeMeta;
->>>>>>> 83d65a4d
 
   @Before
   public void setupBefore() {
     nativeMeta = new IngresDatabaseMeta();
     nativeMeta.setAccessType( DatabaseMeta.TYPE_ACCESS_NATIVE );
-<<<<<<< HEAD
-    odbcMeta = new IngresDatabaseMeta();
-    odbcMeta.setAccessType( DatabaseMeta.TYPE_ACCESS_ODBC );
-=======
->>>>>>> 83d65a4d
   }
 
   @Test
   public void testSettings() throws Exception {
-<<<<<<< HEAD
-    assertArrayEquals( new int[] { DatabaseMeta.TYPE_ACCESS_NATIVE, DatabaseMeta.TYPE_ACCESS_ODBC, DatabaseMeta.TYPE_ACCESS_JNDI },
-        nativeMeta.getAccessTypeList() );
-    assertEquals( -1, nativeMeta.getDefaultDatabasePort() ); // pretty sure this is a bug - should be 21064 ( http://community.actian.com/wiki/Ingres_TCP_Ports )
-    assertEquals( -1, odbcMeta.getDefaultDatabasePort() );
-    assertTrue( nativeMeta.supportsAutoInc() );
-    assertEquals( 0, nativeMeta.getNotFoundTK( true ) );
-    assertEquals( 0, nativeMeta.getNotFoundTK( false ) );
-    assertEquals( "com.ingres.jdbc.IngresDriver", nativeMeta.getDriverClass() );
-    assertEquals( "sun.jdbc.odbc.JdbcOdbcDriver", odbcMeta.getDriverClass() );
-    assertEquals( "jdbc:odbc:FOO", odbcMeta.getURL(  "IGNORED", "IGNORED", "FOO" ) );
-=======
     assertArrayEquals( new int[] { DatabaseMeta.TYPE_ACCESS_NATIVE, DatabaseMeta.TYPE_ACCESS_JNDI },
         nativeMeta.getAccessTypeList() );
     assertEquals( -1, nativeMeta.getDefaultDatabasePort() ); // pretty sure this is a bug - should be 21064 ( http://community.actian.com/wiki/Ingres_TCP_Ports )
     assertTrue( nativeMeta.supportsAutoInc() );
     assertEquals( 0, nativeMeta.getNotFoundTK( true ) );
     assertEquals( 0, nativeMeta.getNotFoundTK( false ) );
->>>>>>> 83d65a4d
     assertEquals( "jdbc:ingres://FOO:BAR/WIBBLE", nativeMeta.getURL( "FOO", "BAR", "WIBBLE" ) );
     assertEquals( "jdbc:ingres://FOO:II7/WIBBLE", nativeMeta.getURL( "FOO", "", "WIBBLE" ) );
 
