/*! ******************************************************************************
 *
 * Pentaho
 *
 * Copyright (C) 2024 by Hitachi Vantara, LLC : http://www.pentaho.com
 *
 * Use of this software is governed by the Business Source License included
 * in the LICENSE.TXT file.
 *
 * Change Date: 2029-07-20
 ******************************************************************************/

package org.pentaho.di.core.database;

import static org.junit.Assert.assertArrayEquals;
import static org.junit.Assert.assertEquals;
import static org.junit.Assert.assertFalse;
import static org.junit.Assert.assertNull;
import static org.junit.Assert.assertTrue;

import org.junit.Before;
import org.junit.Test;
import org.pentaho.di.core.row.value.ValueMetaBigNumber;
import org.pentaho.di.core.row.value.ValueMetaBoolean;
import org.pentaho.di.core.row.value.ValueMetaDate;
import org.pentaho.di.core.row.value.ValueMetaInteger;
import org.pentaho.di.core.row.value.ValueMetaInternetAddress;
import org.pentaho.di.core.row.value.ValueMetaNumber;
import org.pentaho.di.core.row.value.ValueMetaString;
import org.pentaho.di.core.row.value.ValueMetaTimestamp;

public class InformixDatabaseMetaTest {

<<<<<<< HEAD
  private InformixDatabaseMeta nativeMeta, odbcMeta;
=======
  private InformixDatabaseMeta nativeMeta;
>>>>>>> 83d65a4d

  @Before
  public void setupBefore() {
    nativeMeta = new InformixDatabaseMeta();
    nativeMeta.setAccessType( DatabaseMeta.TYPE_ACCESS_NATIVE );
<<<<<<< HEAD
    odbcMeta = new InformixDatabaseMeta();
    odbcMeta.setAccessType( DatabaseMeta.TYPE_ACCESS_ODBC );
=======
>>>>>>> 83d65a4d
  }

  @Test
  public void testSettings() throws Exception {
<<<<<<< HEAD
    assertArrayEquals( new int[] { DatabaseMeta.TYPE_ACCESS_NATIVE, DatabaseMeta.TYPE_ACCESS_ODBC, DatabaseMeta.TYPE_ACCESS_JNDI },
        nativeMeta.getAccessTypeList() );
    assertEquals( 1526, nativeMeta.getDefaultDatabasePort() );
    assertEquals( -1, odbcMeta.getDefaultDatabasePort() );
=======
    assertArrayEquals( new int[] { DatabaseMeta.TYPE_ACCESS_NATIVE, DatabaseMeta.TYPE_ACCESS_JNDI },
        nativeMeta.getAccessTypeList() );
    assertEquals( 1526, nativeMeta.getDefaultDatabasePort() );
>>>>>>> 83d65a4d
    assertTrue( nativeMeta.supportsAutoInc() );
    assertEquals( 1, nativeMeta.getNotFoundTK( true ) );
    assertEquals( 0, nativeMeta.getNotFoundTK( false ) );
    nativeMeta.setServername( "FOODBNAME" );
    assertEquals( "com.informix.jdbc.IfxDriver", nativeMeta.getDriverClass() );
<<<<<<< HEAD
    assertEquals( "sun.jdbc.odbc.JdbcOdbcDriver", odbcMeta.getDriverClass() );
    assertEquals( "jdbc:odbc:FOO", odbcMeta.getURL(  "IGNORED", "IGNORED", "FOO" ) );
=======
>>>>>>> 83d65a4d
    assertEquals( "jdbc:informix-sqli://FOO:BAR/WIBBLE:INFORMIXSERVER=FOODBNAME;DELIMIDENT=Y", nativeMeta.getURL( "FOO", "BAR", "WIBBLE" ) );
    assertEquals( "jdbc:informix-sqli://FOO:/WIBBLE:INFORMIXSERVER=FOODBNAME;DELIMIDENT=Y", nativeMeta.getURL( "FOO", "", "WIBBLE" ) ); // Pretty sure this is a bug (colon after foo)
    assertTrue( nativeMeta.needsPlaceHolder() );
    assertTrue( nativeMeta.isFetchSizeSupported() );
    assertTrue( nativeMeta.supportsBitmapIndex() );
    assertFalse( nativeMeta.supportsSynonyms() );
    assertFalse( nativeMeta.needsToLockAllTables() );
    assertArrayEquals( new String[] { "ifxjdbc.jar" }, nativeMeta.getUsedLibraries() );
  }

  @Test
  public void testSQLStatements() {
    assertEquals( "SELECT FIRST 1 * FROM FOO", nativeMeta.getSQLQueryFields( "FOO" ) );
    assertEquals( "SELECT FIRST 1 * FROM FOO", nativeMeta.getSQLTableExists( "FOO" ) );
    assertEquals( "SELECT FIRST 1 FOO FROM BAR", nativeMeta.getSQLQueryColumnFields( "FOO", "BAR" ) );
    assertEquals( "SELECT FIRST 1 FOO FROM BAR", nativeMeta.getSQLColumnExists( "FOO", "BAR" ) );
    assertEquals( "TRUNCATE TABLE FOO", nativeMeta.getTruncateTableStatement( "FOO" ) );
    assertEquals( "ALTER TABLE FOO ADD BAR VARCHAR(15)",
        nativeMeta.getAddColumnStatement( "FOO", new ValueMetaString( "BAR", 15, 0 ), "", false, "", false ) );
    assertEquals( "ALTER TABLE FOO MODIFY BAR VARCHAR(15)",
        nativeMeta.getModifyColumnStatement( "FOO", new ValueMetaString( "BAR", 15, 0 ), "", false, "", false ) );
    assertEquals( "insert into FOO(FOOKEY, FOOVERSION) values (1, 1)",
        nativeMeta.getSQLInsertAutoIncUnknownDimensionRow( "FOO", "FOOKEY", "FOOVERSION" ) );

    String lineSep = System.getProperty( "line.separator" );
    assertEquals( "LOCK TABLE FOO IN EXCLUSIVE MODE;" + lineSep + "LOCK TABLE BAR IN EXCLUSIVE MODE;" + lineSep,
        nativeMeta.getSQLLockTables( new String[] { "FOO", "BAR" } ) );

    assertNull( nativeMeta.getSQLUnlockTables( new String[] { "FOO", "BAR" } ) );
  }

  @Test
  public void testGetFieldDefinition() {
    assertEquals( "FOO DATETIME YEAR to FRACTION",
        nativeMeta.getFieldDefinition( new ValueMetaDate( "FOO" ), "", "", false, true, false ) );
    assertEquals( "DATETIME",
        nativeMeta.getFieldDefinition( new ValueMetaTimestamp( "FOO" ), "", "", false, false, false ) );

    // Simple hack to prevent duplication of code. Checking the case of supported boolean type
    // both supported and unsupported. Should return BOOLEAN if supported, or CHAR(1) if not.
    String[] typeCk = new String[] { "CHAR(1)", "BOOLEAN", "CHAR(1)" };
    int i = ( nativeMeta.supportsBooleanDataType() ? 1 : 0 );
    assertEquals( typeCk[i],
        nativeMeta.getFieldDefinition( new ValueMetaBoolean( "FOO" ), "", "", false, false, false ) );
<<<<<<< HEAD
    odbcMeta.setSupportsBooleanDataType( !( odbcMeta.supportsBooleanDataType() ) );
    assertEquals( typeCk[ i + 1 ],
        odbcMeta.getFieldDefinition( new ValueMetaBoolean( "FOO" ), "", "", false, false, false ) );
    odbcMeta.setSupportsBooleanDataType( !( odbcMeta.supportsBooleanDataType() ) );
=======
>>>>>>> 83d65a4d

    assertEquals( "SERIAL8",
        nativeMeta.getFieldDefinition( new ValueMetaBigNumber( "FOO", 8, 0 ), "", "FOO", true, false, false ) );
    assertEquals( "INTEGER PRIMARY KEY",
        nativeMeta.getFieldDefinition( new ValueMetaNumber( "FOO", 10, 0 ), "FOO", "", false, false, false ) );
    assertEquals( "INTEGER PRIMARY KEY",
        nativeMeta.getFieldDefinition( new ValueMetaBigNumber( "FOO", 8, 0 ), "", "FOO", false, false, false ) );

    // Note - ValueMetaInteger returns zero always from the precision - so this avoids the weirdness
    assertEquals( "INTEGER",
        nativeMeta.getFieldDefinition( new ValueMetaInteger( "FOO", -8, -3 ), "", "", false, false, false ) ); // Weird if statement
    assertEquals( "FLOAT",
        nativeMeta.getFieldDefinition( new ValueMetaBigNumber( "FOO", -8, -3 ), "", "", false, false, false ) ); // Weird if statement ( length and precision less than zero)
    assertEquals( "FLOAT",
        nativeMeta.getFieldDefinition( new ValueMetaInteger( "FOO", 10, 3 ), "", "", false, false, false ) ); // Weird if statement
    assertEquals( "FLOAT",
        nativeMeta.getFieldDefinition( new ValueMetaInteger( "FOO", 10, 0 ), "", "", false, false, false ) ); // Weird if statement
    assertEquals( "INTEGER",
        nativeMeta.getFieldDefinition( new ValueMetaInteger( "FOO", 9, 0 ), "", "", false, false, false ) ); // Weird if statement

    assertEquals( "CLOB",
        nativeMeta.getFieldDefinition( new ValueMetaString( "FOO", DatabaseMeta.CLOB_LENGTH + 1, 0 ), "", "", false, false, false ) );

    assertEquals( "VARCHAR(10)",
        nativeMeta.getFieldDefinition( new ValueMetaString( "FOO", 10, 0 ), "", "", false, false, false ) );
    assertEquals( "VARCHAR(255)",
        nativeMeta.getFieldDefinition( new ValueMetaString( "FOO", 255, 0 ), "", "", false, false, false ) );
    assertEquals( "LVARCHAR",
        nativeMeta.getFieldDefinition( new ValueMetaString( "FOO", 256, 0 ), "", "", false, false, false ) );
    assertEquals( "LVARCHAR",
        nativeMeta.getFieldDefinition( new ValueMetaString( "FOO", 32767, 0 ), "", "", false, false, false ) );
    assertEquals( "TEXT",
        nativeMeta.getFieldDefinition( new ValueMetaString( "FOO", 32768, 0 ), "", "", false, false, false ) );
    assertEquals( " UNKNOWN",
        nativeMeta.getFieldDefinition( new ValueMetaInternetAddress( "FOO" ), "", "", false, false, false ) );

    assertEquals( " UNKNOWN" + System.getProperty( "line.separator" ),
        nativeMeta.getFieldDefinition( new ValueMetaInternetAddress( "FOO" ), "", "", false, false, true ) );
  }

}<|MERGE_RESOLUTION|>--- conflicted
+++ resolved
@@ -31,45 +31,24 @@
 
 public class InformixDatabaseMetaTest {
 
-<<<<<<< HEAD
-  private InformixDatabaseMeta nativeMeta, odbcMeta;
-=======
   private InformixDatabaseMeta nativeMeta;
->>>>>>> 83d65a4d
 
   @Before
   public void setupBefore() {
     nativeMeta = new InformixDatabaseMeta();
     nativeMeta.setAccessType( DatabaseMeta.TYPE_ACCESS_NATIVE );
-<<<<<<< HEAD
-    odbcMeta = new InformixDatabaseMeta();
-    odbcMeta.setAccessType( DatabaseMeta.TYPE_ACCESS_ODBC );
-=======
->>>>>>> 83d65a4d
   }
 
   @Test
   public void testSettings() throws Exception {
-<<<<<<< HEAD
-    assertArrayEquals( new int[] { DatabaseMeta.TYPE_ACCESS_NATIVE, DatabaseMeta.TYPE_ACCESS_ODBC, DatabaseMeta.TYPE_ACCESS_JNDI },
-        nativeMeta.getAccessTypeList() );
-    assertEquals( 1526, nativeMeta.getDefaultDatabasePort() );
-    assertEquals( -1, odbcMeta.getDefaultDatabasePort() );
-=======
     assertArrayEquals( new int[] { DatabaseMeta.TYPE_ACCESS_NATIVE, DatabaseMeta.TYPE_ACCESS_JNDI },
         nativeMeta.getAccessTypeList() );
     assertEquals( 1526, nativeMeta.getDefaultDatabasePort() );
->>>>>>> 83d65a4d
     assertTrue( nativeMeta.supportsAutoInc() );
     assertEquals( 1, nativeMeta.getNotFoundTK( true ) );
     assertEquals( 0, nativeMeta.getNotFoundTK( false ) );
     nativeMeta.setServername( "FOODBNAME" );
     assertEquals( "com.informix.jdbc.IfxDriver", nativeMeta.getDriverClass() );
-<<<<<<< HEAD
-    assertEquals( "sun.jdbc.odbc.JdbcOdbcDriver", odbcMeta.getDriverClass() );
-    assertEquals( "jdbc:odbc:FOO", odbcMeta.getURL(  "IGNORED", "IGNORED", "FOO" ) );
-=======
->>>>>>> 83d65a4d
     assertEquals( "jdbc:informix-sqli://FOO:BAR/WIBBLE:INFORMIXSERVER=FOODBNAME;DELIMIDENT=Y", nativeMeta.getURL( "FOO", "BAR", "WIBBLE" ) );
     assertEquals( "jdbc:informix-sqli://FOO:/WIBBLE:INFORMIXSERVER=FOODBNAME;DELIMIDENT=Y", nativeMeta.getURL( "FOO", "", "WIBBLE" ) ); // Pretty sure this is a bug (colon after foo)
     assertTrue( nativeMeta.needsPlaceHolder() );
@@ -114,13 +93,6 @@
     int i = ( nativeMeta.supportsBooleanDataType() ? 1 : 0 );
     assertEquals( typeCk[i],
         nativeMeta.getFieldDefinition( new ValueMetaBoolean( "FOO" ), "", "", false, false, false ) );
-<<<<<<< HEAD
-    odbcMeta.setSupportsBooleanDataType( !( odbcMeta.supportsBooleanDataType() ) );
-    assertEquals( typeCk[ i + 1 ],
-        odbcMeta.getFieldDefinition( new ValueMetaBoolean( "FOO" ), "", "", false, false, false ) );
-    odbcMeta.setSupportsBooleanDataType( !( odbcMeta.supportsBooleanDataType() ) );
-=======
->>>>>>> 83d65a4d
 
     assertEquals( "SERIAL8",
         nativeMeta.getFieldDefinition( new ValueMetaBigNumber( "FOO", 8, 0 ), "", "FOO", true, false, false ) );
