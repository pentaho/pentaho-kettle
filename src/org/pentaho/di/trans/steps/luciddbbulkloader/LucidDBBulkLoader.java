--- conflicted
+++ resolved
@@ -397,11 +397,7 @@
 		    				if ( s.contains("\"")) {
 		    					sub = s.replace("\"", "\"\"");
 		    				}
-<<<<<<< HEAD
-		    				//Temporary put this out to create intentinal erorrs
-=======
 		    				//Temporary put this out to create intentional errors
->>>>>>> dea07140
 		    				//data.fifoStream.write(sub.getBytes());
 		    				//End temprorary
 		    				data.fifoStream.write(sub.getBytes());
