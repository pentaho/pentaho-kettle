--- conflicted
+++ resolved
@@ -1,8 +1,4 @@
-<<<<<<< HEAD
-# Project Layout test
-=======
-# Pentaho Data Integration # 
->>>>>>> 0d55ade7
+# Pentaho Data Integration test # 
 
 Pentaho Data Integration ( ETL ) a.k.a Kettle
 
